[package]
name = "codeql-rust"
version = "0.1.0"
edition = "2021"

# When updating these dependencies, run `rust/update_cargo_deps.sh`
[dependencies]
anyhow = "1.0.95"
<<<<<<< HEAD
clap = { version = "4.5.16", features = ["derive"] }
=======
clap = { version = "4.5.24", features = ["derive"] }
>>>>>>> 3bf2416e
figment = { version = "0.10.19", features = ["env", "yaml"] }
log = "0.4.22"
num-traits = "0.2.19"
ra_ap_base_db = "0.0.248"
ra_ap_hir = "0.0.248"
ra_ap_hir_def = "0.0.248"
ra_ap_ide_db = "0.0.248"
ra_ap_hir_expand = "0.0.248"
ra_ap_load-cargo = "0.0.248"
ra_ap_paths = "0.0.248"
ra_ap_project_model = "0.0.248"
ra_ap_syntax = "0.0.248"
ra_ap_vfs = "0.0.248"
ra_ap_parser = "0.0.248"
ra_ap_span = "0.0.248"
ra_ap_cfg = "0.0.248"
ra_ap_intern = "0.0.248"
serde = "1.0.217"
serde_with = "3.12.0"
stderrlog = "0.6.0"
triomphe = "0.1.14"
argfile = "0.2.1"
codeql-extractor = { path = "../../shared/tree-sitter-extractor" }
rust-extractor-macros = { path = "macros" }
itertools = "0.14.0"
glob = "0.3.2"
chrono = { version = "0.4.39", features = ["serde"] }
serde_json = "1.0.135"
dunce = "1.0.5"<|MERGE_RESOLUTION|>--- conflicted
+++ resolved
@@ -6,11 +6,7 @@
 # When updating these dependencies, run `rust/update_cargo_deps.sh`
 [dependencies]
 anyhow = "1.0.95"
-<<<<<<< HEAD
-clap = { version = "4.5.16", features = ["derive"] }
-=======
 clap = { version = "4.5.24", features = ["derive"] }
->>>>>>> 3bf2416e
 figment = { version = "0.10.19", features = ["env", "yaml"] }
 log = "0.4.22"
 num-traits = "0.2.19"
