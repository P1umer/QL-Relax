--- conflicted
+++ resolved
@@ -72,15 +72,8 @@
         &mut self,
         label: Label<E>,
         source: ra_ap_hir::InFile<ra_ap_syntax::AstPtr<T>>,
-<<<<<<< HEAD
     ) {
-        source
-=======
-    ) where
-        T: AstNode,
-    {
         if let Some(data) = source
->>>>>>> 39ce3fbd
             .file_id
             .file_id()
             .map(|f| f.file_id())
@@ -91,9 +84,9 @@
         }
     }
 
-    fn emit_location_for_expr(
-        &mut self,
-        label: Label<generated::Element>, // TODO: should be ExprTrapLabel
+    fn emit_location_for_expr<E: TrapClass>(
+        &mut self,
+        label: Label<E>,
         expr: ra_ap_hir_def::hir::ExprId,
         source_map: &BodySourceMap,
     ) {
@@ -102,10 +95,9 @@
         }
     }
 
-    fn emit_location_for_pat(
-        &mut self,
-        // should be Pat, but we're using for other entities for now
-        label: Label<generated::Element>,
+    fn emit_location_for_pat<E: TrapClass>(
+        &mut self,
+        label: Label<E>,
         pat_id: ra_ap_hir_def::hir::PatId,
         source_map: &BodySourceMap,
     ) {
@@ -119,30 +111,17 @@
         pat: &ra_ap_hir_def::hir::LiteralOrConst,
         body: &Body,
         source_map: &BodySourceMap,
-<<<<<<< HEAD
+        emit_location: impl FnOnce(&mut CrateTranslator<'_>, Label<generated::LiteralPat>),
     ) -> Label<generated::Pat> {
-        match pat {
-            ra_ap_hir_def::hir::LiteralOrConst::Literal(_literal) => {
-                let expr = self.trap.emit(generated::LiteralExpr { id: TrapId::Star });
-                self.trap
-                    .emit(generated::LitPat {
-                        id: TrapId::Star,
-                        expr: expr.into(),
-                    })
-                    .into()
-=======
-        mut emit_location: impl FnMut(&mut CrateTranslator<'_>, trap::Label),
-    ) -> trap::Label {
         match pat {
             ra_ap_hir_def::hir::LiteralOrConst::Literal(_literal) => {
                 let expr = self.trap.emit(generated::LiteralExpr { id: TrapId::Star });
                 let label = self.trap.emit(generated::LiteralPat {
                     id: TrapId::Star,
-                    expr,
+                    expr: expr.into(),
                 });
                 emit_location(self, label);
-                label
->>>>>>> 39ce3fbd
+                label.into()
             }
             ra_ap_hir_def::hir::LiteralOrConst::Const(inner) => {
                 self.emit_pat(*inner, body, source_map)
@@ -205,17 +184,8 @@
         ret
     }
 
-<<<<<<< HEAD
-    fn emit_unimplemented(&mut self) -> Label<generated::Unimplemented> {
-        self.trap
-            .emit(generated::Unimplemented { id: TrapId::Star })
-    }
-    fn emit_path(&mut self, _path: &Path) -> Label<generated::Unimplemented> {
-        self.emit_unimplemented()
-=======
-    fn emit_path(&mut self, _path: &Path) -> trap::Label {
+    fn emit_path(&mut self, _path: &Path) -> Label<generated::Path> {
         self.trap.emit(generated::Path { id: TrapId::Star })
->>>>>>> 39ce3fbd
     }
 
     fn emit_record_field_pat(
@@ -223,7 +193,7 @@
         field_pat: &RecordFieldPat,
         body: &Body,
         source_map: &BodySourceMap,
-    ) -> Label<generated::RecordFieldPat> {
+    ) -> Label<generated::RecordPatField> {
         let RecordFieldPat { name, pat } = field_pat;
         let pat_label = self.emit_pat(*pat, body, source_map);
         let ret = self.trap.emit(generated::RecordPatField {
@@ -231,7 +201,7 @@
             name: name.as_str().into(),
             pat: pat_label,
         });
-        self.emit_location_for_pat(ret.into(), *pat, source_map);
+        self.emit_location_for_pat(ret, *pat, source_map);
         ret
     }
 
@@ -240,7 +210,7 @@
         field_expr: &RecordLitField,
         body: &Body,
         source_map: &BodySourceMap,
-    ) -> Label<generated::RecordLitField> {
+    ) -> Label<generated::RecordExprField> {
         let RecordLitField { name, expr } = field_expr;
         let expr_label = self.emit_expr(*expr, body, source_map);
         let ret = self.trap.emit(generated::RecordExprField {
@@ -248,8 +218,7 @@
             name: name.as_str().into(),
             expr: expr_label,
         });
-        // TODO find a way for emitting a location for the whole thing
-        self.emit_location_for_expr(ret.into(), *expr, source_map);
+        self.emit_location_for_expr(ret, *expr, source_map);
         ret
     }
     fn emit_pat(
@@ -259,25 +228,15 @@
         source_map: &BodySourceMap,
     ) -> Label<generated::Pat> {
         let pat = &body.pats[pat_id];
-<<<<<<< HEAD
-        let ret: Label<generated::Pat> = match pat {
+        let ret = match pat {
             ra_ap_hir_def::hir::Pat::Missing => self
                 .trap
                 .emit(generated::MissingPat { id: TrapId::Star })
                 .into(),
             ra_ap_hir_def::hir::Pat::Wild => self
                 .trap
-                .emit(generated::WildPat { id: TrapId::Star })
+                .emit(generated::WildcardPat { id: TrapId::Star })
                 .into(),
-=======
-        let ret = match pat {
-            ra_ap_hir_def::hir::Pat::Missing => {
-                self.trap.emit(generated::MissingPat { id: TrapId::Star })
-            }
-            ra_ap_hir_def::hir::Pat::Wild => {
-                self.trap.emit(generated::WildcardPat { id: TrapId::Star })
-            }
->>>>>>> 39ce3fbd
             ra_ap_hir_def::hir::Pat::Tuple { args, ellipsis } => {
                 let args = args
                     .into_iter()
@@ -317,42 +276,20 @@
                     .into_iter()
                     .map(|arg| self.emit_record_field_pat(arg, body, source_map))
                     .collect();
-<<<<<<< HEAD
                 self.trap
                     .emit(generated::RecordPat {
                         id: TrapId::Star,
                         path,
-                        args,
+                        flds,
                         has_ellipsis: *ellipsis,
                     })
                     .into()
             }
             ra_ap_hir_def::hir::Pat::Range { start, end } => {
-                let start = start
-                    .as_ref()
-                    .map(|x| self.emit_literal_or_const_pat(x, body, source_map));
-                let end = end
-                    .as_ref()
-                    .map(|x| self.emit_literal_or_const_pat(x, body, source_map));
-                self.trap
-                    .emit(generated::RangePat {
-                        id: TrapId::Star,
-                        start,
-                        end,
-                    })
-                    .into()
-=======
-                self.trap.emit(generated::RecordPat {
-                    id: TrapId::Star,
-                    path,
-                    flds,
-                    has_ellipsis: *ellipsis,
-                })
-            }
-            ra_ap_hir_def::hir::Pat::Range { start, end } => {
-                let emit_location_for_const = |trans: &mut CrateTranslator<'_>, label| {
-                    trans.emit_location_for_pat(label, pat_id, source_map)
-                };
+                let emit_location_for_const =
+                    |this: &mut CrateTranslator, label: Label<generated::LiteralPat>| {
+                        this.emit_location_for_pat(label, pat_id, source_map)
+                    };
                 let start = start.as_ref().map(|x| {
                     self.emit_literal_or_const_pat(x, body, source_map, emit_location_for_const)
                 });
@@ -360,12 +297,13 @@
                 let end = end.as_ref().map(|x| {
                     self.emit_literal_or_const_pat(x, body, source_map, emit_location_for_const)
                 });
-                self.trap.emit(generated::RangePat {
-                    id: TrapId::Star,
-                    start,
-                    end,
-                })
->>>>>>> 39ce3fbd
+                self.trap
+                    .emit(generated::RangePat {
+                        id: TrapId::Star,
+                        start,
+                        end,
+                    })
+                    .into()
             }
             ra_ap_hir_def::hir::Pat::Slice {
                 prefix,
@@ -392,7 +330,8 @@
             }
             ra_ap_hir_def::hir::Pat::Path(path) => {
                 let path = self.emit_path(path);
-<<<<<<< HEAD
+                self.emit_location_for_pat(path, pat_id, source_map);
+
                 self.trap
                     .emit(generated::PathPat {
                         id: TrapId::Star,
@@ -403,7 +342,7 @@
             ra_ap_hir_def::hir::Pat::Lit(expr) => {
                 let expr = self.emit_expr(*expr, body, source_map);
                 self.trap
-                    .emit(generated::LitPat {
+                    .emit(generated::LiteralPat {
                         id: TrapId::Star,
                         expr,
                     })
@@ -412,35 +351,12 @@
             ra_ap_hir_def::hir::Pat::Bind { id, subpat } => {
                 let subpat = subpat.map(|pat| self.emit_pat(pat, body, source_map));
                 self.trap
-                    .emit(generated::BindPat {
+                    .emit(generated::IdentPat {
                         id: TrapId::Star,
                         subpat,
                         binding_id: body.bindings[*id].name.as_str().into(),
                     })
                     .into()
-=======
-                self.emit_location_for_pat(path, pat_id, source_map);
-
-                self.trap.emit(generated::PathPat {
-                    id: TrapId::Star,
-                    path,
-                })
-            }
-            ra_ap_hir_def::hir::Pat::Lit(expr) => {
-                let expr = self.emit_expr(*expr, body, source_map);
-                self.trap.emit(generated::LiteralPat {
-                    id: TrapId::Star,
-                    expr,
-                })
-            }
-            ra_ap_hir_def::hir::Pat::Bind { id, subpat } => {
-                let subpat = subpat.map(|pat| self.emit_pat(pat, body, source_map));
-                self.trap.emit(generated::IdentPat {
-                    id: TrapId::Star,
-                    subpat,
-                    binding_id: body.bindings[*id].name.as_str().into(),
-                })
->>>>>>> 39ce3fbd
             }
             ra_ap_hir_def::hir::Pat::TupleStruct {
                 path,
@@ -494,16 +410,11 @@
                     .into()
             }
         };
-        self.emit_location_for_pat(ret.into(), pat_id, source_map);
+        self.emit_location_for_pat(ret, pat_id, source_map);
         ret
     }
-<<<<<<< HEAD
     fn emit_type_ref(&mut self, _type_ref: &TypeRef) -> Label<generated::TypeRef> {
-        self.emit_unimplemented().into()
-=======
-    fn emit_type_ref(&mut self, _type_ref: &TypeRef) -> trap::Label {
         self.trap.emit(generated::TypeRef { id: TrapId::Star })
->>>>>>> 39ce3fbd
     }
     fn emit_match_arm(
         &mut self,
@@ -520,8 +431,7 @@
             guard,
             expr,
         });
-        // TODO find a way to generate a location for the whole match arm
-        self.emit_location_for_pat(ret.into(), arm.pat, source_map);
+        self.emit_location_for_pat(ret, arm.pat, source_map);
         ret
     }
     fn emit_stmt(
@@ -553,7 +463,7 @@
                     else_,
                 });
                 // TODO: find a way to get the location of the entire statement
-                self.emit_location_for_pat(ret.into(), *pat, source_map);
+                self.emit_location_for_pat(ret, *pat, source_map);
                 ret.into()
             }
             Statement::Expr { expr, has_semi } => {
@@ -564,7 +474,7 @@
                     has_semicolon: *has_semi,
                 });
                 // TODO: find a way to get the location of the entire statement
-                self.emit_location_for_expr(ret.into(), *expr, source_map);
+                self.emit_location_for_expr(ret, *expr, source_map);
                 ret.into()
             }
             Statement::Item => self
@@ -580,28 +490,21 @@
         source_map: &BodySourceMap,
     ) -> Label<generated::Expr> {
         let expr = &body[expr_id];
-        let ret: Label<generated::Expr> = match expr {
+        let ret = match expr {
             ra_ap_hir_def::hir::Expr::Missing => self
                 .trap
                 .emit(generated::MissingExpr { id: TrapId::Star })
                 .into(),
             ra_ap_hir_def::hir::Expr::Path(path) => {
                 let path = self.emit_path(path);
-<<<<<<< HEAD
+                self.emit_location_for_expr(path, expr_id, source_map);
+
                 self.trap
                     .emit(generated::PathExpr {
                         id: TrapId::Star,
                         path,
                     })
                     .into()
-=======
-                self.emit_location_for_expr(path, expr_id, source_map);
-
-                self.trap.emit(generated::PathExpr {
-                    id: TrapId::Star,
-                    path,
-                })
->>>>>>> 39ce3fbd
             }
             ra_ap_hir_def::hir::Expr::If {
                 condition,
@@ -742,8 +645,10 @@
                     .into_iter()
                     .map(|e| self.emit_expr(*e, body, source_map))
                     .collect();
-<<<<<<< HEAD
-                let generic_args = generic_args.as_ref().map(|_args| self.emit_unimplemented());
+                let generic_args = generic_args.as_ref().map(|_args| {
+                    self.trap
+                        .emit(generated::GenericArgList { id: TrapId::Star })
+                });
                 self.trap
                     .emit(generated::MethodCallExpr {
                         id: TrapId::Star,
@@ -753,19 +658,6 @@
                         generic_args,
                     })
                     .into()
-=======
-                let generic_args = generic_args.as_ref().map(|_args| {
-                    self.trap
-                        .emit(generated::GenericArgList { id: TrapId::Star })
-                });
-                self.trap.emit(generated::MethodCallExpr {
-                    id: TrapId::Star,
-                    receiver,
-                    method_name: method_name.as_str().into(),
-                    args,
-                    generic_args,
-                })
->>>>>>> 39ce3fbd
             }
             ra_ap_hir_def::hir::Expr::Match { expr, arms } => {
                 let expr = self.emit_expr(*expr, body, source_map);
@@ -855,27 +747,16 @@
                     .map(|field| self.emit_record_lit_field(field, body, source_map))
                     .collect();
                 let spread = spread.map(|expr_id| self.emit_expr(expr_id, body, source_map));
-<<<<<<< HEAD
-                self.trap
-                    .emit(generated::RecordLitExpr {
+                self.trap
+                    .emit(generated::RecordExpr {
                         id: TrapId::Star,
                         path,
-                        fields,
+                        flds,
                         spread,
                         has_ellipsis: *ellipsis,
                         is_assignee_expr: *is_assignee_expr,
                     })
                     .into()
-=======
-                self.trap.emit(generated::RecordExpr {
-                    id: TrapId::Star,
-                    path,
-                    flds,
-                    spread,
-                    has_ellipsis: *ellipsis,
-                    is_assignee_expr: *is_assignee_expr,
-                })
->>>>>>> 39ce3fbd
             }
             ra_ap_hir_def::hir::Expr::Field { expr, name } => {
                 let expr = self.emit_expr(*expr, body, source_map);
@@ -897,25 +778,15 @@
                     .into()
             }
             ra_ap_hir_def::hir::Expr::Cast { expr, type_ref } => {
-<<<<<<< HEAD
                 let expr = self.emit_expr(*expr, body, source_map);
-                let type_ref = self.emit_type_ref(type_ref.as_ref());
+                let type_ = self.emit_type_ref(type_ref.as_ref());
                 self.trap
                     .emit(generated::CastExpr {
                         id: TrapId::Star,
                         expr,
-                        type_ref,
-                    })
-                    .into()
-=======
-                let expr: trap::Label = self.emit_expr(*expr, body, source_map);
-                let type_: trap::Label = self.emit_type_ref(type_ref.as_ref());
-                self.trap.emit(generated::CastExpr {
-                    id: TrapId::Star,
-                    expr,
-                    type_,
-                })
->>>>>>> 39ce3fbd
+                        type_,
+                    })
+                    .into()
             }
             ra_ap_hir_def::hir::Expr::Ref {
                 expr,
@@ -948,43 +819,26 @@
                     ra_ap_syntax::ast::UnaryOp::Not => "!",
                     ra_ap_syntax::ast::UnaryOp::Neg => "-",
                 };
-<<<<<<< HEAD
-                self.trap
-                    .emit(generated::UnaryOpExpr {
+                self.trap
+                    .emit(generated::PrefixExpr {
                         id: TrapId::Star,
                         expr,
                         op: op.into(),
                     })
                     .into()
-=======
-                self.trap.emit(generated::PrefixExpr {
-                    id: TrapId::Star,
-                    expr,
-                    op: op.into(),
-                })
->>>>>>> 39ce3fbd
             }
             ra_ap_hir_def::hir::Expr::BinaryOp { lhs, rhs, op } => {
                 let lhs = self.emit_expr(*lhs, body, source_map);
                 let rhs = self.emit_expr(*rhs, body, source_map);
                 let op = op.map(|op| format!("{op}"));
-<<<<<<< HEAD
-                self.trap
-                    .emit(generated::BinaryOpExpr {
+                self.trap
+                    .emit(generated::BinaryExpr {
                         id: TrapId::Star,
                         lhs,
                         rhs,
                         op,
                     })
                     .into()
-=======
-                self.trap.emit(generated::BinaryExpr {
-                    id: TrapId::Star,
-                    lhs,
-                    rhs,
-                    op,
-                })
->>>>>>> 39ce3fbd
             }
             ra_ap_hir_def::hir::Expr::Range {
                 lhs,
@@ -1122,22 +976,15 @@
             }
             ra_ap_hir_def::hir::Expr::InlineAsm(asm) => {
                 let expr = self.emit_expr(asm.e, body, source_map);
-<<<<<<< HEAD
-                self.trap
-                    .emit(generated::InlineAsmExpr {
-                        id: TrapId::Star,
-                        expr,
-                    })
-                    .into()
-=======
-                self.trap.emit(generated::AsmExpr {
-                    id: TrapId::Star,
-                    expr,
-                })
->>>>>>> 39ce3fbd
+                self.trap
+                    .emit(generated::AsmExpr {
+                        id: TrapId::Star,
+                        expr,
+                    })
+                    .into()
             }
         };
-        self.emit_location_for_expr(ret.into(), expr_id, source_map);
+        self.emit_location_for_expr(ret, expr_id, source_map);
         ret
     }
 
@@ -1147,49 +994,28 @@
         id: ModuleDef,
         labels: &mut Vec<Label<generated::Declaration>>,
     ) {
-<<<<<<< HEAD
-        let label: Label<generated::Declaration> = match id {
-            ModuleDef::Module(_) => self.emit_unimplemented().into(),
-=======
         let label = match id {
             ModuleDef::Module(_module) => self
                 .trap
-                .emit(generated::UnimplementedDeclaration { id: TrapId::Star }),
->>>>>>> 39ce3fbd
+                .emit(generated::UnimplementedDeclaration { id: TrapId::Star })
+                .into(),
             ModuleDef::Function(function) => {
                 let def: ra_ap_hir::DefWithBody = function.into();
 
                 let name = function.name(self.db);
 
-<<<<<<< HEAD
-                let body = if self.extract_dependencies || self.krate.origin(self.db).is_local() {
-                    let (body, source_map) = self.db.body_with_source_map(def.into());
-                    let txt = body.pretty_print(self.db, def.into(), Edition::Edition2021);
-                    log::trace!("{}", &txt);
-                    self.emit_expr(body.body_expr, &body, &source_map)
-                } else {
-                    self.trap
-                        .emit(generated::MissingExpr { id: TrapId::Star })
-                        .into()
-                };
-=======
                 let (body, source_map) = self.db.body_with_source_map(def.into());
                 let txt = body.pretty_print(self.db, def.into(), Edition::Edition2021);
                 log::trace!("{}", &txt);
                 let body = self.emit_expr(body.body_expr, &body, &source_map);
 
->>>>>>> 39ce3fbd
                 let label = self.trap.emit(generated::Function {
                     id: trap_key![module_label, name.as_str()],
                     name: name.as_str().into(),
                     body,
                 });
                 self.emit_location(label, function);
-<<<<<<< HEAD
                 label.into()
-=======
-                label
->>>>>>> 39ce3fbd
             }
             ModuleDef::Adt(adt) => {
                 let label = self
@@ -1240,13 +1066,10 @@
                 self.emit_location(label, type_alias);
                 label.into()
             }
-<<<<<<< HEAD
-            ModuleDef::BuiltinType(_builtin_type) => self.emit_unimplemented().into(),
-=======
             ModuleDef::BuiltinType(_builtin_type) => self
                 .trap
-                .emit(generated::UnimplementedDeclaration { id: TrapId::Star }),
->>>>>>> 39ce3fbd
+                .emit(generated::UnimplementedDeclaration { id: TrapId::Star })
+                .into(),
             ModuleDef::Macro(macro_) => {
                 let label = self
                     .trap
@@ -1288,7 +1111,7 @@
             if let Some(name) = module.name(self.db) {
                 key.push_str(name.as_str());
             }
-            let label = self.trap.label(TrapId::<generated::Module>::Key(key));
+            let label = self.trap.label(TrapId::Key(key));
             map.insert(module, label);
             self.emit_module(label, module);
         }
