| Elements extracted | 66 |
| Elements unextracted | 0 |
| Extraction errors | 0 |
| Extraction warnings | 1 |
| Files extracted - total | 5 |
| Files extracted - with errors | 1 |
| Files extracted - without errors | 4 |
| Files extracted - without errors % | 80 |
| Inconsistencies - AST | 0 |
| Inconsistencies - CFG | 0 |
| Inconsistencies - data flow | 0 |
| Lines of code extracted | 6 |
| Lines of user code extracted | 6 |
| Macro calls - resolved | 2 |
| Macro calls - total | 2 |
| Macro calls - unresolved | 0 |
<<<<<<< HEAD
| Taint edges - number of edges | 1465 |
=======
| Taint edges - number of edges | 10 |
>>>>>>> 2c3b4894
| Taint reach - nodes tainted | 0 |
| Taint reach - per million nodes | 0 |
| Taint sinks - cryptographic operations | 0 |
| Taint sinks - query sinks | 1 |
| Taint sources - active | 0 |
| Taint sources - disabled | 0 |
| Taint sources - sensitive data | 0 |<|MERGE_RESOLUTION|>--- conflicted
+++ resolved
@@ -14,11 +14,7 @@
 | Macro calls - resolved | 2 |
 | Macro calls - total | 2 |
 | Macro calls - unresolved | 0 |
-<<<<<<< HEAD
-| Taint edges - number of edges | 1465 |
-=======
-| Taint edges - number of edges | 10 |
->>>>>>> 2c3b4894
+| Taint edges - number of edges | 1471 |
 | Taint reach - nodes tainted | 0 |
 | Taint reach - per million nodes | 0 |
 | Taint sinks - cryptographic operations | 0 |
