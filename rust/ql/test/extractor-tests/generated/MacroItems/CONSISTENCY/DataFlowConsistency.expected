--- conflicted
+++ resolved
@@ -3,10 +3,7 @@
 | file://:0:0:0:0 | ... .unwrap(...) | Node should have one location but has 0. |
 | file://:0:0:0:0 | BlockExpr | Node should have one location but has 0. |
 | file://:0:0:0:0 | Param | Node should have one location but has 0. |
-<<<<<<< HEAD
-| file://:0:0:0:0 | PathExpr | Node should have one location but has 0. |
-=======
->>>>>>> d178d84e
+| file://:0:0:0:0 | path | Node should have one location but has 0. |
 | file://:0:0:0:0 | path | Node should have one location but has 0. |
 missingLocation
 | Nodes without location: 6 |