//fn cond() -> bool;

// --- locals ---

fn locals_1() {
    let a = 1; // BAD: unused value [NOT DETECTED]
    let b = 1;
    let c = 1;
    let d = String::from("a"); // BAD: unused value [NOT DETECTED]
    let e = String::from("b");
    let f = 1;
    let _ = 1; // (deliberately unused)

    println!("use {}", b);

    if cond() {
        println!("use {}", c);
    }

    println!("use {}", e);
    assert!(f == 1);
}

fn locals_2() {
    let a: i32; // BAD: unused variable
    let b: i32;
    let mut c: i32;
    let mut d: i32;
    let mut e: i32;
    let mut f: i32;
    let g: i32;
    let h: i32;
    let i: i32;

    b = 1; // BAD: unused value [NOT DETECTED]

    c = 1; // BAD: unused value [NOT DETECTED]
    c = 2;
    println!("use {}", c);
    c = 3; // BAD: unused value [NOT DETECTED]

    d = 1;
    if cond() {
        d = 2; // BAD: unused value [NOT DETECTED]
        d = 3;
    } else {
    }
    println!("use {}", d);

    e = 1; // BAD: unused value [NOT DETECTED]
    if cond() {
        e = 2;
    } else {
        e = 3;
    }
    println!("use {}", e);

    f = 1;
    f += 1;
    println!("use {}", f);
    f += 1; // BAD: unused value [NOT DETECTED]
    f = 1;
    f += 1; // BAD: unused value [NOT DETECTED]

    g = if cond() { 1 } else { 2 }; // BAD: unused value (x2) [NOT DETECTED]
    h = if cond() { 3 } else { 4 };
    i = if cond() { h } else { 5 };
    println!("use {}", i);

    _ = 1; // (deliberately unused) [NOT DETECTED]
}

// --- structs ---

#[derive(Debug)]
struct MyStruct {
    val: i64,
}

impl MyStruct {
    fn my_get(&mut self) -> i64 {
        return self.val;
    }
}

fn structs() {
    let a = MyStruct { val: 1 }; // BAD: unused value [NOT DETECTED]
    let b = MyStruct { val: 2 };
    let c = MyStruct { val: 3 };
    let mut d: MyStruct; // BAD: unused variable
    let mut e: MyStruct;
    let mut f: MyStruct;

    println!("lets use {:?} and {}", b, c.val);

    e = MyStruct { val: 4 };
    println!("lets use {}", e.my_get());
    e.val = 5;
    println!("lets use {}", e.my_get());

    f = MyStruct { val: 6 }; // BAD: unused value [NOT DETECTED]
    f.val = 7; // BAD: unused value [NOT DETECTED]
}

// --- arrays ---

fn arrays() {
    let is = [1, 2, 3]; // BAD: unused values (x3) [NOT DETECTED]
    let js = [1, 2, 3];
    let ks = [1, 2, 3];

    println!("lets use {:?}", js);

    for k // SPURIOUS: unused variable [macros not yet supported]
	in ks
	{
        println!("lets use {}", k); // [unreachable FALSE POSITIVE]
    }
}

// --- constants and statics ---

const CON1: i32 = 1;
const CON2: i32 = 2; // BAD: unused value [NOT DETECTED]
static mut STAT1: i32 = 1;
static mut STAT2: i32 = 2; // BAD: unused value [NOT DETECTED]

fn statics() {
    static mut STAT3: i32 = 0;
    static mut STAT4: i32 = 0; // BAD: unused value [NOT DETECTED]

    unsafe {
        let total = CON1 + STAT1 + STAT3;
    }
}

// --- parameters ---

fn parameters(
    x: i32,
    y: i32,  // BAD: unused variable
    _z: i32, // (`_` is asking the compiler, and by extension us, to not warn that this is unused)
) -> i32 {
    return x;
}

// --- loops ---

fn loops() {
    let mut a: i64 = 10;
    let b: i64 = 20;
    let c: i64 = 30;
    let d: i64 = 40;
    let mut e: i64 = 50;

    while a < b {
        a += 1;
    }

    for x in c..d {
        e += x;
    }

    for x in 1..10 { // BAD: unused variable
    }

    for _ in 1..10 {}

    for x // SPURIOUS: unused variable [macros not yet supported]
    in 1..10 {
        println!("x is {}", x);
    }

    for x // SPURIOUS: unused variable [macros not yet supported]
    in 1..10 {
        assert!(x != 11);
    }
}

// --- lets ---

enum MyOption<T> {
    None,
    Some(T),
}

enum YesOrNo {
    Yes,
    No,
}

use YesOrNo::{Yes, No}; // allows `Yes`, `No` to be accessed without qualifiers.

struct MyPoint {
    x: i64,
    y: i64,
}

fn if_lets_matches() {
    let mut total: i64 = 0;

    if let Some(a) = Some(10) { // BAD: unused variable
    }

    if let Some(b) = Some(20) {
        total += b;
    }

    let mut next = Some(30);
    while let Some(val) = next // BAD: unused variable
    {
        next = None;
    }

    let mut next2 = Some(40);
    while let Some(val) = next2 {
        total += val;
        next2 = None;
    }

    let c = Some(60);
    match c {
        Some(val) => { // BAD: unused variable
        }
        None => { // SPURIOUS: unused variable 'None'
        }
    }

    let d = Some(70);
    match d {
        Some(val) => {
            total += val;
        }
        None => { // SPURIOUS: unused variable 'None'
        }
    }

    let e = Option::Some(80);
    match e {
        Option::Some(val) => { // BAD: unused variable
        }
        Option::None => {
        }
    }

    let f = MyOption::Some(90);
    match f {
        MyOption::Some(val) => { // BAD: unused variable
        }
        MyOption::None => {}
    }

    let g : Result<i64, i64> = Ok(100);
    match g {
        Ok(_) => {
        }
        Err(num) => {} // BAD: unused variable
    }

    let h = YesOrNo::Yes;
    match h {
        YesOrNo::Yes => {}
        YesOrNo::No => {}
    }

    let i = Yes;
    match i {
        Yes => {} // SPURIOUS: unused variable 'Yes'
        No => {} // SPURIOUS: unused variable 'No'
    }

    if let j = Yes { // BAD: unused variable
    }

    if let k = Yes {
        match k {
            _ => {}
        }
    }

    let l = Yes;
    if let Yes = l { // SPURIOUS: unused variable 'Yes'
    }

    match 1 {
        1 => {}
        _ => {}
    }

    let p1 = MyPoint { x: 1, y: 2 };
    match p1 {
        MyPoint { x: 0, y: 0 } => {
        }
        MyPoint { x: 1, y } => { // BAD: unused variable
        }
        MyPoint { x: 2, y: _ } => {
        }
        MyPoint { x: 3, y: a } => { // BAD: unused variable
        }
        MyPoint { x: 4, .. } => {
        }
        p => { // BAD: unused variable
        }
    }
}

fn shadowing() -> i32 {
    let x = 1; // BAD: unused value [NOT DETECTED]
    let mut y: i32; // BAD: unused variable

    {
        let x = 2;
        let mut y: i32;

        {
            let x = 3; // BAD: unused value [NOT DETECTED]
            let mut y: i32; // BAD: unused variable
        }

        y = x;
        return y;
    }
}

// --- main ---

fn main() {
<<<<<<< HEAD
	locals_1();
	locals_2();
	structs();
	arrays();
	statics();
	println!("lets use result {}", parameters(1, 2, 3));
	loops();
	if_lets();
	unreachable_if();
	unreachable_panic();
	unreachable_match();
	unreachable_loop();
	unreachable_paren();
=======
    locals_1();
    locals_2();
    structs();
    arrays();
    statics();
    loops();
    if_lets_matches();
    shadowing();

    println!("lets use result {}", parameters(1, 2, 3));
>>>>>>> 8352d17e
}<|MERGE_RESOLUTION|>--- conflicted
+++ resolved
@@ -323,32 +323,20 @@
 }
 
 // --- main ---
-
 fn main() {
-<<<<<<< HEAD
-	locals_1();
-	locals_2();
-	structs();
-	arrays();
-	statics();
+    locals_1();
+    locals_2();
+    structs();
+    arrays();
+    statics();
 	println!("lets use result {}", parameters(1, 2, 3));
-	loops();
-	if_lets();
+    loops();
+    if_lets_matches();
+    shadowing();
+
 	unreachable_if();
 	unreachable_panic();
 	unreachable_match();
 	unreachable_loop();
 	unreachable_paren();
-=======
-    locals_1();
-    locals_2();
-    structs();
-    arrays();
-    statics();
-    loops();
-    if_lets_matches();
-    shadowing();
-
-    println!("lets use result {}", parameters(1, 2, 3));
->>>>>>> 8352d17e
 }