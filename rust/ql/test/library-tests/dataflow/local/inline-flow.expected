--- conflicted
+++ resolved
@@ -7,7 +7,6 @@
 | 6 | Summary: lang:core; <crate::result::Result>::expect; Argument[self].Variant[crate::result::Result::Ok(0)]; ReturnValue; value |
 | 7 | Summary: lang:core; <crate::result::Result>::expect_err; Argument[self].Variant[crate::result::Result::Err(0)]; ReturnValue; value |
 edges
-<<<<<<< HEAD
 | main.rs:22:9:22:9 | s | main.rs:23:10:23:10 | s | provenance |  |
 | main.rs:22:13:22:21 | source(...) | main.rs:22:9:22:9 | s | provenance |  |
 | main.rs:27:9:27:9 | a | main.rs:29:9:29:9 | c | provenance |  |
@@ -399,7 +398,6 @@
 | main.rs:414:10:414:10 | s | main.rs:413:25:413:26 | source(...) | main.rs:414:10:414:10 | s | $@ | main.rs:413:25:413:26 | source(...) | source(...) |
 | main.rs:423:10:423:10 | a | main.rs:418:13:418:22 | source(...) | main.rs:423:10:423:10 | a | $@ | main.rs:418:13:418:22 | source(...) | source(...) |
 | main.rs:426:10:426:15 | * ... | main.rs:420:13:420:22 | source(...) | main.rs:426:10:426:15 | * ... | $@ | main.rs:420:13:420:22 | source(...) | source(...) |
-=======
 | main.rs:19:9:19:9 | s | main.rs:20:10:20:10 | s | provenance |  |
 | main.rs:19:13:19:21 | source(...) | main.rs:19:9:19:9 | s | provenance |  |
 | main.rs:24:9:24:9 | a | main.rs:26:9:26:9 | c | provenance |  |
@@ -822,5 +820,4 @@
 | main.rs:393:18:393:18 | c | main.rs:388:23:388:32 | source(...) | main.rs:393:18:393:18 | c | $@ | main.rs:388:23:388:32 | source(...) | source(...) |
 | main.rs:404:10:404:10 | d | main.rs:402:18:402:27 | source(...) | main.rs:404:10:404:10 | d | $@ | main.rs:402:18:402:27 | source(...) | source(...) |
 | main.rs:405:10:405:19 | mut_arr[0] | main.rs:402:18:402:27 | source(...) | main.rs:405:10:405:19 | mut_arr[0] | $@ | main.rs:402:18:402:27 | source(...) | source(...) |
-| main.rs:429:10:429:10 | s | main.rs:428:25:428:26 | source(...) | main.rs:429:10:429:10 | s | $@ | main.rs:428:25:428:26 | source(...) | source(...) |
->>>>>>> bcec7ee2
+| main.rs:429:10:429:10 | s | main.rs:428:25:428:26 | source(...) | main.rs:429:10:429:10 | s | $@ | main.rs:428:25:428:26 | source(...) | source(...) |