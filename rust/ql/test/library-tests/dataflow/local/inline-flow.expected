--- conflicted
+++ resolved
@@ -36,7 +36,6 @@
 | main.rs:224:14:224:29 | Some(...) [Some] | main.rs:225:10:225:11 | s1 [Some] | provenance |  |
 | main.rs:224:19:224:28 | source(...) | main.rs:224:14:224:29 | Some(...) [Some] | provenance |  |
 | main.rs:225:10:225:11 | s1 [Some] | main.rs:225:10:225:20 | ... .unwrap(...) | provenance |  |
-<<<<<<< HEAD
 | main.rs:229:14:229:29 | Some(...) [Some] | main.rs:231:14:231:15 | s1 [Some] | provenance |  |
 | main.rs:229:19:229:28 | source(...) | main.rs:229:14:229:29 | Some(...) [Some] | provenance |  |
 | main.rs:231:14:231:15 | s1 [Some] | main.rs:231:14:231:16 | TryExpr | provenance |  |
@@ -45,19 +44,19 @@
 | main.rs:238:35:238:44 | source(...) | main.rs:238:32:238:45 | Ok(...) [Ok] | provenance |  |
 | main.rs:241:14:241:15 | s1 [Ok] | main.rs:241:14:241:16 | TryExpr | provenance |  |
 | main.rs:241:14:241:16 | TryExpr | main.rs:243:10:243:11 | i1 | provenance |  |
-| main.rs:256:14:256:39 | ...::A(...) [A] | main.rs:259:9:259:25 | TupleStructPat [A] | provenance |  |
-| main.rs:256:14:256:39 | ...::A(...) [A] | main.rs:263:9:263:25 | TupleStructPat [A] | provenance |  |
+| main.rs:256:14:256:39 | ...::A(...) [A] | main.rs:259:9:259:25 | ...::A(...) [A] | provenance |  |
+| main.rs:256:14:256:39 | ...::A(...) [A] | main.rs:263:9:263:25 | ...::A(...) [A] | provenance |  |
 | main.rs:256:29:256:38 | source(...) | main.rs:256:14:256:39 | ...::A(...) [A] | provenance |  |
-| main.rs:259:9:259:25 | TupleStructPat [A] | main.rs:259:24:259:24 | n | provenance |  |
+| main.rs:259:9:259:25 | ...::A(...) [A] | main.rs:259:24:259:24 | n | provenance |  |
 | main.rs:259:24:259:24 | n | main.rs:259:35:259:35 | n | provenance |  |
-| main.rs:263:9:263:25 | TupleStructPat [A] | main.rs:263:24:263:24 | n | provenance |  |
+| main.rs:263:9:263:25 | ...::A(...) [A] | main.rs:263:24:263:24 | n | provenance |  |
 | main.rs:263:24:263:24 | n | main.rs:263:55:263:55 | n | provenance |  |
-| main.rs:274:14:274:26 | A(...) [A] | main.rs:277:9:277:12 | TupleStructPat [A] | provenance |  |
-| main.rs:274:14:274:26 | A(...) [A] | main.rs:281:9:281:12 | TupleStructPat [A] | provenance |  |
+| main.rs:274:14:274:26 | A(...) [A] | main.rs:277:9:277:12 | A(...) [A] | provenance |  |
+| main.rs:274:14:274:26 | A(...) [A] | main.rs:281:9:281:12 | A(...) [A] | provenance |  |
 | main.rs:274:16:274:25 | source(...) | main.rs:274:14:274:26 | A(...) [A] | provenance |  |
-| main.rs:277:9:277:12 | TupleStructPat [A] | main.rs:277:11:277:11 | n | provenance |  |
+| main.rs:277:9:277:12 | A(...) [A] | main.rs:277:11:277:11 | n | provenance |  |
 | main.rs:277:11:277:11 | n | main.rs:277:22:277:22 | n | provenance |  |
-| main.rs:281:9:281:12 | TupleStructPat [A] | main.rs:281:11:281:11 | n | provenance |  |
+| main.rs:281:9:281:12 | A(...) [A] | main.rs:281:11:281:11 | n | provenance |  |
 | main.rs:281:11:281:11 | n | main.rs:281:29:281:29 | n | provenance |  |
 | main.rs:295:14:297:5 | ...::C {...} [C] | main.rs:300:9:300:38 | ...::C {...} [C] | provenance |  |
 | main.rs:295:14:297:5 | ...::C {...} [C] | main.rs:304:9:304:38 | ...::C {...} [C] | provenance |  |
@@ -83,46 +82,6 @@
 | main.rs:359:13:359:22 | f(...) | main.rs:360:10:360:10 | b | provenance |  |
 | main.rs:359:21:359:21 | a | main.rs:352:20:352:23 | ... | provenance |  |
 | main.rs:359:21:359:21 | a | main.rs:359:13:359:22 | f(...) | provenance |  |
-=======
-| main.rs:234:14:234:39 | ...::A(...) [A] | main.rs:237:9:237:25 | ...::A(...) [A] | provenance |  |
-| main.rs:234:14:234:39 | ...::A(...) [A] | main.rs:241:9:241:25 | ...::A(...) [A] | provenance |  |
-| main.rs:234:29:234:38 | source(...) | main.rs:234:14:234:39 | ...::A(...) [A] | provenance |  |
-| main.rs:237:9:237:25 | ...::A(...) [A] | main.rs:237:24:237:24 | n | provenance |  |
-| main.rs:237:24:237:24 | n | main.rs:237:35:237:35 | n | provenance |  |
-| main.rs:241:9:241:25 | ...::A(...) [A] | main.rs:241:24:241:24 | n | provenance |  |
-| main.rs:241:24:241:24 | n | main.rs:241:55:241:55 | n | provenance |  |
-| main.rs:252:14:252:26 | A(...) [A] | main.rs:255:9:255:12 | A(...) [A] | provenance |  |
-| main.rs:252:14:252:26 | A(...) [A] | main.rs:259:9:259:12 | A(...) [A] | provenance |  |
-| main.rs:252:16:252:25 | source(...) | main.rs:252:14:252:26 | A(...) [A] | provenance |  |
-| main.rs:255:9:255:12 | A(...) [A] | main.rs:255:11:255:11 | n | provenance |  |
-| main.rs:255:11:255:11 | n | main.rs:255:22:255:22 | n | provenance |  |
-| main.rs:259:9:259:12 | A(...) [A] | main.rs:259:11:259:11 | n | provenance |  |
-| main.rs:259:11:259:11 | n | main.rs:259:29:259:29 | n | provenance |  |
-| main.rs:273:14:275:5 | ...::C {...} [C] | main.rs:278:9:278:38 | ...::C {...} [C] | provenance |  |
-| main.rs:273:14:275:5 | ...::C {...} [C] | main.rs:282:9:282:38 | ...::C {...} [C] | provenance |  |
-| main.rs:274:18:274:27 | source(...) | main.rs:273:14:275:5 | ...::C {...} [C] | provenance |  |
-| main.rs:278:9:278:38 | ...::C {...} [C] | main.rs:278:36:278:36 | n | provenance |  |
-| main.rs:278:36:278:36 | n | main.rs:278:48:278:48 | n | provenance |  |
-| main.rs:282:9:282:38 | ...::C {...} [C] | main.rs:282:36:282:36 | n | provenance |  |
-| main.rs:282:36:282:36 | n | main.rs:282:81:282:81 | n | provenance |  |
-| main.rs:293:14:295:5 | C {...} [C] | main.rs:298:9:298:24 | C {...} [C] | provenance |  |
-| main.rs:293:14:295:5 | C {...} [C] | main.rs:302:9:302:24 | C {...} [C] | provenance |  |
-| main.rs:294:18:294:27 | source(...) | main.rs:293:14:295:5 | C {...} [C] | provenance |  |
-| main.rs:298:9:298:24 | C {...} [C] | main.rs:298:22:298:22 | n | provenance |  |
-| main.rs:298:22:298:22 | n | main.rs:298:34:298:34 | n | provenance |  |
-| main.rs:302:9:302:24 | C {...} [C] | main.rs:302:22:302:22 | n | provenance |  |
-| main.rs:302:22:302:22 | n | main.rs:302:53:302:53 | n | provenance |  |
-| main.rs:314:20:314:52 | if cond {...} else {...} | main.rs:315:10:315:16 | f(...) | provenance |  |
-| main.rs:314:30:314:39 | source(...) | main.rs:314:20:314:52 | if cond {...} else {...} | provenance |  |
-| main.rs:319:20:319:23 | ... | main.rs:321:18:321:21 | data | provenance |  |
-| main.rs:325:13:325:22 | source(...) | main.rs:326:13:326:13 | a | provenance |  |
-| main.rs:326:13:326:13 | a | main.rs:319:20:319:23 | ... | provenance |  |
-| main.rs:330:20:330:23 | ... | main.rs:331:9:335:9 | if cond {...} else {...} | provenance |  |
-| main.rs:336:13:336:22 | source(...) | main.rs:337:21:337:21 | a | provenance |  |
-| main.rs:337:13:337:22 | f(...) | main.rs:338:10:338:10 | b | provenance |  |
-| main.rs:337:21:337:21 | a | main.rs:330:20:330:23 | ... | provenance |  |
-| main.rs:337:21:337:21 | a | main.rs:337:13:337:22 | f(...) | provenance |  |
->>>>>>> c0676f42
 nodes
 | main.rs:15:10:15:18 | source(...) | semmle.label | source(...) |
 | main.rs:19:13:19:21 | source(...) | semmle.label | source(...) |
@@ -174,7 +133,6 @@
 | main.rs:224:19:224:28 | source(...) | semmle.label | source(...) |
 | main.rs:225:10:225:11 | s1 [Some] | semmle.label | s1 [Some] |
 | main.rs:225:10:225:20 | ... .unwrap(...) | semmle.label | ... .unwrap(...) |
-<<<<<<< HEAD
 | main.rs:229:14:229:29 | Some(...) [Some] | semmle.label | Some(...) [Some] |
 | main.rs:229:19:229:28 | source(...) | semmle.label | source(...) |
 | main.rs:231:14:231:15 | s1 [Some] | semmle.label | s1 [Some] |
@@ -187,18 +145,18 @@
 | main.rs:243:10:243:11 | i1 | semmle.label | i1 |
 | main.rs:256:14:256:39 | ...::A(...) [A] | semmle.label | ...::A(...) [A] |
 | main.rs:256:29:256:38 | source(...) | semmle.label | source(...) |
-| main.rs:259:9:259:25 | TupleStructPat [A] | semmle.label | TupleStructPat [A] |
+| main.rs:259:9:259:25 | ...::A(...) [A] | semmle.label | ...::A(...) [A] |
 | main.rs:259:24:259:24 | n | semmle.label | n |
 | main.rs:259:35:259:35 | n | semmle.label | n |
-| main.rs:263:9:263:25 | TupleStructPat [A] | semmle.label | TupleStructPat [A] |
+| main.rs:263:9:263:25 | ...::A(...) [A] | semmle.label | ...::A(...) [A] |
 | main.rs:263:24:263:24 | n | semmle.label | n |
 | main.rs:263:55:263:55 | n | semmle.label | n |
 | main.rs:274:14:274:26 | A(...) [A] | semmle.label | A(...) [A] |
 | main.rs:274:16:274:25 | source(...) | semmle.label | source(...) |
-| main.rs:277:9:277:12 | TupleStructPat [A] | semmle.label | TupleStructPat [A] |
+| main.rs:277:9:277:12 | A(...) [A] | semmle.label | A(...) [A] |
 | main.rs:277:11:277:11 | n | semmle.label | n |
 | main.rs:277:22:277:22 | n | semmle.label | n |
-| main.rs:281:9:281:12 | TupleStructPat [A] | semmle.label | TupleStructPat [A] |
+| main.rs:281:9:281:12 | A(...) [A] | semmle.label | A(...) [A] |
 | main.rs:281:11:281:11 | n | semmle.label | n |
 | main.rs:281:29:281:29 | n | semmle.label | n |
 | main.rs:295:14:297:5 | ...::C {...} [C] | semmle.label | ...::C {...} [C] |
@@ -230,53 +188,6 @@
 | main.rs:359:13:359:22 | f(...) | semmle.label | f(...) |
 | main.rs:359:21:359:21 | a | semmle.label | a |
 | main.rs:360:10:360:10 | b | semmle.label | b |
-=======
-| main.rs:234:14:234:39 | ...::A(...) [A] | semmle.label | ...::A(...) [A] |
-| main.rs:234:29:234:38 | source(...) | semmle.label | source(...) |
-| main.rs:237:9:237:25 | ...::A(...) [A] | semmle.label | ...::A(...) [A] |
-| main.rs:237:24:237:24 | n | semmle.label | n |
-| main.rs:237:35:237:35 | n | semmle.label | n |
-| main.rs:241:9:241:25 | ...::A(...) [A] | semmle.label | ...::A(...) [A] |
-| main.rs:241:24:241:24 | n | semmle.label | n |
-| main.rs:241:55:241:55 | n | semmle.label | n |
-| main.rs:252:14:252:26 | A(...) [A] | semmle.label | A(...) [A] |
-| main.rs:252:16:252:25 | source(...) | semmle.label | source(...) |
-| main.rs:255:9:255:12 | A(...) [A] | semmle.label | A(...) [A] |
-| main.rs:255:11:255:11 | n | semmle.label | n |
-| main.rs:255:22:255:22 | n | semmle.label | n |
-| main.rs:259:9:259:12 | A(...) [A] | semmle.label | A(...) [A] |
-| main.rs:259:11:259:11 | n | semmle.label | n |
-| main.rs:259:29:259:29 | n | semmle.label | n |
-| main.rs:273:14:275:5 | ...::C {...} [C] | semmle.label | ...::C {...} [C] |
-| main.rs:274:18:274:27 | source(...) | semmle.label | source(...) |
-| main.rs:278:9:278:38 | ...::C {...} [C] | semmle.label | ...::C {...} [C] |
-| main.rs:278:36:278:36 | n | semmle.label | n |
-| main.rs:278:48:278:48 | n | semmle.label | n |
-| main.rs:282:9:282:38 | ...::C {...} [C] | semmle.label | ...::C {...} [C] |
-| main.rs:282:36:282:36 | n | semmle.label | n |
-| main.rs:282:81:282:81 | n | semmle.label | n |
-| main.rs:293:14:295:5 | C {...} [C] | semmle.label | C {...} [C] |
-| main.rs:294:18:294:27 | source(...) | semmle.label | source(...) |
-| main.rs:298:9:298:24 | C {...} [C] | semmle.label | C {...} [C] |
-| main.rs:298:22:298:22 | n | semmle.label | n |
-| main.rs:298:34:298:34 | n | semmle.label | n |
-| main.rs:302:9:302:24 | C {...} [C] | semmle.label | C {...} [C] |
-| main.rs:302:22:302:22 | n | semmle.label | n |
-| main.rs:302:53:302:53 | n | semmle.label | n |
-| main.rs:314:20:314:52 | if cond {...} else {...} | semmle.label | if cond {...} else {...} |
-| main.rs:314:30:314:39 | source(...) | semmle.label | source(...) |
-| main.rs:315:10:315:16 | f(...) | semmle.label | f(...) |
-| main.rs:319:20:319:23 | ... | semmle.label | ... |
-| main.rs:321:18:321:21 | data | semmle.label | data |
-| main.rs:325:13:325:22 | source(...) | semmle.label | source(...) |
-| main.rs:326:13:326:13 | a | semmle.label | a |
-| main.rs:330:20:330:23 | ... | semmle.label | ... |
-| main.rs:331:9:335:9 | if cond {...} else {...} | semmle.label | if cond {...} else {...} |
-| main.rs:336:13:336:22 | source(...) | semmle.label | source(...) |
-| main.rs:337:13:337:22 | f(...) | semmle.label | f(...) |
-| main.rs:337:21:337:21 | a | semmle.label | a |
-| main.rs:338:10:338:10 | b | semmle.label | b |
->>>>>>> c0676f42
 subpaths
 | main.rs:359:21:359:21 | a | main.rs:352:20:352:23 | ... | main.rs:353:9:357:9 | if cond {...} else {...} | main.rs:359:13:359:22 | f(...) |
 testFailures
