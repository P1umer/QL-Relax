--- conflicted
+++ resolved
@@ -36,7 +36,6 @@
 | main.rs:224:14:224:29 | Some(...) [Some] | main.rs:225:10:225:11 | s1 [Some] | provenance |  |
 | main.rs:224:19:224:28 | source(...) | main.rs:224:14:224:29 | Some(...) [Some] | provenance |  |
 | main.rs:225:10:225:11 | s1 [Some] | main.rs:225:10:225:20 | ... .unwrap(...) | provenance |  |
-<<<<<<< HEAD
 | main.rs:229:14:229:29 | Some(...) [Some] | main.rs:231:14:231:15 | s1 [Some] | provenance |  |
 | main.rs:229:19:229:28 | source(...) | main.rs:229:14:229:29 | Some(...) [Some] | provenance |  |
 | main.rs:231:14:231:15 | s1 [Some] | main.rs:231:14:231:16 | TryExpr | provenance |  |
@@ -73,46 +72,16 @@
 | main.rs:320:22:320:22 | n | main.rs:320:34:320:34 | n | provenance |  |
 | main.rs:324:9:324:24 | C {...} [C] | main.rs:324:22:324:22 | n | provenance |  |
 | main.rs:324:22:324:22 | n | main.rs:324:53:324:53 | n | provenance |  |
-=======
-| main.rs:234:14:234:39 | ...::A(...) [A] | main.rs:237:9:237:25 | TupleStructPat [A] | provenance |  |
-| main.rs:234:14:234:39 | ...::A(...) [A] | main.rs:241:9:241:25 | TupleStructPat [A] | provenance |  |
-| main.rs:234:29:234:38 | source(...) | main.rs:234:14:234:39 | ...::A(...) [A] | provenance |  |
-| main.rs:237:9:237:25 | TupleStructPat [A] | main.rs:237:24:237:24 | n | provenance |  |
-| main.rs:237:24:237:24 | n | main.rs:237:35:237:35 | n | provenance |  |
-| main.rs:241:9:241:25 | TupleStructPat [A] | main.rs:241:24:241:24 | n | provenance |  |
-| main.rs:241:24:241:24 | n | main.rs:241:55:241:55 | n | provenance |  |
-| main.rs:252:14:252:26 | A(...) [A] | main.rs:255:9:255:12 | TupleStructPat [A] | provenance |  |
-| main.rs:252:14:252:26 | A(...) [A] | main.rs:259:9:259:12 | TupleStructPat [A] | provenance |  |
-| main.rs:252:16:252:25 | source(...) | main.rs:252:14:252:26 | A(...) [A] | provenance |  |
-| main.rs:255:9:255:12 | TupleStructPat [A] | main.rs:255:11:255:11 | n | provenance |  |
-| main.rs:255:11:255:11 | n | main.rs:255:22:255:22 | n | provenance |  |
-| main.rs:259:9:259:12 | TupleStructPat [A] | main.rs:259:11:259:11 | n | provenance |  |
-| main.rs:259:11:259:11 | n | main.rs:259:29:259:29 | n | provenance |  |
-| main.rs:273:14:275:5 | ...::C {...} [C] | main.rs:278:9:278:38 | ...::C {...} [C] | provenance |  |
-| main.rs:273:14:275:5 | ...::C {...} [C] | main.rs:282:9:282:38 | ...::C {...} [C] | provenance |  |
-| main.rs:274:18:274:27 | source(...) | main.rs:273:14:275:5 | ...::C {...} [C] | provenance |  |
-| main.rs:278:9:278:38 | ...::C {...} [C] | main.rs:278:36:278:36 | n | provenance |  |
-| main.rs:278:36:278:36 | n | main.rs:278:48:278:48 | n | provenance |  |
-| main.rs:282:9:282:38 | ...::C {...} [C] | main.rs:282:36:282:36 | n | provenance |  |
-| main.rs:282:36:282:36 | n | main.rs:282:81:282:81 | n | provenance |  |
-| main.rs:293:14:295:5 | C {...} [C] | main.rs:298:9:298:24 | C {...} [C] | provenance |  |
-| main.rs:293:14:295:5 | C {...} [C] | main.rs:302:9:302:24 | C {...} [C] | provenance |  |
-| main.rs:294:18:294:27 | source(...) | main.rs:293:14:295:5 | C {...} [C] | provenance |  |
-| main.rs:298:9:298:24 | C {...} [C] | main.rs:298:22:298:22 | n | provenance |  |
-| main.rs:298:22:298:22 | n | main.rs:298:34:298:34 | n | provenance |  |
-| main.rs:302:9:302:24 | C {...} [C] | main.rs:302:22:302:22 | n | provenance |  |
-| main.rs:302:22:302:22 | n | main.rs:302:53:302:53 | n | provenance |  |
-| main.rs:314:20:314:52 | if cond {...} else {...} | main.rs:315:10:315:16 | f(...) | provenance |  |
-| main.rs:314:30:314:39 | source(...) | main.rs:314:20:314:52 | if cond {...} else {...} | provenance |  |
-| main.rs:319:20:319:23 | ... | main.rs:321:18:321:21 | data | provenance |  |
-| main.rs:325:13:325:22 | source(...) | main.rs:326:13:326:13 | a | provenance |  |
-| main.rs:326:13:326:13 | a | main.rs:319:20:319:23 | ... | provenance |  |
-| main.rs:330:20:330:23 | ... | main.rs:331:9:335:9 | if cond {...} else {...} | provenance |  |
-| main.rs:336:13:336:22 | source(...) | main.rs:337:21:337:21 | a | provenance |  |
-| main.rs:337:13:337:22 | f(...) | main.rs:338:10:338:10 | b | provenance |  |
-| main.rs:337:21:337:21 | a | main.rs:330:20:330:23 | ... | provenance |  |
-| main.rs:337:21:337:21 | a | main.rs:337:13:337:22 | f(...) | provenance |  |
->>>>>>> 4371433e
+| main.rs:336:20:336:52 | if cond {...} else {...} | main.rs:337:10:337:16 | f(...) | provenance |  |
+| main.rs:336:30:336:39 | source(...) | main.rs:336:20:336:52 | if cond {...} else {...} | provenance |  |
+| main.rs:341:20:341:23 | ... | main.rs:343:18:343:21 | data | provenance |  |
+| main.rs:347:13:347:22 | source(...) | main.rs:348:13:348:13 | a | provenance |  |
+| main.rs:348:13:348:13 | a | main.rs:341:20:341:23 | ... | provenance |  |
+| main.rs:352:20:352:23 | ... | main.rs:353:9:357:9 | if cond {...} else {...} | provenance |  |
+| main.rs:358:13:358:22 | source(...) | main.rs:359:21:359:21 | a | provenance |  |
+| main.rs:359:13:359:22 | f(...) | main.rs:360:10:360:10 | b | provenance |  |
+| main.rs:359:21:359:21 | a | main.rs:352:20:352:23 | ... | provenance |  |
+| main.rs:359:21:359:21 | a | main.rs:359:13:359:22 | f(...) | provenance |  |
 nodes
 | main.rs:15:10:15:18 | source(...) | semmle.label | source(...) |
 | main.rs:19:13:19:21 | source(...) | semmle.label | source(...) |
@@ -164,7 +133,6 @@
 | main.rs:224:19:224:28 | source(...) | semmle.label | source(...) |
 | main.rs:225:10:225:11 | s1 [Some] | semmle.label | s1 [Some] |
 | main.rs:225:10:225:20 | ... .unwrap(...) | semmle.label | ... .unwrap(...) |
-<<<<<<< HEAD
 | main.rs:229:14:229:29 | Some(...) [Some] | semmle.label | Some(...) [Some] |
 | main.rs:229:19:229:28 | source(...) | semmle.label | source(...) |
 | main.rs:231:14:231:15 | s1 [Some] | semmle.label | s1 [Some] |
@@ -207,55 +175,21 @@
 | main.rs:324:9:324:24 | C {...} [C] | semmle.label | C {...} [C] |
 | main.rs:324:22:324:22 | n | semmle.label | n |
 | main.rs:324:53:324:53 | n | semmle.label | n |
-=======
-| main.rs:234:14:234:39 | ...::A(...) [A] | semmle.label | ...::A(...) [A] |
-| main.rs:234:29:234:38 | source(...) | semmle.label | source(...) |
-| main.rs:237:9:237:25 | TupleStructPat [A] | semmle.label | TupleStructPat [A] |
-| main.rs:237:24:237:24 | n | semmle.label | n |
-| main.rs:237:35:237:35 | n | semmle.label | n |
-| main.rs:241:9:241:25 | TupleStructPat [A] | semmle.label | TupleStructPat [A] |
-| main.rs:241:24:241:24 | n | semmle.label | n |
-| main.rs:241:55:241:55 | n | semmle.label | n |
-| main.rs:252:14:252:26 | A(...) [A] | semmle.label | A(...) [A] |
-| main.rs:252:16:252:25 | source(...) | semmle.label | source(...) |
-| main.rs:255:9:255:12 | TupleStructPat [A] | semmle.label | TupleStructPat [A] |
-| main.rs:255:11:255:11 | n | semmle.label | n |
-| main.rs:255:22:255:22 | n | semmle.label | n |
-| main.rs:259:9:259:12 | TupleStructPat [A] | semmle.label | TupleStructPat [A] |
-| main.rs:259:11:259:11 | n | semmle.label | n |
-| main.rs:259:29:259:29 | n | semmle.label | n |
-| main.rs:273:14:275:5 | ...::C {...} [C] | semmle.label | ...::C {...} [C] |
-| main.rs:274:18:274:27 | source(...) | semmle.label | source(...) |
-| main.rs:278:9:278:38 | ...::C {...} [C] | semmle.label | ...::C {...} [C] |
-| main.rs:278:36:278:36 | n | semmle.label | n |
-| main.rs:278:48:278:48 | n | semmle.label | n |
-| main.rs:282:9:282:38 | ...::C {...} [C] | semmle.label | ...::C {...} [C] |
-| main.rs:282:36:282:36 | n | semmle.label | n |
-| main.rs:282:81:282:81 | n | semmle.label | n |
-| main.rs:293:14:295:5 | C {...} [C] | semmle.label | C {...} [C] |
-| main.rs:294:18:294:27 | source(...) | semmle.label | source(...) |
-| main.rs:298:9:298:24 | C {...} [C] | semmle.label | C {...} [C] |
-| main.rs:298:22:298:22 | n | semmle.label | n |
-| main.rs:298:34:298:34 | n | semmle.label | n |
-| main.rs:302:9:302:24 | C {...} [C] | semmle.label | C {...} [C] |
-| main.rs:302:22:302:22 | n | semmle.label | n |
-| main.rs:302:53:302:53 | n | semmle.label | n |
-| main.rs:314:20:314:52 | if cond {...} else {...} | semmle.label | if cond {...} else {...} |
-| main.rs:314:30:314:39 | source(...) | semmle.label | source(...) |
-| main.rs:315:10:315:16 | f(...) | semmle.label | f(...) |
-| main.rs:319:20:319:23 | ... | semmle.label | ... |
-| main.rs:321:18:321:21 | data | semmle.label | data |
-| main.rs:325:13:325:22 | source(...) | semmle.label | source(...) |
-| main.rs:326:13:326:13 | a | semmle.label | a |
-| main.rs:330:20:330:23 | ... | semmle.label | ... |
-| main.rs:331:9:335:9 | if cond {...} else {...} | semmle.label | if cond {...} else {...} |
-| main.rs:336:13:336:22 | source(...) | semmle.label | source(...) |
-| main.rs:337:13:337:22 | f(...) | semmle.label | f(...) |
-| main.rs:337:21:337:21 | a | semmle.label | a |
-| main.rs:338:10:338:10 | b | semmle.label | b |
->>>>>>> 4371433e
+| main.rs:336:20:336:52 | if cond {...} else {...} | semmle.label | if cond {...} else {...} |
+| main.rs:336:30:336:39 | source(...) | semmle.label | source(...) |
+| main.rs:337:10:337:16 | f(...) | semmle.label | f(...) |
+| main.rs:341:20:341:23 | ... | semmle.label | ... |
+| main.rs:343:18:343:21 | data | semmle.label | data |
+| main.rs:347:13:347:22 | source(...) | semmle.label | source(...) |
+| main.rs:348:13:348:13 | a | semmle.label | a |
+| main.rs:352:20:352:23 | ... | semmle.label | ... |
+| main.rs:353:9:357:9 | if cond {...} else {...} | semmle.label | if cond {...} else {...} |
+| main.rs:358:13:358:22 | source(...) | semmle.label | source(...) |
+| main.rs:359:13:359:22 | f(...) | semmle.label | f(...) |
+| main.rs:359:21:359:21 | a | semmle.label | a |
+| main.rs:360:10:360:10 | b | semmle.label | b |
 subpaths
-| main.rs:337:21:337:21 | a | main.rs:330:20:330:23 | ... | main.rs:331:9:335:9 | if cond {...} else {...} | main.rs:337:13:337:22 | f(...) |
+| main.rs:359:21:359:21 | a | main.rs:352:20:352:23 | ... | main.rs:353:9:357:9 | if cond {...} else {...} | main.rs:359:13:359:22 | f(...) |
 testFailures
 #select
 | main.rs:15:10:15:18 | source(...) | main.rs:15:10:15:18 | source(...) | main.rs:15:10:15:18 | source(...) | $@ | main.rs:15:10:15:18 | source(...) | source(...) |
@@ -272,7 +206,6 @@
 | main.rs:201:33:201:33 | n | main.rs:198:27:198:36 | source(...) | main.rs:201:33:201:33 | n | $@ | main.rs:198:27:198:36 | source(...) | source(...) |
 | main.rs:214:25:214:25 | n | main.rs:211:19:211:28 | source(...) | main.rs:214:25:214:25 | n | $@ | main.rs:211:19:211:28 | source(...) | source(...) |
 | main.rs:225:10:225:20 | ... .unwrap(...) | main.rs:224:19:224:28 | source(...) | main.rs:225:10:225:20 | ... .unwrap(...) | $@ | main.rs:224:19:224:28 | source(...) | source(...) |
-<<<<<<< HEAD
 | main.rs:232:10:232:11 | i1 | main.rs:229:19:229:28 | source(...) | main.rs:232:10:232:11 | i1 | $@ | main.rs:229:19:229:28 | source(...) | source(...) |
 | main.rs:243:10:243:11 | i1 | main.rs:238:35:238:44 | source(...) | main.rs:243:10:243:11 | i1 | $@ | main.rs:238:35:238:44 | source(...) | source(...) |
 | main.rs:259:35:259:35 | n | main.rs:256:29:256:38 | source(...) | main.rs:259:35:259:35 | n | $@ | main.rs:256:29:256:38 | source(...) | source(...) |
@@ -283,16 +216,6 @@
 | main.rs:304:81:304:81 | n | main.rs:296:18:296:27 | source(...) | main.rs:304:81:304:81 | n | $@ | main.rs:296:18:296:27 | source(...) | source(...) |
 | main.rs:320:34:320:34 | n | main.rs:316:18:316:27 | source(...) | main.rs:320:34:320:34 | n | $@ | main.rs:316:18:316:27 | source(...) | source(...) |
 | main.rs:324:53:324:53 | n | main.rs:316:18:316:27 | source(...) | main.rs:324:53:324:53 | n | $@ | main.rs:316:18:316:27 | source(...) | source(...) |
-=======
-| main.rs:237:35:237:35 | n | main.rs:234:29:234:38 | source(...) | main.rs:237:35:237:35 | n | $@ | main.rs:234:29:234:38 | source(...) | source(...) |
-| main.rs:241:55:241:55 | n | main.rs:234:29:234:38 | source(...) | main.rs:241:55:241:55 | n | $@ | main.rs:234:29:234:38 | source(...) | source(...) |
-| main.rs:255:22:255:22 | n | main.rs:252:16:252:25 | source(...) | main.rs:255:22:255:22 | n | $@ | main.rs:252:16:252:25 | source(...) | source(...) |
-| main.rs:259:29:259:29 | n | main.rs:252:16:252:25 | source(...) | main.rs:259:29:259:29 | n | $@ | main.rs:252:16:252:25 | source(...) | source(...) |
-| main.rs:278:48:278:48 | n | main.rs:274:18:274:27 | source(...) | main.rs:278:48:278:48 | n | $@ | main.rs:274:18:274:27 | source(...) | source(...) |
-| main.rs:282:81:282:81 | n | main.rs:274:18:274:27 | source(...) | main.rs:282:81:282:81 | n | $@ | main.rs:274:18:274:27 | source(...) | source(...) |
-| main.rs:298:34:298:34 | n | main.rs:294:18:294:27 | source(...) | main.rs:298:34:298:34 | n | $@ | main.rs:294:18:294:27 | source(...) | source(...) |
-| main.rs:302:53:302:53 | n | main.rs:294:18:294:27 | source(...) | main.rs:302:53:302:53 | n | $@ | main.rs:294:18:294:27 | source(...) | source(...) |
-| main.rs:315:10:315:16 | f(...) | main.rs:314:30:314:39 | source(...) | main.rs:315:10:315:16 | f(...) | $@ | main.rs:314:30:314:39 | source(...) | source(...) |
-| main.rs:321:18:321:21 | data | main.rs:325:13:325:22 | source(...) | main.rs:321:18:321:21 | data | $@ | main.rs:325:13:325:22 | source(...) | source(...) |
-| main.rs:338:10:338:10 | b | main.rs:336:13:336:22 | source(...) | main.rs:338:10:338:10 | b | $@ | main.rs:336:13:336:22 | source(...) | source(...) |
->>>>>>> 4371433e
+| main.rs:337:10:337:16 | f(...) | main.rs:336:30:336:39 | source(...) | main.rs:337:10:337:16 | f(...) | $@ | main.rs:336:30:336:39 | source(...) | source(...) |
+| main.rs:343:18:343:21 | data | main.rs:347:13:347:22 | source(...) | main.rs:343:18:343:21 | data | $@ | main.rs:347:13:347:22 | source(...) | source(...) |
+| main.rs:360:10:360:10 | b | main.rs:358:13:358:22 | source(...) | main.rs:360:10:360:10 | b | $@ | main.rs:358:13:358:22 | source(...) | source(...) |