models
edges
<<<<<<< HEAD
| main.rs:12:13:12:22 | source(...) | main.rs:13:10:13:14 | ... + ... | provenance |  |
| main.rs:17:13:17:22 | source(...) | main.rs:18:10:18:11 | - ... | provenance |  |
| main.rs:22:13:22:22 | source(...) | main.rs:24:10:24:17 | b as i64 | provenance |  |
| main.rs:37:17:37:26 | source(...) | main.rs:38:23:38:29 | s[...] | provenance |  |
| main.rs:37:17:37:26 | source(...) | main.rs:39:14:39:19 | sliced | provenance |  |
| main.rs:38:22:38:29 | &... [&ref] | main.rs:39:14:39:19 | sliced | provenance |  |
| main.rs:38:23:38:29 | s[...] | main.rs:38:22:38:29 | &... [&ref] | provenance |  |
| main.rs:53:19:53:28 | source(...) | main.rs:54:14:54:19 | arr[1] | provenance |  |
=======
| main.rs:12:9:12:9 | a | main.rs:13:10:13:14 | ... + ... | provenance |  |
| main.rs:12:13:12:22 | source(...) | main.rs:12:9:12:9 | a | provenance |  |
| main.rs:17:9:17:9 | a | main.rs:18:10:18:11 | - ... | provenance |  |
| main.rs:17:13:17:22 | source(...) | main.rs:17:9:17:9 | a | provenance |  |
| main.rs:22:9:22:9 | a | main.rs:23:9:23:9 | b | provenance |  |
| main.rs:22:13:22:22 | source(...) | main.rs:22:9:22:9 | a | provenance |  |
| main.rs:23:9:23:9 | b | main.rs:24:10:24:17 | b as i64 | provenance |  |
| main.rs:53:13:53:15 | arr | main.rs:54:14:54:19 | arr[1] | provenance |  |
| main.rs:53:19:53:28 | source(...) | main.rs:53:13:53:15 | arr | provenance |  |
>>>>>>> 8efd8701
| main.rs:69:9:69:12 | [post] arr2 [array[]] | main.rs:70:14:70:17 | arr2 | provenance |  |
| main.rs:69:19:69:28 | source(...) | main.rs:69:9:69:12 | [post] arr2 [array[]] | provenance |  |
nodes
| main.rs:12:9:12:9 | a | semmle.label | a |
| main.rs:12:13:12:22 | source(...) | semmle.label | source(...) |
| main.rs:13:10:13:14 | ... + ... | semmle.label | ... + ... |
| main.rs:17:9:17:9 | a | semmle.label | a |
| main.rs:17:13:17:22 | source(...) | semmle.label | source(...) |
| main.rs:18:10:18:11 | - ... | semmle.label | - ... |
| main.rs:22:9:22:9 | a | semmle.label | a |
| main.rs:22:13:22:22 | source(...) | semmle.label | source(...) |
| main.rs:23:9:23:9 | b | semmle.label | b |
| main.rs:24:10:24:17 | b as i64 | semmle.label | b as i64 |
<<<<<<< HEAD
| main.rs:37:17:37:26 | source(...) | semmle.label | source(...) |
| main.rs:38:22:38:29 | &... [&ref] | semmle.label | &... [&ref] |
| main.rs:38:23:38:29 | s[...] | semmle.label | s[...] |
| main.rs:39:14:39:19 | sliced | semmle.label | sliced |
=======
| main.rs:53:13:53:15 | arr | semmle.label | arr |
>>>>>>> 8efd8701
| main.rs:53:19:53:28 | source(...) | semmle.label | source(...) |
| main.rs:54:14:54:19 | arr[1] | semmle.label | arr[1] |
| main.rs:69:9:69:12 | [post] arr2 [array[]] | semmle.label | [post] arr2 [array[]] |
| main.rs:69:19:69:28 | source(...) | semmle.label | source(...) |
| main.rs:70:14:70:17 | arr2 | semmle.label | arr2 |
subpaths
testFailures
#select
| main.rs:13:10:13:14 | ... + ... | main.rs:12:13:12:22 | source(...) | main.rs:13:10:13:14 | ... + ... | $@ | main.rs:12:13:12:22 | source(...) | source(...) |
| main.rs:18:10:18:11 | - ... | main.rs:17:13:17:22 | source(...) | main.rs:18:10:18:11 | - ... | $@ | main.rs:17:13:17:22 | source(...) | source(...) |
| main.rs:24:10:24:17 | b as i64 | main.rs:22:13:22:22 | source(...) | main.rs:24:10:24:17 | b as i64 | $@ | main.rs:22:13:22:22 | source(...) | source(...) |
| main.rs:39:14:39:19 | sliced | main.rs:37:17:37:26 | source(...) | main.rs:39:14:39:19 | sliced | $@ | main.rs:37:17:37:26 | source(...) | source(...) |
| main.rs:54:14:54:19 | arr[1] | main.rs:53:19:53:28 | source(...) | main.rs:54:14:54:19 | arr[1] | $@ | main.rs:53:19:53:28 | source(...) | source(...) |
| main.rs:70:14:70:17 | arr2 | main.rs:69:19:69:28 | source(...) | main.rs:70:14:70:17 | arr2 | $@ | main.rs:69:19:69:28 | source(...) | source(...) |<|MERGE_RESOLUTION|>--- conflicted
+++ resolved
@@ -1,15 +1,5 @@
 models
 edges
-<<<<<<< HEAD
-| main.rs:12:13:12:22 | source(...) | main.rs:13:10:13:14 | ... + ... | provenance |  |
-| main.rs:17:13:17:22 | source(...) | main.rs:18:10:18:11 | - ... | provenance |  |
-| main.rs:22:13:22:22 | source(...) | main.rs:24:10:24:17 | b as i64 | provenance |  |
-| main.rs:37:17:37:26 | source(...) | main.rs:38:23:38:29 | s[...] | provenance |  |
-| main.rs:37:17:37:26 | source(...) | main.rs:39:14:39:19 | sliced | provenance |  |
-| main.rs:38:22:38:29 | &... [&ref] | main.rs:39:14:39:19 | sliced | provenance |  |
-| main.rs:38:23:38:29 | s[...] | main.rs:38:22:38:29 | &... [&ref] | provenance |  |
-| main.rs:53:19:53:28 | source(...) | main.rs:54:14:54:19 | arr[1] | provenance |  |
-=======
 | main.rs:12:9:12:9 | a | main.rs:13:10:13:14 | ... + ... | provenance |  |
 | main.rs:12:13:12:22 | source(...) | main.rs:12:9:12:9 | a | provenance |  |
 | main.rs:17:9:17:9 | a | main.rs:18:10:18:11 | - ... | provenance |  |
@@ -17,9 +7,15 @@
 | main.rs:22:9:22:9 | a | main.rs:23:9:23:9 | b | provenance |  |
 | main.rs:22:13:22:22 | source(...) | main.rs:22:9:22:9 | a | provenance |  |
 | main.rs:23:9:23:9 | b | main.rs:24:10:24:17 | b as i64 | provenance |  |
+| main.rs:37:13:37:13 | s | main.rs:38:13:38:18 | sliced | provenance |  |
+| main.rs:37:13:37:13 | s | main.rs:38:23:38:29 | s[...] | provenance |  |
+| main.rs:37:17:37:26 | source(...) | main.rs:37:13:37:13 | s | provenance |  |
+| main.rs:38:13:38:18 | sliced | main.rs:39:14:39:19 | sliced | provenance |  |
+| main.rs:38:13:38:18 | sliced [&ref] | main.rs:39:14:39:19 | sliced | provenance |  |
+| main.rs:38:22:38:29 | &... [&ref] | main.rs:38:13:38:18 | sliced [&ref] | provenance |  |
+| main.rs:38:23:38:29 | s[...] | main.rs:38:22:38:29 | &... [&ref] | provenance |  |
 | main.rs:53:13:53:15 | arr | main.rs:54:14:54:19 | arr[1] | provenance |  |
 | main.rs:53:19:53:28 | source(...) | main.rs:53:13:53:15 | arr | provenance |  |
->>>>>>> 8efd8701
 | main.rs:69:9:69:12 | [post] arr2 [array[]] | main.rs:70:14:70:17 | arr2 | provenance |  |
 | main.rs:69:19:69:28 | source(...) | main.rs:69:9:69:12 | [post] arr2 [array[]] | provenance |  |
 nodes
@@ -33,14 +29,14 @@
 | main.rs:22:13:22:22 | source(...) | semmle.label | source(...) |
 | main.rs:23:9:23:9 | b | semmle.label | b |
 | main.rs:24:10:24:17 | b as i64 | semmle.label | b as i64 |
-<<<<<<< HEAD
+| main.rs:37:13:37:13 | s | semmle.label | s |
 | main.rs:37:17:37:26 | source(...) | semmle.label | source(...) |
+| main.rs:38:13:38:18 | sliced | semmle.label | sliced |
+| main.rs:38:13:38:18 | sliced [&ref] | semmle.label | sliced [&ref] |
 | main.rs:38:22:38:29 | &... [&ref] | semmle.label | &... [&ref] |
 | main.rs:38:23:38:29 | s[...] | semmle.label | s[...] |
 | main.rs:39:14:39:19 | sliced | semmle.label | sliced |
-=======
 | main.rs:53:13:53:15 | arr | semmle.label | arr |
->>>>>>> 8efd8701
 | main.rs:53:19:53:28 | source(...) | semmle.label | source(...) |
 | main.rs:54:14:54:19 | arr[1] | semmle.label | arr[1] |
 | main.rs:69:9:69:12 | [post] arr2 [array[]] | semmle.label | [post] arr2 [array[]] |
