| test.rs:8:10:8:22 | ...::var | Flow source 'EnvironmentSource' of type environment (DEFAULT). |
| test.rs:9:10:9:25 | ...::var_os | Flow source 'EnvironmentSource' of type environment (DEFAULT). |
| test.rs:11:16:11:28 | ...::var | Flow source 'EnvironmentSource' of type environment (DEFAULT). |
| test.rs:12:16:12:31 | ...::var_os | Flow source 'EnvironmentSource' of type environment (DEFAULT). |
| test.rs:17:25:17:38 | ...::vars | Flow source 'EnvironmentSource' of type environment (DEFAULT). |
| test.rs:22:25:22:41 | ...::vars_os | Flow source 'EnvironmentSource' of type environment (DEFAULT). |
| test.rs:29:29:29:42 | ...::args | Flow source 'CommandLineArgs' of type commandargs (DEFAULT). |
| test.rs:32:16:32:29 | ...::args | Flow source 'CommandLineArgs' of type commandargs (DEFAULT). |
| test.rs:33:16:33:32 | ...::args_os | Flow source 'CommandLineArgs' of type commandargs (DEFAULT). |
| test.rs:34:16:34:29 | ...::args | Flow source 'CommandLineArgs' of type commandargs (DEFAULT). |
| test.rs:42:16:42:29 | ...::args | Flow source 'CommandLineArgs' of type commandargs (DEFAULT). |
| test.rs:46:16:46:32 | ...::args_os | Flow source 'CommandLineArgs' of type commandargs (DEFAULT). |
| test.rs:52:15:52:35 | ...::current_dir | Flow source 'CommandLineArgs' of type commandargs (DEFAULT). |
| test.rs:53:15:53:35 | ...::current_exe | Flow source 'CommandLineArgs' of type commandargs (DEFAULT). |
| test.rs:54:16:54:33 | ...::home_dir | Flow source 'CommandLineArgs' of type commandargs (DEFAULT). |
| test.rs:62:26:62:47 | ...::get | Flow source 'RemoteSource' of type remote (DEFAULT). |
| test.rs:65:26:65:47 | ...::get | Flow source 'RemoteSource' of type remote (DEFAULT). |
| test.rs:68:26:68:47 | ...::get | Flow source 'RemoteSource' of type remote (DEFAULT). |
| test.rs:71:26:71:47 | ...::get | Flow source 'RemoteSource' of type remote (DEFAULT). |
| test.rs:74:26:74:37 | ...::get | Flow source 'RemoteSource' of type remote (DEFAULT). |
| test.rs:77:26:77:37 | ...::get | Flow source 'RemoteSource' of type remote (DEFAULT). |
| test.rs:80:24:80:35 | ...::get | Flow source 'RemoteSource' of type remote (DEFAULT). |
<<<<<<< HEAD
| test.rs:99:18:99:47 | ...::connect | Flow source 'RemoteSource' of type remote (DEFAULT). |
| test.rs:113:31:113:42 | send_request | Flow source 'RemoteSource' of type remote (DEFAULT). |
| test.rs:120:31:120:42 | send_request | Flow source 'RemoteSource' of type remote (DEFAULT). |
| test.rs:210:22:210:35 | ...::stdin | Flow source 'StdInSource' of type stdin (DEFAULT). |
| test.rs:216:22:216:35 | ...::stdin | Flow source 'StdInSource' of type stdin (DEFAULT). |
| test.rs:222:22:222:35 | ...::stdin | Flow source 'StdInSource' of type stdin (DEFAULT). |
| test.rs:228:22:228:35 | ...::stdin | Flow source 'StdInSource' of type stdin (DEFAULT). |
| test.rs:234:9:234:22 | ...::stdin | Flow source 'StdInSource' of type stdin (DEFAULT). |
| test.rs:238:17:238:30 | ...::stdin | Flow source 'StdInSource' of type stdin (DEFAULT). |
| test.rs:245:50:245:63 | ...::stdin | Flow source 'StdInSource' of type stdin (DEFAULT). |
| test.rs:251:46:251:59 | ...::stdin | Flow source 'StdInSource' of type stdin (DEFAULT). |
| test.rs:258:50:258:63 | ...::stdin | Flow source 'StdInSource' of type stdin (DEFAULT). |
| test.rs:265:50:265:63 | ...::stdin | Flow source 'StdInSource' of type stdin (DEFAULT). |
| test.rs:272:56:272:69 | ...::stdin | Flow source 'StdInSource' of type stdin (DEFAULT). |
| test.rs:280:46:280:59 | ...::stdin | Flow source 'StdInSource' of type stdin (DEFAULT). |
| test.rs:287:46:287:59 | ...::stdin | Flow source 'StdInSource' of type stdin (DEFAULT). |
| test.rs:293:46:293:59 | ...::stdin | Flow source 'StdInSource' of type stdin (DEFAULT). |
| test.rs:308:25:308:40 | ...::stdin | Flow source 'StdInSource' of type stdin (DEFAULT). |
| test.rs:315:25:315:40 | ...::stdin | Flow source 'StdInSource' of type stdin (DEFAULT). |
| test.rs:322:25:322:40 | ...::stdin | Flow source 'StdInSource' of type stdin (DEFAULT). |
| test.rs:329:25:329:40 | ...::stdin | Flow source 'StdInSource' of type stdin (DEFAULT). |
| test.rs:336:25:336:40 | ...::stdin | Flow source 'StdInSource' of type stdin (DEFAULT). |
| test.rs:348:25:348:40 | ...::stdin | Flow source 'StdInSource' of type stdin (DEFAULT). |
| test.rs:357:52:357:67 | ...::stdin | Flow source 'StdInSource' of type stdin (DEFAULT). |
| test.rs:363:48:363:63 | ...::stdin | Flow source 'StdInSource' of type stdin (DEFAULT). |
| test.rs:370:52:370:67 | ...::stdin | Flow source 'StdInSource' of type stdin (DEFAULT). |
| test.rs:377:52:377:67 | ...::stdin | Flow source 'StdInSource' of type stdin (DEFAULT). |
| test.rs:384:58:384:73 | ...::stdin | Flow source 'StdInSource' of type stdin (DEFAULT). |
| test.rs:392:48:392:63 | ...::stdin | Flow source 'StdInSource' of type stdin (DEFAULT). |
| test.rs:407:31:407:43 | ...::read | Flow source 'FileSource' of type file (DEFAULT). |
| test.rs:412:31:412:38 | ...::read | Flow source 'FileSource' of type file (DEFAULT). |
| test.rs:417:22:417:39 | ...::read_to_string | Flow source 'FileSource' of type file (DEFAULT). |
| test.rs:423:22:423:25 | path | Flow source 'FileSource' of type file (DEFAULT). |
| test.rs:424:27:424:35 | file_name | Flow source 'FileSource' of type file (DEFAULT). |
| test.rs:430:22:430:34 | ...::read_link | Flow source 'FileSource' of type file (DEFAULT). |
| test.rs:439:31:439:45 | ...::read | Flow source 'FileSource' of type file (DEFAULT). |
| test.rs:444:31:444:45 | ...::read | Flow source 'FileSource' of type file (DEFAULT). |
| test.rs:449:22:449:46 | ...::read_to_string | Flow source 'FileSource' of type file (DEFAULT). |
| test.rs:455:26:455:29 | path | Flow source 'FileSource' of type file (DEFAULT). |
| test.rs:456:31:456:39 | file_name | Flow source 'FileSource' of type file (DEFAULT). |
| test.rs:462:22:462:41 | ...::read_link | Flow source 'FileSource' of type file (DEFAULT). |
| test.rs:472:20:472:38 | ...::open | Flow source 'FileSource' of type file (DEFAULT). |
| test.rs:506:21:506:39 | ...::open | Flow source 'FileSource' of type file (DEFAULT). |
| test.rs:507:21:507:39 | ...::open | Flow source 'FileSource' of type file (DEFAULT). |
| test.rs:515:21:515:39 | ...::open | Flow source 'FileSource' of type file (DEFAULT). |
| test.rs:527:20:527:40 | ...::open | Flow source 'FileSource' of type file (DEFAULT). |
| test.rs:574:21:574:41 | ...::open | Flow source 'FileSource' of type file (DEFAULT). |
| test.rs:575:21:575:41 | ...::open | Flow source 'FileSource' of type file (DEFAULT). |
| test.rs:583:21:583:41 | ...::open | Flow source 'FileSource' of type file (DEFAULT). |
| test.rs:600:26:600:53 | ...::connect | Flow source 'RemoteSource' of type remote (DEFAULT). |
| test.rs:619:26:619:61 | ...::connect_timeout | Flow source 'RemoteSource' of type remote (DEFAULT). |
| test.rs:671:28:671:57 | ...::connect | Flow source 'RemoteSource' of type remote (DEFAULT). |
| test.rs:753:22:753:49 | ...::connect | Flow source 'RemoteSource' of type remote (DEFAULT). |
| test.rs:775:16:775:29 | ...::args | Flow source 'CommandLineArgs' of type commandargs (DEFAULT). |
=======
| test.rs:112:35:112:46 | send_request | Flow source 'RemoteSource' of type remote (DEFAULT). |
| test.rs:119:31:119:42 | send_request | Flow source 'RemoteSource' of type remote (DEFAULT). |
| test.rs:205:31:205:43 | ...::read | Flow source 'FileSource' of type file (DEFAULT). |
| test.rs:210:31:210:38 | ...::read | Flow source 'FileSource' of type file (DEFAULT). |
| test.rs:215:22:215:39 | ...::read_to_string | Flow source 'FileSource' of type file (DEFAULT). |
| test.rs:221:22:221:25 | path | Flow source 'FileSource' of type file (DEFAULT). |
| test.rs:222:27:222:35 | file_name | Flow source 'FileSource' of type file (DEFAULT). |
| test.rs:228:22:228:34 | ...::read_link | Flow source 'FileSource' of type file (DEFAULT). |
| test.rs:243:22:243:35 | ...::stdin | Flow source 'StdInSource' of type stdin (DEFAULT). |
| test.rs:249:22:249:35 | ...::stdin | Flow source 'StdInSource' of type stdin (DEFAULT). |
| test.rs:255:22:255:35 | ...::stdin | Flow source 'StdInSource' of type stdin (DEFAULT). |
| test.rs:261:9:261:22 | ...::stdin | Flow source 'StdInSource' of type stdin (DEFAULT). |
| test.rs:265:17:265:30 | ...::stdin | Flow source 'StdInSource' of type stdin (DEFAULT). |
| test.rs:271:20:271:38 | ...::open | Flow source 'FileSource' of type file (DEFAULT). |
| test.rs:304:50:304:63 | ...::stdin | Flow source 'StdInSource' of type stdin (DEFAULT). |
| test.rs:310:50:310:63 | ...::stdin | Flow source 'StdInSource' of type stdin (DEFAULT). |
| test.rs:317:50:317:63 | ...::stdin | Flow source 'StdInSource' of type stdin (DEFAULT). |
| test.rs:324:50:324:63 | ...::stdin | Flow source 'StdInSource' of type stdin (DEFAULT). |
| test.rs:331:56:331:69 | ...::stdin | Flow source 'StdInSource' of type stdin (DEFAULT). |
| test.rs:338:50:338:63 | ...::stdin | Flow source 'StdInSource' of type stdin (DEFAULT). |
| test.rs:345:50:345:63 | ...::stdin | Flow source 'StdInSource' of type stdin (DEFAULT). |
| test.rs:351:50:351:63 | ...::stdin | Flow source 'StdInSource' of type stdin (DEFAULT). |
| test.rs:360:25:360:43 | ...::open | Flow source 'FileSource' of type file (DEFAULT). |
| test.rs:361:25:361:43 | ...::open | Flow source 'FileSource' of type file (DEFAULT). |
| test.rs:369:25:369:43 | ...::open | Flow source 'FileSource' of type file (DEFAULT). |
| test.rs:377:22:377:35 | ...::stdin | Flow source 'StdInSource' of type stdin (DEFAULT). |
| test.rs:386:16:386:29 | ...::args | Flow source 'CommandLineArgs' of type commandargs (DEFAULT). |
| test.rs:386:16:386:29 | ...::args | Flow source 'CommandLineArgs' of type commandargs (DEFAULT). |
| web_frameworks.rs:12:31:12:31 | a | Flow source 'RemoteSource' of type remote (DEFAULT). |
| web_frameworks.rs:12:31:12:31 | a | Flow source 'RemoteSource' of type remote (DEFAULT). |
| web_frameworks.rs:21:31:21:35 | TuplePat | Flow source 'RemoteSource' of type remote (DEFAULT). |
| web_frameworks.rs:21:31:21:36 | TuplePat | Flow source 'RemoteSource' of type remote (DEFAULT). |
| web_frameworks.rs:43:31:43:44 | MyStruct {...} | Flow source 'RemoteSource' of type remote (DEFAULT). |
| web_frameworks.rs:43:31:43:45 | MyStruct {...} | Flow source 'RemoteSource' of type remote (DEFAULT). |
| web_frameworks.rs:51:31:51:32 | ms | Flow source 'RemoteSource' of type remote (DEFAULT). |
| web_frameworks.rs:51:31:51:32 | ms | Flow source 'RemoteSource' of type remote (DEFAULT). |
| web_frameworks.rs:60:15:60:15 | a | Flow source 'RemoteSource' of type remote (DEFAULT). |
| web_frameworks.rs:60:15:60:15 | a | Flow source 'RemoteSource' of type remote (DEFAULT). |
>>>>>>> df28e3bc
<|MERGE_RESOLUTION|>--- conflicted
+++ resolved
@@ -20,7 +20,6 @@
 | test.rs:74:26:74:37 | ...::get | Flow source 'RemoteSource' of type remote (DEFAULT). |
 | test.rs:77:26:77:37 | ...::get | Flow source 'RemoteSource' of type remote (DEFAULT). |
 | test.rs:80:24:80:35 | ...::get | Flow source 'RemoteSource' of type remote (DEFAULT). |
-<<<<<<< HEAD
 | test.rs:99:18:99:47 | ...::connect | Flow source 'RemoteSource' of type remote (DEFAULT). |
 | test.rs:113:31:113:42 | send_request | Flow source 'RemoteSource' of type remote (DEFAULT). |
 | test.rs:120:31:120:42 | send_request | Flow source 'RemoteSource' of type remote (DEFAULT). |
@@ -75,35 +74,7 @@
 | test.rs:671:28:671:57 | ...::connect | Flow source 'RemoteSource' of type remote (DEFAULT). |
 | test.rs:753:22:753:49 | ...::connect | Flow source 'RemoteSource' of type remote (DEFAULT). |
 | test.rs:775:16:775:29 | ...::args | Flow source 'CommandLineArgs' of type commandargs (DEFAULT). |
-=======
-| test.rs:112:35:112:46 | send_request | Flow source 'RemoteSource' of type remote (DEFAULT). |
-| test.rs:119:31:119:42 | send_request | Flow source 'RemoteSource' of type remote (DEFAULT). |
-| test.rs:205:31:205:43 | ...::read | Flow source 'FileSource' of type file (DEFAULT). |
-| test.rs:210:31:210:38 | ...::read | Flow source 'FileSource' of type file (DEFAULT). |
-| test.rs:215:22:215:39 | ...::read_to_string | Flow source 'FileSource' of type file (DEFAULT). |
-| test.rs:221:22:221:25 | path | Flow source 'FileSource' of type file (DEFAULT). |
-| test.rs:222:27:222:35 | file_name | Flow source 'FileSource' of type file (DEFAULT). |
-| test.rs:228:22:228:34 | ...::read_link | Flow source 'FileSource' of type file (DEFAULT). |
-| test.rs:243:22:243:35 | ...::stdin | Flow source 'StdInSource' of type stdin (DEFAULT). |
-| test.rs:249:22:249:35 | ...::stdin | Flow source 'StdInSource' of type stdin (DEFAULT). |
-| test.rs:255:22:255:35 | ...::stdin | Flow source 'StdInSource' of type stdin (DEFAULT). |
-| test.rs:261:9:261:22 | ...::stdin | Flow source 'StdInSource' of type stdin (DEFAULT). |
-| test.rs:265:17:265:30 | ...::stdin | Flow source 'StdInSource' of type stdin (DEFAULT). |
-| test.rs:271:20:271:38 | ...::open | Flow source 'FileSource' of type file (DEFAULT). |
-| test.rs:304:50:304:63 | ...::stdin | Flow source 'StdInSource' of type stdin (DEFAULT). |
-| test.rs:310:50:310:63 | ...::stdin | Flow source 'StdInSource' of type stdin (DEFAULT). |
-| test.rs:317:50:317:63 | ...::stdin | Flow source 'StdInSource' of type stdin (DEFAULT). |
-| test.rs:324:50:324:63 | ...::stdin | Flow source 'StdInSource' of type stdin (DEFAULT). |
-| test.rs:331:56:331:69 | ...::stdin | Flow source 'StdInSource' of type stdin (DEFAULT). |
-| test.rs:338:50:338:63 | ...::stdin | Flow source 'StdInSource' of type stdin (DEFAULT). |
-| test.rs:345:50:345:63 | ...::stdin | Flow source 'StdInSource' of type stdin (DEFAULT). |
-| test.rs:351:50:351:63 | ...::stdin | Flow source 'StdInSource' of type stdin (DEFAULT). |
-| test.rs:360:25:360:43 | ...::open | Flow source 'FileSource' of type file (DEFAULT). |
-| test.rs:361:25:361:43 | ...::open | Flow source 'FileSource' of type file (DEFAULT). |
-| test.rs:369:25:369:43 | ...::open | Flow source 'FileSource' of type file (DEFAULT). |
-| test.rs:377:22:377:35 | ...::stdin | Flow source 'StdInSource' of type stdin (DEFAULT). |
-| test.rs:386:16:386:29 | ...::args | Flow source 'CommandLineArgs' of type commandargs (DEFAULT). |
-| test.rs:386:16:386:29 | ...::args | Flow source 'CommandLineArgs' of type commandargs (DEFAULT). |
+| test.rs:775:16:775:29 | ...::args | Flow source 'CommandLineArgs' of type commandargs (DEFAULT). |
 | web_frameworks.rs:12:31:12:31 | a | Flow source 'RemoteSource' of type remote (DEFAULT). |
 | web_frameworks.rs:12:31:12:31 | a | Flow source 'RemoteSource' of type remote (DEFAULT). |
 | web_frameworks.rs:21:31:21:35 | TuplePat | Flow source 'RemoteSource' of type remote (DEFAULT). |
@@ -113,5 +84,4 @@
 | web_frameworks.rs:51:31:51:32 | ms | Flow source 'RemoteSource' of type remote (DEFAULT). |
 | web_frameworks.rs:51:31:51:32 | ms | Flow source 'RemoteSource' of type remote (DEFAULT). |
 | web_frameworks.rs:60:15:60:15 | a | Flow source 'RemoteSource' of type remote (DEFAULT). |
-| web_frameworks.rs:60:15:60:15 | a | Flow source 'RemoteSource' of type remote (DEFAULT). |
->>>>>>> df28e3bc
+| web_frameworks.rs:60:15:60:15 | a | Flow source 'RemoteSource' of type remote (DEFAULT). |