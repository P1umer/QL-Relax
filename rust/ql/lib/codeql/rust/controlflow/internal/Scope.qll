--- conflicted
+++ resolved
@@ -1,11 +1,7 @@
 private import rust
 private import Completion
-<<<<<<< HEAD
 private import ControlFlowGraphImpl
-private import codeql.rust.internal.generated.ParentChild
-=======
 private import codeql.rust.elements.internal.generated.ParentChild
->>>>>>> 24a10129
 
 abstract class CfgScope extends AstNode {
   /** Holds if `first` is executed first when entering scope. */
