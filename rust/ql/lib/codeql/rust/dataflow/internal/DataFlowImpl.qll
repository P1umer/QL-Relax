--- conflicted
+++ resolved
@@ -380,212 +380,6 @@
 
 class VariantInLibTupleFieldContent = VariantInLib::VariantInLibTupleFieldContent;
 
-<<<<<<< HEAD
-=======
-/**
- * A path to a value contained in an object. For example a field name of a struct.
- */
-abstract class Content extends TContent {
-  /** Gets a textual representation of this content. */
-  abstract string toString();
-
-  /** Gets the location of this content. */
-  abstract Location getLocation();
-}
-
-/** A field belonging to either a variant or a struct. */
-abstract class FieldContent extends Content {
-  /** Gets an access to this field. */
-  pragma[nomagic]
-  abstract FieldExprCfgNode getAnAccess();
-}
-
-/** A tuple field belonging to either a variant or a struct. */
-class TupleFieldContent extends FieldContent, TTupleFieldContent {
-  private TupleField field;
-
-  TupleFieldContent() { this = TTupleFieldContent(field) }
-
-  predicate isVariantField(Variant v, int pos) { field.isVariantField(v, pos) }
-
-  predicate isStructField(Struct s, int pos) { field.isStructField(s, pos) }
-
-  override FieldExprCfgNode getAnAccess() { field = result.getFieldExpr().getTupleField() }
-
-  final override string toString() {
-    exists(Variant v, int pos, string vname |
-      this.isVariantField(v, pos) and
-      vname = v.getName().getText() and
-      // only print indices when the arity is > 1
-      if exists(v.getTupleField(1)) then result = vname + "(" + pos + ")" else result = vname
-    )
-    or
-    exists(Struct s, int pos, string sname |
-      this.isStructField(s, pos) and
-      sname = s.getName().getText() and
-      // only print indices when the arity is > 1
-      if exists(s.getTupleField(1)) then result = sname + "(" + pos + ")" else result = sname
-    )
-  }
-
-  final override Location getLocation() { result = field.getLocation() }
-}
-
-/** A record field belonging to either a variant or a struct. */
-class RecordFieldContent extends FieldContent, TRecordFieldContent {
-  private RecordField field;
-
-  RecordFieldContent() { this = TRecordFieldContent(field) }
-
-  predicate isVariantField(Variant v, string name) { field.isVariantField(v, name) }
-
-  predicate isStructField(Struct s, string name) { field.isStructField(s, name) }
-
-  override FieldExprCfgNode getAnAccess() { field = result.getFieldExpr().getRecordField() }
-
-  final override string toString() {
-    exists(Variant v, string name, string vname |
-      this.isVariantField(v, name) and
-      vname = v.getName().getText() and
-      // only print field when the arity is > 1
-      if strictcount(v.getRecordField(_)) > 1 then result = vname + "." + name else result = vname
-    )
-    or
-    exists(Struct s, string name, string sname |
-      this.isStructField(s, name) and
-      sname = s.getName().getText() and
-      // only print field when the arity is > 1
-      if strictcount(s.getRecordField(_)) > 1 then result = sname + "." + name else result = sname
-    )
-  }
-
-  final override Location getLocation() { result = field.getLocation() }
-}
-
-/** A captured variable. */
-private class CapturedVariableContent extends Content, TCapturedVariableContent {
-  private Variable v;
-
-  CapturedVariableContent() { this = TCapturedVariableContent(v) }
-
-  /** Gets the captured variable. */
-  Variable getVariable() { result = v }
-
-  override string toString() { result = "captured " + v }
-
-  override Location getLocation() { result = v.getLocation() }
-}
-
-/** A value referred to by a reference. */
-final class ReferenceContent extends Content, TReferenceContent {
-  override string toString() { result = "&ref" }
-
-  override Location getLocation() { result instanceof EmptyLocation }
-}
-
-/**
- * An element in a collection where we do not track the specific collection
- * type nor the placement of the element in the collection. Therefore the
- * collection should be one where the elements are reasonably homogeneous,
- * i.e., if one is tainted all elements are considered tainted.
- *
- * Examples include the elements of a set, array, vector, or stack.
- */
-final class ElementContent extends Content, TElementContent {
-  override string toString() { result = "element" }
-
-  override Location getLocation() { result instanceof EmptyLocation }
-}
-
-/**
- * A value that a future resolves to.
- */
-final class FutureContent extends Content, TFutureContent {
-  override string toString() { result = "future" }
-
-  override Location getLocation() { result instanceof EmptyLocation }
-}
-
-/**
- * Content stored at a position in a tuple.
- *
- * NOTE: Unlike `struct`s and `enum`s tuples are structural and not nominal,
- * hence we don't store a canonical path for them.
- */
-final class TuplePositionContent extends FieldContent, TTuplePositionContent {
-  private int pos;
-
-  TuplePositionContent() { this = TTuplePositionContent(pos) }
-
-  int getPosition() { result = pos }
-
-  override FieldExprCfgNode getAnAccess() {
-    // TODO: limit to tuple types
-    result.getNameRef().getText().toInt() = pos
-  }
-
-  override string toString() { result = "tuple." + pos.toString() }
-
-  override Location getLocation() { result instanceof EmptyLocation }
-}
-
-/**
- * A content for the index of an argument to at function call.
- *
- * Used by the model generator to create flow summaries for higher-order
- * functions.
- */
-final class FunctionCallArgumentContent extends Content, TFunctionCallArgumentContent {
-  private int pos;
-
-  FunctionCallArgumentContent() { this = TFunctionCallArgumentContent(pos) }
-
-  int getPosition() { result = pos }
-
-  override string toString() { result = "function argument at " + pos }
-
-  override Location getLocation() { result instanceof EmptyLocation }
-}
-
-/**
- * A content for the return value of function call.
- *
- * Used by the model generator to create flow summaries for higher-order
- * functions.
- */
-final class FunctionCallReturnContent extends Content, TFunctionCallReturnContent {
-  override string toString() { result = "function return" }
-
-  override Location getLocation() { result instanceof EmptyLocation }
-}
-
-/** A value that represents a set of `Content`s. */
-abstract class ContentSet extends TContentSet {
-  /** Gets a textual representation of this element. */
-  abstract string toString();
-
-  /** Gets a content that may be stored into when storing into this set. */
-  abstract Content getAStoreContent();
-
-  /** Gets a content that may be read from when reading from this set. */
-  abstract Content getAReadContent();
-}
-
-final class SingletonContentSet extends ContentSet, TSingletonContentSet {
-  private Content c;
-
-  SingletonContentSet() { this = TSingletonContentSet(c) }
-
-  Content getContent() { result = c }
-
-  override string toString() { result = c.toString() }
-
-  override Content getAStoreContent() { result = c }
-
-  override Content getAReadContent() { result = c }
-}
-
->>>>>>> cf0b3b57
 class LambdaCallKind = Unit;
 
 /** Holds if `creation` is an expression that creates a lambda of kind `kind`. */
