/**
 * Provides Rust-specific definitions for use in the data flow library.
 */

private import codeql.util.Void
private import codeql.util.Unit
private import codeql.dataflow.DataFlow
private import codeql.dataflow.internal.DataFlowImpl
private import rust
private import SsaImpl as SsaImpl
private import codeql.rust.controlflow.ControlFlowGraph
private import codeql.rust.controlflow.CfgNodes
private import codeql.rust.dataflow.Ssa
private import codeql.rust.dataflow.FlowSummary
private import FlowSummaryImpl as FlowSummaryImpl

/**
 * A return kind. A return kind describes how a value can be returned from a
 * callable.
 *
 * The only return kind is a "normal" return from a `return` statement or an
 * expression body.
 */
final class ReturnKind extends TNormalReturnKind {
  string toString() { result = "return" }
}

/**
 * A callable. This includes callables from source code, as well as callables
 * defined in library code.
 */
final class DataFlowCallable extends TDataFlowCallable {
  /**
   * Gets the underlying CFG scope, if any.
   */
  CfgScope asCfgScope() { this = TCfgScope(result) }

  /**
   * Gets the underlying library callable, if any.
   */
  LibraryCallable asLibraryCallable() { this = TLibraryCallable(result) }

  /** Gets a textual representation of this callable. */
  string toString() { result = [this.asCfgScope().toString(), this.asLibraryCallable().toString()] }

  /** Gets the location of this callable. */
  Location getLocation() { result = this.asCfgScope().getLocation() }
}

final class DataFlowCall extends TDataFlowCall {
  private CallExprBaseCfgNode call;

  DataFlowCall() { this = TCall(call) }

  /** Gets the underlying call in the CFG, if any. */
  CallExprCfgNode asCallExprCfgNode() { result = call }

  MethodCallExprCfgNode asMethodCallExprCfgNode() { result = call }

  CallExprBaseCfgNode asCallBaseExprCfgNode() { result = call }

  predicate isSummaryCall(
    FlowSummaryImpl::Public::SummarizedCallable c, FlowSummaryImpl::Private::SummaryNode receiver
  ) {
    this = TSummaryCall(c, receiver)
  }

  DataFlowCallable getEnclosingCallable() {
    result = TCfgScope(call.getExpr().getEnclosingCfgScope())
    or
    exists(FlowSummaryImpl::Public::SummarizedCallable c |
      this.isSummaryCall(c, _) and
      result = TLibraryCallable(c)
    )
  }

  string toString() {
    result = this.asCallBaseExprCfgNode().toString()
    or
    exists(
      FlowSummaryImpl::Public::SummarizedCallable c, FlowSummaryImpl::Private::SummaryNode receiver
    |
      this.isSummaryCall(c, receiver) and
      result = "[summary] call to " + receiver + " in " + c
    )
  }

  Location getLocation() { result = this.asCallBaseExprCfgNode().getLocation() }
}

/**
 * The position of a parameter or an argument in a function or call.
 *
 * As there is a 1-to-1 correspondence between parameter positions and
 * arguments positions in Rust we use the same type for both.
 */
final class ParameterPosition extends TParameterPosition {
  /** Gets the underlying integer position, if any. */
  int getPosition() { this = TPositionalParameterPosition(result) }

  /** Holds if this position represents the `self` position. */
  predicate isSelf() { this = TSelfParameterPosition() }

  /** Gets a textual representation of this position. */
  string toString() {
    result = this.getPosition().toString()
    or
    result = "self" and this.isSelf()
  }

  ParamBase getParameterIn(ParamList ps) {
    result = ps.getParam(this.getPosition())
    or
    result = ps.getSelfParam() and this.isSelf()
  }
}

/** Holds if `arg` is an argument of `call` at the position `pos`. */
private predicate isArgumentForCall(ExprCfgNode arg, CallExprBaseCfgNode call, ParameterPosition pos) {
  arg = call.getArgument(pos.getPosition())
  or
  // The self argument in a method call.
  arg = call.(MethodCallExprCfgNode).getReceiver() and pos.isSelf()
}

module Node {
  /**
   * An element, viewed as a node in a data flow graph. Either an expression
   * (`ExprNode`) or a parameter (`ParameterNode`).
   */
  abstract class Node extends TNode {
    /** Gets the location of this node. */
    abstract Location getLocation();

    /** Gets a textual representation of this node. */
    abstract string toString();

    /**
     * Gets the expression that corresponds to this node, if any.
     */
    ExprCfgNode asExpr() { none() }

    /**
     * Gets the pattern that corresponds to this node, if any.
     */
    PatCfgNode asPat() { none() }

    /** Gets the enclosing callable. */
    DataFlowCallable getEnclosingCallable() { result = TCfgScope(this.getCfgScope()) }

    /** Do not call: use `getEnclosingCallable()` instead. */
    abstract CfgScope getCfgScope();

    /**
     * Gets the control flow node that corresponds to this data flow node.
     */
    CfgNode getCfgNode() { none() }

    /**
     * Gets this node's underlying SSA definition, if any.
     */
    Ssa::Definition asDefinition() { none() }
  }

  /** A node type that is not implemented. */
  final class NaNode extends Node {
    NaNode() { none() }

    override CfgScope getCfgScope() { none() }

    override string toString() { result = "N/A" }

    override Location getLocation() { none() }
  }

  /** A data flow node used to model flow summaries. */
  class FlowSummaryNode extends Node, TFlowSummaryNode {
    FlowSummaryImpl::Private::SummaryNode getSummaryNode() { this = TFlowSummaryNode(result) }

    /** Gets the summarized callable that this node belongs to. */
    FlowSummaryImpl::Public::SummarizedCallable getSummarizedCallable() {
      result = this.getSummaryNode().getSummarizedCallable()
    }

    override CfgScope getCfgScope() { none() }

    override DataFlowCallable getEnclosingCallable() {
      result.asLibraryCallable() = this.getSummarizedCallable()
    }

    override EmptyLocation getLocation() { any() }

    override string toString() { result = this.getSummaryNode().toString() }
  }

  /** A data flow node that corresponds directly to a CFG node for an AST node. */
  abstract class AstCfgFlowNode extends Node {
    AstCfgNode n;

    final override CfgNode getCfgNode() { result = n }

    final override CfgScope getCfgScope() { result = n.getAstNode().getEnclosingCfgScope() }

    final override Location getLocation() { result = n.getAstNode().getLocation() }

    final override string toString() { result = n.getAstNode().toString() }
  }

  /**
   * A node in the data flow graph that corresponds to an expression in the
   * AST.
   *
   * Note that because of control flow splitting, one `Expr` may correspond
   * to multiple `ExprNode`s, just like it may correspond to multiple
   * `ControlFlow::Node`s.
   */
  class ExprNode extends AstCfgFlowNode, TExprNode {
    override ExprCfgNode n;

    ExprNode() { this = TExprNode(n) }

    override ExprCfgNode asExpr() { result = n }
  }

  final class PatNode extends AstCfgFlowNode, TPatNode {
    override PatCfgNode n;

    PatNode() { this = TPatNode(n) }

    override PatCfgNode asPat() { result = n }
  }

  /**
   * The value of a parameter at function entry, viewed as a node in a data
   * flow graph.
   */
  abstract class ParameterNode extends Node {
    abstract predicate isParameterOf(DataFlowCallable c, ParameterPosition pos);
  }

  final class SourceParameterNode extends AstCfgFlowNode, ParameterNode, TSourceParameterNode {
    override ParamBaseCfgNode n;

    SourceParameterNode() { this = TSourceParameterNode(n) }

    override predicate isParameterOf(DataFlowCallable c, ParameterPosition pos) {
      n.getAstNode() = pos.getParameterIn(c.asCfgScope().(Callable).getParamList())
    }

    /** Gets the parameter in the CFG that this node corresponds to. */
    ParamBaseCfgNode getParameter() { result = n }
  }

  /** A parameter for a library callable with a flow summary. */
  final class SummaryParameterNode extends ParameterNode, FlowSummaryNode {
    private ParameterPosition pos_;

    SummaryParameterNode() {
      FlowSummaryImpl::Private::summaryParameterNode(this.getSummaryNode(), pos_)
    }

    override predicate isParameterOf(DataFlowCallable c, ParameterPosition pos) {
      this.getSummarizedCallable() = c.asLibraryCallable() and pos = pos_
    }
  }

  abstract class ArgumentNode extends Node {
    abstract predicate isArgumentOf(DataFlowCall call, RustDataFlow::ArgumentPosition pos);
  }

  final class ExprArgumentNode extends ArgumentNode, ExprNode {
    private CallExprBaseCfgNode call_;
    private RustDataFlow::ArgumentPosition pos_;

    ExprArgumentNode() { isArgumentForCall(n, call_, pos_) }

    override predicate isArgumentOf(DataFlowCall call, RustDataFlow::ArgumentPosition pos) {
      call.asCallBaseExprCfgNode() = call_ and pos = pos_
    }
  }

  final class SummaryArgumentNode extends FlowSummaryNode, ArgumentNode {
    private FlowSummaryImpl::Private::SummaryNode receiver;
    private RustDataFlow::ArgumentPosition pos_;

    SummaryArgumentNode() {
      FlowSummaryImpl::Private::summaryArgumentNode(receiver, this.getSummaryNode(), pos_)
    }

    override predicate isArgumentOf(DataFlowCall call, RustDataFlow::ArgumentPosition pos) {
      call.isSummaryCall(_, receiver) and pos = pos_
    }
  }

  /** An SSA node. */
  class SsaNode extends Node, TSsaNode {
    SsaImpl::DataFlowIntegration::SsaNode node;
    SsaImpl::DefinitionExt def;

    SsaNode() {
      this = TSsaNode(node) and
      def = node.getDefinitionExt()
    }

    override CfgScope getCfgScope() { result = def.getBasicBlock().getScope() }

    SsaImpl::DefinitionExt getDefinitionExt() { result = def }

    override Location getLocation() { result = node.getLocation() }

    override string toString() { result = "[SSA] " + node.toString() }
  }

  /** A data flow node that represents a value returned by a callable. */
  abstract class ReturnNode extends Node {
    abstract ReturnKind getKind();
  }

  final class ExprReturnNode extends ExprNode, ReturnNode {
    ExprReturnNode() { this.getCfgNode().getASuccessor() instanceof AnnotatedExitCfgNode }

    override ReturnKind getKind() { result = TNormalReturnKind() }
  }

  final class SummaryReturnNode extends FlowSummaryNode, ReturnNode {
    private ReturnKind rk;

    SummaryReturnNode() { FlowSummaryImpl::Private::summaryReturnNode(this.getSummaryNode(), rk) }

    override ReturnKind getKind() { result = rk }
  }

  /** A data-flow node that represents the output of a call. */
  abstract class OutNode extends Node {
    /** Gets the underlying call for this node. */
    abstract DataFlowCall getCall(ReturnKind kind);
  }

  final private class ExprOutNode extends ExprNode, OutNode {
    ExprOutNode() { this.asExpr() instanceof CallExprBaseCfgNode }

    /** Gets the underlying call CFG node that includes this out node. */
    override DataFlowCall getCall(ReturnKind kind) {
      result.asCallBaseExprCfgNode() = this.getCfgNode() and
      kind = TNormalReturnKind()
    }
  }

  final class SummaryOutNode extends FlowSummaryNode, OutNode {
    private DataFlowCall call;
    private ReturnKind kind_;

    SummaryOutNode() {
      exists(FlowSummaryImpl::Private::SummaryNode receiver |
        call.isSummaryCall(_, receiver) and
        FlowSummaryImpl::Private::summaryOutNode(receiver, this.getSummaryNode(), kind_)
      )
    }

    override DataFlowCall getCall(ReturnKind kind) { result = call and kind = kind_ }
  }

  /**
   * A node associated with an object after an operation that might have
   * changed its state.
   *
   * This can be either the argument to a callable after the callable returns
   * (which might have mutated the argument), or the qualifier of a field after
   * an update to the field.
   *
   * Nodes corresponding to AST elements, for example `ExprNode`, usually refer
   * to the value before the update.
   */
  abstract class PostUpdateNode extends Node {
    /** Gets the node before the state update. */
    abstract Node getPreUpdateNode();

    override string toString() { result = "[post] " + this.getPreUpdateNode().toString() }
  }

  final class ExprPostUpdateNode extends PostUpdateNode, TExprPostUpdateNode {
    private ExprCfgNode n;

    ExprPostUpdateNode() { this = TExprPostUpdateNode(n) }

    override Node getPreUpdateNode() { result = TExprNode(n) }

    override CfgScope getCfgScope() { result = n.getScope() }

    override Location getLocation() { result = n.getLocation() }
  }

  final class SummaryPostUpdateNode extends FlowSummaryNode, PostUpdateNode {
    private FlowSummaryNode pre;

    SummaryPostUpdateNode() {
      FlowSummaryImpl::Private::summaryPostUpdateNode(this.getSummaryNode(), pre.getSummaryNode())
    }

    override Node getPreUpdateNode() { result = pre }

    final override string toString() { result = PostUpdateNode.super.toString() }
  }

  final class CastNode = NaNode;
}

final class Node = Node::Node;

/** Provides logic related to SSA. */
module SsaFlow {
  private module SsaFlow = SsaImpl::DataFlowIntegration;

  private Node::ParameterNode toParameterNode(ParamCfgNode p) {
    result.(Node::SourceParameterNode).getParameter() = p
  }

  /** Converts a control flow node into an SSA control flow node. */
  SsaFlow::Node asNode(Node n) {
    n = TSsaNode(result)
    or
    result.(SsaFlow::ExprNode).getExpr() = n.asExpr()
    or
    result.(SsaFlow::ExprPostUpdateNode).getExpr() =
      n.(Node::PostUpdateNode).getPreUpdateNode().asExpr()
    or
    n = toParameterNode(result.(SsaFlow::ParameterNode).getParameter())
  }

  predicate localFlowStep(SsaImpl::DefinitionExt def, Node nodeFrom, Node nodeTo, boolean isUseStep) {
    SsaFlow::localFlowStep(def, asNode(nodeFrom), asNode(nodeTo), isUseStep)
  }

  predicate localMustFlowStep(SsaImpl::DefinitionExt def, Node nodeFrom, Node nodeTo) {
    SsaFlow::localMustFlowStep(def, asNode(nodeFrom), asNode(nodeTo))
  }
}

/**
 * Gets a node that may execute last in `n`, and which, when it executes last,
 * will be the value of `n`.
 */
private ExprCfgNode getALastEvalNode(ExprCfgNode e) {
  e = any(IfExprCfgNode n | result = [n.getThen(), n.getElse()]) or
  result = e.(LoopExprCfgNode).getLoopBody() or
  result = e.(ReturnExprCfgNode).getExpr() or
  result = e.(BreakExprCfgNode).getExpr() or
  result = e.(BlockExprCfgNode).getTailExpr() or
  result = e.(MatchExprCfgNode).getArmExpr(_) or
  result.(BreakExprCfgNode).getTarget() = e
}

module LocalFlow {
  predicate flowSummaryLocalStep(
    Node::FlowSummaryNode nodeFrom, Node::FlowSummaryNode nodeTo,
    FlowSummaryImpl::Public::SummarizedCallable c, string model
  ) {
    FlowSummaryImpl::Private::Steps::summaryLocalStep(nodeFrom.getSummaryNode(),
      nodeTo.getSummaryNode(), true, model) and
    c = nodeFrom.getSummarizedCallable()
  }

  pragma[nomagic]
  predicate localFlowStepCommon(Node nodeFrom, Node nodeTo) {
    nodeFrom.getCfgNode() = getALastEvalNode(nodeTo.getCfgNode())
    or
    exists(LetStmtCfgNode s |
      nodeFrom.getCfgNode() = s.getInitializer() and
      nodeTo.getCfgNode() = s.getPat()
    )
    or
    // An edge from a pattern/expression to its corresponding SSA definition.
    nodeFrom.(Node::AstCfgFlowNode).getCfgNode() =
      nodeTo.(Node::SsaNode).getDefinitionExt().(Ssa::WriteDefinition).getControlFlowNode()
    or
    nodeFrom.(Node::SourceParameterNode).getParameter().(ParamCfgNode).getPat() = nodeTo.asPat()
    or
    exists(AssignmentExprCfgNode a |
      a.getRhs() = nodeFrom.getCfgNode() and
      a.getLhs() = nodeTo.getCfgNode()
    )
    or
    exists(MatchExprCfgNode match |
      nodeFrom.asExpr() = match.getScrutinee() and
      nodeTo.asPat() = match.getArmPat(_)
    )
    or
    nodeFrom.asPat().(OrPatCfgNode).getAPat() = nodeTo.asPat()
  }
}

private import codeql.util.Option

private class CrateOrigin extends string {
  CrateOrigin() {
    this = [any(Item i).getCrateOrigin(), any(Resolvable r).getResolvedCrateOrigin()]
  }
}

private class CrateOriginOption = Option<CrateOrigin>::Option;

pragma[nomagic]
private predicate hasExtendedCanonicalPath(Item i, CrateOriginOption crate, string path) {
  path = i.getExtendedCanonicalPath() and
  (
    crate.asSome() = i.getCrateOrigin()
    or
    crate.isNone() and
    not i.hasCrateOrigin()
  )
}

pragma[nomagic]
private predicate variantHasExtendedCanonicalPath(
  Enum e, Variant v, CrateOriginOption crate, string path, string name
) {
  hasExtendedCanonicalPath(e, crate, path) and
  v = e.getVariantList().getAVariant() and
  name = v.getName().getText()
}

pragma[nomagic]
private predicate resolveExtendedCanonicalPath(Resolvable r, CrateOriginOption crate, string path) {
  path = r.getResolvedPath() and
  (
    crate.asSome() = r.getResolvedCrateOrigin()
    or
    crate.isNone() and
    not r.hasResolvedCrateOrigin()
  )
}

/**
 * A path to a value contained in an object. For example a field name of a struct.
 */
abstract class Content extends TContent {
  /** Gets a textual representation of this content. */
  abstract string toString();
}

/** A canonical path pointing to an enum variant. */
class VariantCanonicalPath extends MkVariantCanonicalPath {
  CrateOriginOption crate;
  string path;
  string name;

  VariantCanonicalPath() { this = MkVariantCanonicalPath(crate, path, name) }

  /** Gets the underlying variant. */
  Variant getVariant() { variantHasExtendedCanonicalPath(_, result, crate, path, name) }

  string getExtendedCanonicalPath() { result = path + "::" + name }

  string toString() { result = name }

  Location getLocation() { result = this.getVariant().getLocation() }
}

/**
 * A variant of an `enum`. In addition to the variant itself, this also includes the
 * position (for tuple variants) or the field name (for record variants).
 */
abstract class VariantContent extends Content { }

/** A tuple variant. */
private class VariantPositionContent extends VariantContent, TVariantPositionContent {
  private VariantCanonicalPath v;
  private int pos_;

  VariantPositionContent() { this = TVariantPositionContent(v, pos_) }

  VariantCanonicalPath getVariantCanonicalPath(int pos) { result = v and pos = pos_ }

  final override string toString() {
    // only print indices when the arity is > 1
    if exists(TVariantPositionContent(v, 1))
    then result = v.toString() + "(" + pos_ + ")"
    else result = v.toString()
  }
}

/** A record variant. */
private class VariantFieldContent extends VariantContent, TVariantFieldContent {
  private VariantCanonicalPath v;
  private string field_;

  VariantFieldContent() { this = TVariantFieldContent(v, field_) }

  VariantCanonicalPath getVariantCanonicalPath(string field) { result = v and field = field_ }

  final override string toString() {
    // only print field when the arity is > 1
    if strictcount(string f | exists(TVariantFieldContent(v, f))) > 1
    then result = v.toString() + "{" + field_ + "}"
    else result = v.toString()
  }
}

/** A canonical path pointing to a struct. */
private class StructCanonicalPath extends MkStructCanonicalPath {
  CrateOriginOption crate;
  string path;

  StructCanonicalPath() { this = MkStructCanonicalPath(crate, path) }

  /** Gets the underlying struct. */
  Struct getStruct() { hasExtendedCanonicalPath(result, crate, path) }

  string toString() { result = this.getStruct().getName().getText() }

  Location getLocation() { result = this.getStruct().getLocation() }
}

/** Content stored in a field on a struct. */
private class StructFieldContent extends Content, TStructFieldContent {
  private StructCanonicalPath s;
  private string field_;

  StructFieldContent() { this = TStructFieldContent(s, field_) }

  StructCanonicalPath getStructCanonicalPath(string field) { result = s and field = field_ }

  override string toString() { result = s.toString() + "." + field_.toString() }
}

/**
 * Content stored at an element in an array.
 */
final private class ArrayElementContent extends VariantContent, TArrayElement {
  ArrayElementContent() { this = TArrayElement() }

  override string toString() { result = "array[]" }
}

/**
 * Content stored at a position in a tuple.
 *
 * NOTE: Unlike `struct`s and `enum`s tuples are structural and not nominal,
 * hence we don't store a canonical path for them.
 */
private class TuplePositionContent extends Content, TTuplePositionContent {
  private int pos;

  TuplePositionContent() { this = TTuplePositionContent(pos) }

  int getPosition() { result = pos }

  override string toString() { result = "tuple." + pos.toString() }
}

/** Holds if `access` indexes a tuple at an index corresponding to `c`. */
private predicate fieldTuplePositionContent(FieldExprCfgNode access, TuplePositionContent c) {
  access.getNameRef().getText().toInt() = c.getPosition()
}

/** A value that represents a set of `Content`s. */
abstract class ContentSet extends TContentSet {
  /** Gets a textual representation of this element. */
  abstract string toString();

  /** Gets a content that may be stored into when storing into this set. */
  abstract Content getAStoreContent();

  /** Gets a content that may be read from when reading from this set. */
  abstract Content getAReadContent();
}

final private class SingletonContentSet extends ContentSet, TSingletonContentSet {
  private Content c;

  SingletonContentSet() { this = TSingletonContentSet(c) }

  Content getContent() { result = c }

  override string toString() { result = c.toString() }

  override Content getAStoreContent() { result = c }

  override Content getAReadContent() { result = c }
}

// Defines a set of aliases needed for the `RustDataFlow` module
private module Aliases {
  class DataFlowCallableAlias = DataFlowCallable;

  class ReturnKindAlias = ReturnKind;

  class DataFlowCallAlias = DataFlowCall;

  class ParameterPositionAlias = ParameterPosition;

  class ContentAlias = Content;

  class ContentSetAlias = ContentSet;
}

module RustDataFlow implements InputSig<Location> {
  private import Aliases

  /**
   * An element, viewed as a node in a data flow graph. Either an expression
   * (`ExprNode`) or a parameter (`ParameterNode`).
   */
  final class Node = Node::Node;

  final class ParameterNode = Node::ParameterNode;

  final class ArgumentNode = Node::ArgumentNode;

  final class ReturnNode = Node::ReturnNode;

  final class OutNode = Node::OutNode;

  final class PostUpdateNode = Node::PostUpdateNode;

  final class CastNode = Node::NaNode;

  /** Holds if `p` is a parameter of `c` at the position `pos`. */
  predicate isParameterNode(ParameterNode p, DataFlowCallable c, ParameterPosition pos) {
    p.isParameterOf(c, pos)
  }

  /** Holds if `n` is an argument of `c` at the position `pos`. */
  predicate isArgumentNode(ArgumentNode n, DataFlowCall call, ArgumentPosition pos) {
    n.isArgumentOf(call, pos)
  }

  DataFlowCallable nodeGetEnclosingCallable(Node node) { result = node.getEnclosingCallable() }

  DataFlowType getNodeType(Node node) { any() }

  predicate nodeIsHidden(Node node) {
    node instanceof Node::SsaNode
    or
    node instanceof Node::FlowSummaryNode
  }

  class DataFlowExpr = ExprCfgNode;

  /** Gets the node corresponding to `e`. */
  Node exprNode(DataFlowExpr e) { result.asExpr() = e }

  final class DataFlowCall = DataFlowCallAlias;

  final class DataFlowCallable = DataFlowCallableAlias;

  final class ReturnKind = ReturnKindAlias;

  /** Gets a viable implementation of the target of the given `Call`. */
  DataFlowCallable viableCallable(DataFlowCall call) {
    result.asCfgScope() = call.asCallBaseExprCfgNode().getCallExprBase().getStaticTarget()
    or
    result.asLibraryCallable().getACall() = call.asCallBaseExprCfgNode().getCallExprBase()
  }

  /**
   * Gets a node that can read the value returned from `call` with return kind
   * `kind`.
   */
  OutNode getAnOutNode(DataFlowCall call, ReturnKind kind) { call = result.getCall(kind) }

  // NOTE: For now we use the type `Unit` and do not benefit from type
  // information in the data flow analysis.
  final class DataFlowType extends Unit {
    string toString() { result = "" }
  }

  predicate compatibleTypes(DataFlowType t1, DataFlowType t2) { any() }

  predicate typeStrongerThan(DataFlowType t1, DataFlowType t2) { none() }

  class Content = ContentAlias;

  class ContentSet = ContentSetAlias;

  predicate forceHighPrecision(Content c) { none() }

  final class ContentApprox = Content; // TODO: Implement if needed

  ContentApprox getContentApprox(Content c) { result = c }

  class ParameterPosition = ParameterPositionAlias;

  class ArgumentPosition = ParameterPosition;

  /**
   * Holds if the parameter position `ppos` matches the argument position
   * `apos`.
   */
  predicate parameterMatch(ParameterPosition ppos, ArgumentPosition apos) { ppos = apos }

  /**
   * Holds if there is a simple local flow step from `node1` to `node2`. These
   * are the value-preserving intra-callable flow steps.
   */
  predicate simpleLocalFlowStep(Node nodeFrom, Node nodeTo, string model) {
    (
      LocalFlow::localFlowStepCommon(nodeFrom, nodeTo)
      or
      exists(boolean isUseStep | SsaFlow::localFlowStep(_, nodeFrom, nodeTo, isUseStep) |
        isUseStep = false
        or
        isUseStep = true and
        not FlowSummaryImpl::Private::Steps::prohibitsUseUseFlow(nodeFrom, _)
      )
    ) and
    model = ""
    or
    LocalFlow::flowSummaryLocalStep(nodeFrom, nodeTo, _, model)
  }

  /**
   * Holds if data can flow from `node1` to `node2` through a non-local step
   * that does not follow a call edge. For example, a step through a global
   * variable.
   */
  predicate jumpStep(Node node1, Node node2) {
    FlowSummaryImpl::Private::Steps::summaryJumpStep(node1.(Node::FlowSummaryNode).getSummaryNode(),
      node2.(Node::FlowSummaryNode).getSummaryNode())
  }

  /** Holds if path `p` resolves to struct `s`. */
  private predicate pathResolveToStructCanonicalPath(Path p, StructCanonicalPath s) {
    exists(CrateOriginOption crate, string path |
      resolveExtendedCanonicalPath(p, crate, path) and
      s = MkStructCanonicalPath(crate, path)
    )
  }

  /** Holds if path `p` resolves to variant `v`. */
  private predicate pathResolveToVariantCanonicalPath(Path p, VariantCanonicalPath v) {
    exists(CrateOriginOption crate, string path |
      resolveExtendedCanonicalPath(p.getQualifier(), crate, path) and
      v = MkVariantCanonicalPath(crate, path, p.getPart().getNameRef().getText())
      or
      exists(string name |
        not p.hasQualifier() and
        resolveExtendedCanonicalPath(p, crate, path + "::" + name) and
        v = MkVariantCanonicalPath(crate, path, name)
      )
    )
  }

  /** Holds if `p` destructs an enum variant `v`. */
  pragma[nomagic]
  private predicate tupleVariantDestruction(TupleStructPat p, VariantCanonicalPath v) {
    pathResolveToVariantCanonicalPath(p.getPath(), v)
  }

  /** Holds if `p` destructs an enum variant `v`. */
  pragma[nomagic]
  private predicate recordVariantDestruction(RecordPat p, VariantCanonicalPath v) {
    pathResolveToVariantCanonicalPath(p.getPath(), v)
  }

  /** Holds if `p` destructs a struct `s`. */
  pragma[nomagic]
  private predicate structDestruction(RecordPat p, StructCanonicalPath s) {
    pathResolveToStructCanonicalPath(p.getPath(), s)
  }

  /**
   * Holds if data can flow from `node1` to `node2` via a read of `c`.  Thus,
   * `node1` references an object with a content `c.getAReadContent()` whose
   * value ends up in `node2`.
   */
  predicate readStep(Node node1, ContentSet cs, Node node2) {
    exists(Content c | c = cs.(SingletonContentSet).getContent() |
      exists(TupleStructPatCfgNode pat, int pos |
        pat = node1.asPat() and
        tupleVariantDestruction(pat.getPat(),
          c.(VariantPositionContent).getVariantCanonicalPath(pos)) and
        node2.asPat() = pat.getField(pos)
      )
      or
      exists(RecordPatCfgNode pat, string field |
        pat = node1.asPat() and
        (
          // Pattern destructs a struct-like variant.
          recordVariantDestruction(pat.getPat(),
            c.(VariantFieldContent).getVariantCanonicalPath(field))
          or
          // Pattern destructs a struct.
          structDestruction(pat.getPat(), c.(StructFieldContent).getStructCanonicalPath(field))
        ) and
        node2.asPat() = pat.getFieldPat(field)
      )
      or
      exists(FieldExprCfgNode access |
        // Read of a tuple entry
        fieldTuplePositionContent(access, c) and
        // TODO: Handle read of a struct field.
        node1.asExpr() = access.getExpr() and
        node2.asExpr() = access
      )
      or
<<<<<<< HEAD
      exists(IndexExprCfgNode arr |
        c instanceof ArrayElementContent and
        node1.asExpr() = arr.getBase() and
        node2.asExpr() = arr
      )
      or
      exists(ForExprCfgNode for |
        c instanceof ArrayElementContent and
        node1.asExpr() = for.getIterable() and
        node2.asPat() = for.getPat()
      )
      or
      exists(SlicePatCfgNode pat |
        c instanceof ArrayElementContent and
        node1.asPat() = pat and
        node2.asPat() = pat.getAPat()
=======
      exists(TryExprCfgNode try |
        node1.asExpr() = try.getExpr() and
        node2.asExpr() = try and
        c.(VariantPositionContent).getVariantCanonicalPath(0).getExtendedCanonicalPath() =
          ["crate::option::Option::Some", "crate::result::Result::Ok"]
>>>>>>> f2d457d0
      )
    )
    or
    FlowSummaryImpl::Private::Steps::summaryReadStep(node1.(Node::FlowSummaryNode).getSummaryNode(),
      cs, node2.(Node::FlowSummaryNode).getSummaryNode())
  }

  /** Holds if `ce` constructs an enum value of type `v`. */
  pragma[nomagic]
  private predicate tupleVariantConstruction(CallExpr ce, VariantCanonicalPath v) {
    pathResolveToVariantCanonicalPath(ce.getFunction().(PathExpr).getPath(), v)
  }

  /** Holds if `re` constructs an enum value of type `v`. */
  pragma[nomagic]
  private predicate recordVariantConstruction(RecordExpr re, VariantCanonicalPath v) {
    pathResolveToVariantCanonicalPath(re.getPath(), v)
  }

  /** Holds if `re` constructs a struct value of type `s`. */
  pragma[nomagic]
  private predicate structConstruction(RecordExpr re, StructCanonicalPath s) {
    pathResolveToStructCanonicalPath(re.getPath(), s)
  }

  private predicate tupleAssignment(Node node1, Node node2, TuplePositionContent c) {
    exists(AssignmentExprCfgNode assignment, FieldExprCfgNode access |
      assignment.getLhs() = access and
      fieldTuplePositionContent(access, c) and
      node1.asExpr() = assignment.getRhs() and
      node2.asExpr() = access.getExpr()
    )
  }

  /**
   * Holds if data can flow from `node1` to `node2` via a store into `c`.  Thus,
   * `node2` references an object with a content `c.getAStoreContent()` that
   * contains the value of `node1`.
   */
  predicate storeStep(Node node1, ContentSet cs, Node node2) {
    exists(Content c | c = cs.(SingletonContentSet).getContent() |
      exists(CallExprCfgNode call, int pos |
        tupleVariantConstruction(call.getCallExpr(),
          c.(VariantPositionContent).getVariantCanonicalPath(pos)) and
        node1.asExpr() = call.getArgument(pos) and
        node2.asExpr() = call
      )
      or
      exists(RecordExprCfgNode re, string field |
        (
          // Expression is for a struct-like enum variant.
          recordVariantConstruction(re.getRecordExpr(),
            c.(VariantFieldContent).getVariantCanonicalPath(field))
          or
          // Expression is for a struct.
          structConstruction(re.getRecordExpr(),
            c.(StructFieldContent).getStructCanonicalPath(field))
        ) and
        node1.asExpr() = re.getFieldExpr(field) and
        node2.asExpr() = re
      )
      or
      exists(TupleExprCfgNode tuple |
        node1.asExpr() = tuple.getField(c.(TuplePositionContent).getPosition()) and
        node2.asExpr() = tuple
      )
      or
      exists(ArrayExprCfgNode arr |
        c instanceof ArrayElementContent and
        node1.asExpr() = arr.getAnExpr() and
        node2.asExpr() = arr
      )
      or
      tupleAssignment(node1, node2.(PostUpdateNode).getPreUpdateNode(), c)
      or
      exists(AssignmentExprCfgNode assignment, IndexExprCfgNode index |
        c instanceof ArrayElementContent and
        assignment.getLhs() = index and
        node1.asExpr() = assignment.getRhs() and
        node2.(PostUpdateNode).getPreUpdateNode().asExpr() = index.getBase()
      )
    )
    or
    FlowSummaryImpl::Private::Steps::summaryStoreStep(node1.(Node::FlowSummaryNode).getSummaryNode(),
      cs, node2.(Node::FlowSummaryNode).getSummaryNode())
  }

  /**
   * Holds if values stored inside content `c` are cleared at node `n`. For example,
   * any value stored inside `f` is cleared at the pre-update node associated with `x`
   * in `x.f = newValue`.
   */
  predicate clearsContent(Node n, ContentSet cs) {
    tupleAssignment(_, n, cs.(SingletonContentSet).getContent())
    or
    FlowSummaryImpl::Private::Steps::summaryClearsContent(n.(Node::FlowSummaryNode).getSummaryNode(),
      cs)
  }

  /**
   * Holds if the value that is being tracked is expected to be stored inside content `c`
   * at node `n`.
   */
  predicate expectsContent(Node n, ContentSet cs) {
    FlowSummaryImpl::Private::Steps::summaryExpectsContent(n.(Node::FlowSummaryNode)
          .getSummaryNode(), cs)
  }

  class NodeRegion instanceof Void {
    string toString() { result = "NodeRegion" }

    predicate contains(Node n) { none() }
  }

  /**
   * Holds if the nodes in `nr` are unreachable when the call context is `call`.
   */
  predicate isUnreachableInCall(NodeRegion nr, DataFlowCall call) { none() }

  /**
   * Holds if flow is allowed to pass from parameter `p` and back to itself as a
   * side-effect, resulting in a summary from `p` to itself.
   *
   * One example would be to allow flow like `p.foo = p.bar;`, which is disallowed
   * by default as a heuristic.
   */
  predicate allowParameterReturnInSelf(ParameterNode p) {
    exists(DataFlowCallable c, ParameterPosition pos |
      p.isParameterOf(c, pos) and
      FlowSummaryImpl::Private::summaryAllowParameterReturnInSelf(c.asLibraryCallable(), pos)
    )
  }

  /**
   * Holds if the value of `node2` is given by `node1`.
   *
   * This predicate is combined with type information in the following way: If
   * the data flow library is able to compute an improved type for `node1` then
   * it will also conclude that this type applies to `node2`. Vice versa, if
   * `node2` must be visited along a flow path, then any type known for `node2`
   * must also apply to `node1`.
   */
  predicate localMustFlowStep(Node node1, Node node2) {
    SsaFlow::localMustFlowStep(_, node1, node2)
    or
    FlowSummaryImpl::Private::Steps::summaryLocalMustFlowStep(node1
          .(Node::FlowSummaryNode)
          .getSummaryNode(), node2.(Node::FlowSummaryNode).getSummaryNode())
  }

  class LambdaCallKind = Unit;

  /** Holds if `creation` is an expression that creates a lambda of kind `kind` for `c`. */
  predicate lambdaCreation(Node creation, LambdaCallKind kind, DataFlowCallable c) {
    exists(ClosureExpr cl |
      cl = creation.asExpr().getExpr() and
      cl = c.asCfgScope()
    ) and
    exists(kind)
  }

  /**
   * Holds if `call` is a lambda call of kind `kind` where `receiver` is the
   * invoked expression.
   */
  predicate lambdaCall(DataFlowCall call, LambdaCallKind kind, Node receiver) {
    receiver.asExpr() = call.asCallExprCfgNode().getFunction() and
    // All calls to complex expressions and local variable accesses are lambda call.
    exists(Expr f | f = receiver.asExpr().getExpr() |
      f instanceof PathExpr implies f = any(Variable v).getAnAccess()
    ) and
    exists(kind)
  }

  /** Extra data flow steps needed for lambda flow analysis. */
  predicate additionalLambdaFlowStep(Node nodeFrom, Node nodeTo, boolean preservesValue) { none() }

  predicate knownSourceModel(Node source, string model) { none() }

  predicate knownSinkModel(Node sink, string model) { none() }

  class DataFlowSecondLevelScope = Void;
}

import MakeImpl<Location, RustDataFlow>

/** A collection of cached types and predicates to be evaluated in the same stage. */
cached
private module Cached {
  cached
  newtype TNode =
    TExprNode(ExprCfgNode n) or
    TSourceParameterNode(ParamBaseCfgNode p) or
    TPatNode(PatCfgNode p) or
    TExprPostUpdateNode(ExprCfgNode e) {
      isArgumentForCall(e, _, _) or
<<<<<<< HEAD
      e = [any(IndexExprCfgNode i).getBase(), any(FieldExprCfgNode access).getExpr()]
=======
      e = [any(FieldExprCfgNode access).getExpr(), any(TryExprCfgNode try).getExpr()]
>>>>>>> f2d457d0
    } or
    TSsaNode(SsaImpl::DataFlowIntegration::SsaNode node) or
    TFlowSummaryNode(FlowSummaryImpl::Private::SummaryNode sn)

  cached
  newtype TDataFlowCall =
    TCall(CallExprBaseCfgNode c) or
    TSummaryCall(
      FlowSummaryImpl::Public::SummarizedCallable c, FlowSummaryImpl::Private::SummaryNode receiver
    ) {
      FlowSummaryImpl::Private::summaryCallbackRange(c, receiver)
    }

  cached
  newtype TDataFlowCallable =
    TCfgScope(CfgScope scope) or
    TLibraryCallable(LibraryCallable c)

  /** This is the local flow predicate that is exposed. */
  cached
  predicate localFlowStepImpl(Node::Node nodeFrom, Node::Node nodeTo) {
    LocalFlow::localFlowStepCommon(nodeFrom, nodeTo)
    or
    SsaFlow::localFlowStep(_, nodeFrom, nodeTo, _)
    or
    // Simple flow through library code is included in the exposed local
    // step relation, even though flow is technically inter-procedural
    FlowSummaryImpl::Private::Steps::summaryThroughStepValue(nodeFrom, nodeTo, _)
  }

  cached
  newtype TParameterPosition =
    TPositionalParameterPosition(int i) {
      i in [0 .. max([any(ParamList l).getNumberOfParams(), any(ArgList l).getNumberOfArgs()]) - 1]
      or
      FlowSummaryImpl::ParsePositions::isParsedArgumentPosition(_, i)
      or
      FlowSummaryImpl::ParsePositions::isParsedParameterPosition(_, i)
    } or
    TSelfParameterPosition()

  cached
  newtype TReturnKind = TNormalReturnKind()

  private CrateOriginOption langCoreCrate() { result.asSome() = "lang:core" }

  cached
  newtype TVariantCanonicalPath =
    MkVariantCanonicalPath(CrateOriginOption crate, string path, string name) {
      variantHasExtendedCanonicalPath(_, _, crate, path, name)
      or
      // TODO: Remove once library types are extracted
      crate = langCoreCrate() and
      (
        path = "crate::option::Option" and
        name = "Some"
        or
        path = "crate::result::Result" and
        name = ["Ok", "Err"]
      )
    }

  cached
  newtype TStructCanonicalPath =
    MkStructCanonicalPath(CrateOriginOption crate, string path) {
      exists(Struct s | hasExtendedCanonicalPath(s, crate, path))
    }

  cached
  newtype TContent =
    TVariantPositionContent(VariantCanonicalPath v, int pos) {
      pos in [0 .. v.getVariant().getFieldList().(TupleFieldList).getNumberOfFields() - 1]
      or
      // TODO: Remove once library types are extracted
      v = MkVariantCanonicalPath(langCoreCrate(), "crate::option::Option", "Some") and
      pos = 0
      or
      // TODO: Remove once library types are extracted
      v = MkVariantCanonicalPath(langCoreCrate(), "crate::result::Result", ["Ok", "Err"]) and
      pos = 0
    } or
    TVariantFieldContent(VariantCanonicalPath v, string field) {
      field = v.getVariant().getFieldList().(RecordFieldList).getAField().getName().getText()
    } or
    TArrayElement() or
    TTuplePositionContent(int pos) {
      pos in [0 .. max([
                any(TuplePat pat).getNumberOfFields(),
                any(FieldExpr access).getNameRef().getText().toInt()
              ]
          )]
    } or
    TStructFieldContent(StructCanonicalPath s, string field) {
      field = s.getStruct().getFieldList().(RecordFieldList).getAField().getName().getText()
    }

  cached
  newtype TContentSet = TSingletonContentSet(Content c)
}

import Cached<|MERGE_RESOLUTION|>--- conflicted
+++ resolved
@@ -894,7 +894,6 @@
         node2.asExpr() = access
       )
       or
-<<<<<<< HEAD
       exists(IndexExprCfgNode arr |
         c instanceof ArrayElementContent and
         node1.asExpr() = arr.getBase() and
@@ -911,13 +910,13 @@
         c instanceof ArrayElementContent and
         node1.asPat() = pat and
         node2.asPat() = pat.getAPat()
-=======
+      )
+      or
       exists(TryExprCfgNode try |
         node1.asExpr() = try.getExpr() and
         node2.asExpr() = try and
         c.(VariantPositionContent).getVariantCanonicalPath(0).getExtendedCanonicalPath() =
           ["crate::option::Option::Some", "crate::result::Result::Ok"]
->>>>>>> f2d457d0
       )
     )
     or
@@ -1114,11 +1113,11 @@
     TPatNode(PatCfgNode p) or
     TExprPostUpdateNode(ExprCfgNode e) {
       isArgumentForCall(e, _, _) or
-<<<<<<< HEAD
-      e = [any(IndexExprCfgNode i).getBase(), any(FieldExprCfgNode access).getExpr()]
-=======
-      e = [any(FieldExprCfgNode access).getExpr(), any(TryExprCfgNode try).getExpr()]
->>>>>>> f2d457d0
+      e =
+        [
+          any(IndexExprCfgNode i).getBase(), any(FieldExprCfgNode access).getExpr(),
+          any(TryExprCfgNode try).getExpr()
+        ]
     } or
     TSsaNode(SsaImpl::DataFlowIntegration::SsaNode node) or
     TFlowSummaryNode(FlowSummaryImpl::Private::SummaryNode sn)
