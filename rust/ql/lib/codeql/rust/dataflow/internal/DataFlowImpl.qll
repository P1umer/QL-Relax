--- conflicted
+++ resolved
@@ -800,13 +800,8 @@
 }
 
 /** Content stored in a field on a struct. */
-<<<<<<< HEAD
-final class StructFieldContent extends Content, TStructFieldContent {
-  private StructCanonicalPath s;
-=======
-private class StructFieldContent extends Content, TStructFieldContent {
+class StructFieldContent extends Content, TStructFieldContent {
   private Struct s;
->>>>>>> 90944d52
   private string field_;
 
   StructFieldContent() { this = TStructFieldContent(s, field_) }
