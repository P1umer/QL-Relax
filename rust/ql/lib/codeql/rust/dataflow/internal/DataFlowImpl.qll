/**
 * Provides Rust-specific definitions for use in the data flow library.
 */

private import codeql.util.Void
private import codeql.util.Unit
private import codeql.dataflow.DataFlow
private import codeql.dataflow.internal.DataFlowImpl
private import rust
private import SsaImpl as SsaImpl
private import codeql.rust.controlflow.ControlFlowGraph
private import codeql.rust.controlflow.CfgNodes
private import codeql.rust.dataflow.Ssa

private newtype TReturnKind = TNormalReturnKind()

/**
 * A return kind. A return kind describes how a value can be returned from a
 * callable.
 *
 * The only return kind is a "normal" return from a `return` statement or an
 * expression body.
 */
final class ReturnKind extends TNormalReturnKind {
  string toString() { result = "return" }
}

/**
 * A callable. This includes callables from source code, as well as callables
 * defined in library code.
 */
final class DataFlowCallable extends TDataFlowCallable {
  /**
   * Gets the underlying CFG scope, if any.
   */
  CfgScope asCfgScope() { this = TCfgScope(result) }

  /** Gets a textual representation of this callable. */
  string toString() { result = this.asCfgScope().toString() }

  /** Gets the location of this callable. */
  Location getLocation() { result = this.asCfgScope().getLocation() }
}

abstract class DataFlowCall extends TDataFlowCall {
  /** Gets the enclosing callable. */
  abstract DataFlowCallable getEnclosingCallable();

  /** Gets the underlying source code call, if any. */
  abstract CallCfgNode asCall();

  /** Gets a textual representation of this call. */
  abstract string toString();

  /** Gets the location of this call. */
  abstract Location getLocation();
}

final class NormalCall extends DataFlowCall, TNormalCall {
  private CallCfgNode c;

  NormalCall() { this = TNormalCall(c) }

  /** Gets the underlying call in the CFG, if any. */
  override CallCfgNode asCall() { result = c }

  override DataFlowCallable getEnclosingCallable() {
    result = TCfgScope(c.getExpr().getEnclosingCfgScope())
  }

  override string toString() { result = c.toString() }

  override Location getLocation() { result = c.getLocation() }
}

module Node {
  /**
   * An element, viewed as a node in a data flow graph. Either an expression
   * (`ExprNode`) or a parameter (`ParameterNode`).
   */
  abstract class Node extends TNode {
    /** Gets the location of this node. */
    abstract Location getLocation();

    /** Gets a textual representation of this node. */
    abstract string toString();

    /**
     * Gets the expression that corresponds to this node, if any.
     */
    Expr asExpr() { none() }

    /** Gets the enclosing callable. */
    DataFlowCallable getEnclosingCallable() { result = TCfgScope(this.getCfgScope()) }

    /** Do not call: use `getEnclosingCallable()` instead. */
    abstract CfgScope getCfgScope();

    /**
     * Gets the control flow node that corresponds to this data flow node.
     */
    CfgNode getCfgNode() { none() }

    /**
     * Gets this node's underlying SSA definition, if any.
     */
    Ssa::Definition asDefinition() { none() }

    /**
     * Gets the parameter that corresponds to this node, if any.
     */
    Param asParameter() { none() }
  }

  /** A node type that is not implemented. */
  final class NaNode extends Node {
    NaNode() { none() }

    override CfgScope getCfgScope() { none() }

    override string toString() { result = "N/A" }

    override Location getLocation() { none() }
  }

  /** A data flow node that corresponds to a CFG node for an AST node. */
  abstract private class AstCfgFlowNode extends Node {
    AstCfgNode n;

    override CfgNode getCfgNode() { result = n }

    override CfgScope getCfgScope() { result = n.getAstNode().getEnclosingCallable() }

    override Location getLocation() { result = n.getAstNode().getLocation() }

    override string toString() { result = n.getAstNode().toString() }
  }

  /**
   * A node in the data flow graph that corresponds to an expression in the
   * AST.
   *
   * Note that because of control-flow splitting, one `Expr` may correspond
   * to multiple `ExprNode`s, just like it may correspond to multiple
   * `ControlFlow::Node`s.
   */
  class ExprNode extends AstCfgFlowNode, TExprNode {
    override ExprCfgNode n;

    ExprNode() { this = TExprNode(n) }

<<<<<<< HEAD
    override Expr asExpr() { result = n.getExpr() }
  }
=======
    override CfgScope getCfgScope() { result = this.asExpr().getEnclosingCfgScope() }

    override Location getLocation() { result = n.getExpr().getLocation() }
>>>>>>> 2bb5603b

  final class PatNode extends AstCfgFlowNode, TPatNode {
    override PatCfgNode n;

    PatNode() { this = TPatNode(n) }

    /** Gets the Pat in the AST that this node corresponds to. */
    Pat getPat() { result = n.getPat() }
  }

  /**
   * The value of a parameter at function entry, viewed as a node in a data
   * flow graph.
   */
  final class ParameterNode extends AstCfgFlowNode, TParameterNode {
    override ParamCfgNode n;

<<<<<<< HEAD
    ParameterNode() { this = TParameterNode(n) }
=======
    ParameterNode() { this = TParameterNode(parameter) }

    override CfgScope getCfgScope() { result = parameter.getParam().getEnclosingCfgScope() }

    override Location getLocation() { result = parameter.getLocation() }

    override string toString() { result = parameter.toString() }
>>>>>>> 2bb5603b

    /** Gets the parameter in the AST that this node corresponds to. */
    Param getParameter() { result = n.getParam() }
  }

  final class ArgumentNode = NaNode;

  /** An SSA node. */
  class SsaNode extends Node, TSsaNode {
    SsaImpl::DataFlowIntegration::SsaNode node;
    SsaImpl::DefinitionExt def;

    SsaNode() {
      this = TSsaNode(node) and
      def = node.getDefinitionExt()
    }

    override CfgScope getCfgScope() { result = def.getBasicBlock().getScope() }

    SsaImpl::DefinitionExt getDefinitionExt() { result = def }

    override Location getLocation() { result = node.getLocation() }

    override string toString() { result = "[SSA] " + node.toString() }
  }

  /** A data flow node that represents a value returned by a callable. */
  final class ReturnNode extends ExprNode {
    ReturnNode() { this.getCfgNode().getASuccessor() instanceof ExitCfgNode }

    ReturnKind getKind() { any() }
  }

  /** A data-flow node that represents the output of a call. */
  abstract class OutNode extends Node, ExprNode {
    /** Gets the underlying call for this node. */
    abstract DataFlowCall getCall();
  }

  final private class ExprOutNode extends ExprNode, OutNode {
    ExprOutNode() { this.asExpr() instanceof CallExpr }

    /** Gets the underlying call CFG node that includes this out node. */
    override DataFlowCall getCall() { result.(NormalCall).asCall() = this.getCfgNode() }
  }

  /**
   * A node associated with an object after an operation that might have
   * changed its state.
   *
   * This can be either the argument to a callable after the callable returns
   * (which might have mutated the argument), or the qualifier of a field after
   * an update to the field.
   *
   * Nodes corresponding to AST elements, for example `ExprNode`, usually refer
   * to the value before the update.
   */
  final class PostUpdateNode extends Node::NaNode {
    /** Gets the node before the state update. */
    Node getPreUpdateNode() { none() }
  }

  final class CastNode = NaNode;
}

final class Node = Node::Node;

/** Provides logic related to SSA. */
module SsaFlow {
  private module Impl = SsaImpl::DataFlowIntegration;

  private Node::ParameterNode toParameterNode(Param p) { result.getParameter() = p }

  /** Converts a control flow node into an SSA control flow node. */
  Impl::Node asNode(Node n) {
    n = TSsaNode(result)
    or
    result.(Impl::ExprNode).getExpr() = n.(Node::ExprNode).getCfgNode()
    or
    n = toParameterNode(result.(Impl::ParameterNode).getParameter())
  }

  predicate localFlowStep(SsaImpl::DefinitionExt def, Node nodeFrom, Node nodeTo, boolean isUseStep) {
    Impl::localFlowStep(def, asNode(nodeFrom), asNode(nodeTo), isUseStep)
  }

  predicate localMustFlowStep(SsaImpl::DefinitionExt def, Node nodeFrom, Node nodeTo) {
    Impl::localMustFlowStep(def, asNode(nodeFrom), asNode(nodeTo))
  }
}

/**
 * Holds for expressions `e` that evaluate to the value of any last (in
 * evaluation order) subexpressions within it. E.g., expressions that propagate
 * a values from a subexpression.
 *
 * For instance, the predicate holds for if expressions as `if b { e1 } else {
 * e2 }` evalates to the value of one of the subexpressions `e1` or `e2`.
 */
private predicate propagatesValue(Expr e) {
  e instanceof IfExpr or
  e instanceof LoopExpr or
  e instanceof ReturnExpr or
  e instanceof BreakExpr or
  e.(BlockExpr).getStmtList().hasTailExpr() or
  e instanceof MatchExpr
}

/**
 * Gets a node that may execute last in `n`, and which, when it executes last,
 * will be the value of `n`.
 */
private ExprCfgNode getALastEvalNode(ExprCfgNode n) {
  propagatesValue(n.getExpr()) and result.getASuccessor() = n
}

module LocalFlow {
  pragma[nomagic]
  predicate localFlowStepCommon(Node nodeFrom, Node nodeTo) {
    nodeFrom.getCfgNode() = getALastEvalNode(nodeTo.getCfgNode())
    or
    exists(LetStmt s |
      nodeFrom.getCfgNode().getAstNode() = s.getInitializer() and
      nodeTo.getCfgNode().getAstNode() = s.getPat()
    )
  }
}

private class DataFlowCallableAlias = DataFlowCallable;

private class ReturnKindAlias = ReturnKind;

private class DataFlowCallAlias = DataFlowCall;

module RustDataFlow implements InputSig<Location> {
  /**
   * An element, viewed as a node in a data flow graph. Either an expression
   * (`ExprNode`) or a parameter (`ParameterNode`).
   */
  final class Node = Node::Node;

  final class ParameterNode = Node::ParameterNode;

  final class ArgumentNode = Node::ArgumentNode;

  final class ReturnNode = Node::ReturnNode;

  final class OutNode = Node::OutNode;

  final class PostUpdateNode = Node::PostUpdateNode;

  final class CastNode = Node::NaNode;

  predicate isParameterNode(ParameterNode p, DataFlowCallable c, ParameterPosition pos) { none() }

  predicate isArgumentNode(ArgumentNode n, DataFlowCall call, ArgumentPosition pos) { none() }

  DataFlowCallable nodeGetEnclosingCallable(Node node) { result = node.getEnclosingCallable() }

  DataFlowType getNodeType(Node node) { any() }

  predicate nodeIsHidden(Node node) { node instanceof Node::SsaNode }

  class DataFlowExpr = ExprCfgNode;

  /** Gets the node corresponding to `e`. */
  Node exprNode(DataFlowExpr e) { result.getCfgNode() = e }

  final class DataFlowCall = DataFlowCallAlias;

  final class DataFlowCallable = DataFlowCallableAlias;

  final class ReturnKind = ReturnKindAlias;

  /** Gets a viable implementation of the target of the given `Call`. */
  DataFlowCallable viableCallable(DataFlowCall c) { none() }

  /**
   * Gets a node that can read the value returned from `call` with return kind
   * `kind`.
   */
  OutNode getAnOutNode(DataFlowCall call, ReturnKind kind) {
    call = result.getCall() and exists(kind)
  }

  // NOTE: For now we use the type `Unit` and do not benefit from type
  // information in the data flow analysis.
  final class DataFlowType = Unit;

  predicate compatibleTypes(DataFlowType t1, DataFlowType t2) { any() }

  predicate typeStrongerThan(DataFlowType t1, DataFlowType t2) { none() }

  final class Content = Void;

  predicate forceHighPrecision(Content c) { none() }

  class ContentSet extends TContentSet {
    /** Gets a textual representation of this element. */
    string toString() { result = "ContentSet" }

    /** Gets a content that may be stored into when storing into this set. */
    Content getAStoreContent() { none() }

    /** Gets a content that may be read from when reading from this set. */
    Content getAReadContent() { none() }
  }

  final class ContentApprox = Void;

  ContentApprox getContentApprox(Content c) { any() }

  class ParameterPosition extends string {
    ParameterPosition() { this = "pos" }
  }

  class ArgumentPosition extends string {
    ArgumentPosition() { this = "pos" }
  }

  /**
   * Holds if the parameter position `ppos` matches the argument position
   * `apos`.
   */
  predicate parameterMatch(ParameterPosition ppos, ArgumentPosition apos) { none() }

  /**
   * Holds if there is a simple local flow step from `node1` to `node2`. These
   * are the value-preserving intra-callable flow steps.
   */
  predicate simpleLocalFlowStep(Node nodeFrom, Node nodeTo, string model) { none() }

  /**
   * Holds if data can flow from `node1` to `node2` through a non-local step
   * that does not follow a call edge. For example, a step through a global
   * variable.
   */
  predicate jumpStep(Node node1, Node node2) { none() }

  /**
   * Holds if data can flow from `node1` to `node2` via a read of `c`.  Thus,
   * `node1` references an object with a content `c.getAReadContent()` whose
   * value ends up in `node2`.
   */
  predicate readStep(Node node1, ContentSet c, Node node2) { none() }

  /**
   * Holds if data can flow from `node1` to `node2` via a store into `c`.  Thus,
   * `node2` references an object with a content `c.getAStoreContent()` that
   * contains the value of `node1`.
   */
  predicate storeStep(Node node1, ContentSet c, Node node2) { none() }

  /**
   * Holds if values stored inside content `c` are cleared at node `n`. For example,
   * any value stored inside `f` is cleared at the pre-update node associated with `x`
   * in `x.f = newValue`.
   */
  predicate clearsContent(Node n, ContentSet c) { none() }

  /**
   * Holds if the value that is being tracked is expected to be stored inside content `c`
   * at node `n`.
   */
  predicate expectsContent(Node n, ContentSet c) { none() }

  class NodeRegion instanceof Void {
    string toString() { result = "NodeRegion" }

    predicate contains(Node n) { none() }
  }

  /**
   * Holds if the nodes in `nr` are unreachable when the call context is `call`.
   */
  predicate isUnreachableInCall(NodeRegion nr, DataFlowCall call) { none() }

  /**
   * Holds if flow is allowed to pass from parameter `p` and back to itself as a
   * side-effect, resulting in a summary from `p` to itself.
   *
   * One example would be to allow flow like `p.foo = p.bar;`, which is disallowed
   * by default as a heuristic.
   */
  predicate allowParameterReturnInSelf(ParameterNode p) { none() }

  /**
   * Holds if the value of `node2` is given by `node1`.
   *
   * This predicate is combined with type information in the following way: If
   * the data flow library is able to compute an improved type for `node1` then
   * it will also conclude that this type applies to `node2`. Vice versa, if
   * `node2` must be visited along a flow path, then any type known for `node2`
   * must also apply to `node1`.
   */
  predicate localMustFlowStep(Node node1, Node node2) {
    SsaFlow::localMustFlowStep(_, node1, node2)
  }

  class LambdaCallKind = Void;

  // class LambdaCallKind;
  /** Holds if `creation` is an expression that creates a lambda of kind `kind` for `c`. */
  predicate lambdaCreation(Node creation, LambdaCallKind kind, DataFlowCallable c) { none() }

  /** Holds if `call` is a lambda call of kind `kind` where `receiver` is the lambda expression. */
  predicate lambdaCall(DataFlowCall call, LambdaCallKind kind, Node receiver) { none() }

  /** Extra data flow steps needed for lambda flow analysis. */
  predicate additionalLambdaFlowStep(Node nodeFrom, Node nodeTo, boolean preservesValue) { none() }

  predicate knownSourceModel(Node source, string model) { none() }

  predicate knownSinkModel(Node sink, string model) { none() }

  class DataFlowSecondLevelScope = Void;
}

final class ContentSet = RustDataFlow::ContentSet;

import MakeImpl<Location, RustDataFlow>

/** A collection of cached types and predicates to be evaluated in the same stage. */
cached
private module Cached {
  cached
  newtype TNode =
    TExprNode(ExprCfgNode n) or
    TParameterNode(ParamCfgNode p) or
    TPatNode(PatCfgNode p) or
    TSsaNode(SsaImpl::DataFlowIntegration::SsaNode node)

  cached
  newtype TDataFlowCall = TNormalCall(CallCfgNode c)

  cached
  newtype TOptionalContentSet =
    TAnyElementContent() or
    TAnyContent()

  cached
  class TContentSet = TAnyElementContent or TAnyContent;

  cached
  newtype TDataFlowCallable = TCfgScope(CfgScope scope)

  /** This is the local flow predicate that is exposed. */
  cached
  predicate localFlowStepImpl(Node::Node nodeFrom, Node::Node nodeTo) {
    LocalFlow::localFlowStepCommon(nodeFrom, nodeTo)
    or
    SsaFlow::localFlowStep(_, nodeFrom, nodeTo, _)
  }
}

import Cached<|MERGE_RESOLUTION|>--- conflicted
+++ resolved
@@ -149,14 +149,8 @@
 
     ExprNode() { this = TExprNode(n) }
 
-<<<<<<< HEAD
     override Expr asExpr() { result = n.getExpr() }
   }
-=======
-    override CfgScope getCfgScope() { result = this.asExpr().getEnclosingCfgScope() }
-
-    override Location getLocation() { result = n.getExpr().getLocation() }
->>>>>>> 2bb5603b
 
   final class PatNode extends AstCfgFlowNode, TPatNode {
     override PatCfgNode n;
@@ -174,17 +168,7 @@
   final class ParameterNode extends AstCfgFlowNode, TParameterNode {
     override ParamCfgNode n;
 
-<<<<<<< HEAD
     ParameterNode() { this = TParameterNode(n) }
-=======
-    ParameterNode() { this = TParameterNode(parameter) }
-
-    override CfgScope getCfgScope() { result = parameter.getParam().getEnclosingCfgScope() }
-
-    override Location getLocation() { result = parameter.getLocation() }
-
-    override string toString() { result = parameter.toString() }
->>>>>>> 2bb5603b
 
     /** Gets the parameter in the AST that this node corresponds to. */
     Param getParameter() { result = n.getParam() }
