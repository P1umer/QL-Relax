extensions:
  - addsTo:
      pack: codeql/rust-all
      extensible: sourceModel
    data:
      # Alloc
      - ["lang:alloc", "crate::alloc::dealloc", "Argument[0]", "pointer-invalidate", "manual"]
  - addsTo:
      pack: codeql/rust-all
      extensible: sinkModel
    data:
      # Alloc
      - ["lang:alloc", "crate::alloc::alloc", "Argument[0]", "alloc-layout", "manual"]
      - ["lang:alloc", "crate::alloc::alloc_zeroed", "Argument[0]", "alloc-layout", "manual"]
      - ["lang:alloc", "crate::alloc::realloc", "Argument[2]", "alloc-size", "manual"]
      - ["lang:std", "<crate::alloc::System as crate::alloc::global::GlobalAlloc>::alloc", "Argument[0]", "alloc-layout", "manual"]
      - ["lang:std", "<crate::alloc::System as crate::alloc::global::GlobalAlloc>::alloc_zeroed", "Argument[0]", "alloc-layout", "manual"]
      - ["lang:std", "<crate::alloc::System as crate::alloc::Allocator>::allocate", "Argument[0]", "alloc-layout", "manual"]
      - ["lang:std", "<crate::alloc::System as crate::alloc::Allocator>::allocate_zeroed", "Argument[0]", "alloc-layout", "manual"]
      - ["lang:std", "<crate::alloc::System as crate::alloc::Allocator>::grow", "Argument[2]", "alloc-layout", "manual"]
      - ["lang:std", "<crate::alloc::System as crate::alloc::Allocator>::grow_zeroed", "Argument[2]", "alloc-layout", "manual"]
      - ["lang:alloc", "<crate::alloc::Global as crate::alloc::global::GlobalAlloc>::alloc", "Argument[0]", "alloc-layout", "manual"]
      - ["lang:alloc", "<crate::alloc::Global as crate::alloc::global::GlobalAlloc>::alloc_zeroed", "Argument[0]", "alloc-layout", "manual"]
      - ["lang:alloc", "<crate::alloc::Global as crate::alloc::Allocator>::allocate", "Argument[0]", "alloc-layout", "manual"]
      - ["lang:alloc", "<crate::alloc::Global as crate::alloc::Allocator>::allocate_zeroed", "Argument[0]", "alloc-layout", "manual"]
      - ["lang:alloc", "<crate::alloc::Global as crate::alloc::Allocator>::grow", "Argument[2]", "alloc-layout", "manual"]
      - ["lang:alloc", "<crate::alloc::Global as crate::alloc::Allocator>::grow_zeroed", "Argument[2]", "alloc-layout", "manual"]
  - addsTo:
      pack: codeql/rust-all
      extensible: summaryModel
    data:
      # Fmt
      - ["lang:alloc", "crate::fmt::format", "Argument[0]", "ReturnValue", "taint", "manual"]
      # String
      - ["lang:alloc", "<crate::string::String>::as_str", "Argument[self]", "ReturnValue", "taint", "manual"]
      - ["lang:alloc", "<crate::string::String>::as_bytes", "Argument[self]", "ReturnValue", "taint", "manual"]
<<<<<<< HEAD
      - ["lang:alloc", "<_ as crate::string::ToString>::to_string", "Argument[self]", "ReturnValue", "taint", "manual"]
      - ["lang:alloc", "<crate::string::String>::parse", "Argument[self]", "ReturnValue.Field[crate::result::Result::Ok(0)]", "taint", "manual"]
      - ["lang:alloc", "<crate::string::String>::trim", "Argument[self]", "ReturnValue.Reference", "taint", "manual"]
  - addsTo:
      pack: codeql/rust-all
      extensible: sourceModel
    data:
      # Alloc
      - ["lang:alloc", "crate::alloc::dealloc", "Argument[0]", "pointer-invalidate", "manual"]
=======
      - ["lang:alloc", "<_ as crate::string::ToString>::to_string", "Argument[self]", "ReturnValue", "taint", "manual"]
>>>>>>> de9c1fbc
<|MERGE_RESOLUTION|>--- conflicted
+++ resolved
@@ -34,16 +34,6 @@
       # String
       - ["lang:alloc", "<crate::string::String>::as_str", "Argument[self]", "ReturnValue", "taint", "manual"]
       - ["lang:alloc", "<crate::string::String>::as_bytes", "Argument[self]", "ReturnValue", "taint", "manual"]
-<<<<<<< HEAD
       - ["lang:alloc", "<_ as crate::string::ToString>::to_string", "Argument[self]", "ReturnValue", "taint", "manual"]
       - ["lang:alloc", "<crate::string::String>::parse", "Argument[self]", "ReturnValue.Field[crate::result::Result::Ok(0)]", "taint", "manual"]
-      - ["lang:alloc", "<crate::string::String>::trim", "Argument[self]", "ReturnValue.Reference", "taint", "manual"]
-  - addsTo:
-      pack: codeql/rust-all
-      extensible: sourceModel
-    data:
-      # Alloc
-      - ["lang:alloc", "crate::alloc::dealloc", "Argument[0]", "pointer-invalidate", "manual"]
-=======
-      - ["lang:alloc", "<_ as crate::string::ToString>::to_string", "Argument[self]", "ReturnValue", "taint", "manual"]
->>>>>>> de9c1fbc
+      - ["lang:alloc", "<crate::string::String>::trim", "Argument[self]", "ReturnValue.Reference", "taint", "manual"]