--- conflicted
+++ resolved
@@ -30,8 +30,6 @@
     pass
 
 
-<<<<<<< HEAD
-=======
 @qltest.skip
 class Unimplemented(Element):
     """
@@ -40,7 +38,6 @@
     pass
 
 
->>>>>>> 39ce3fbd
 class Declaration(AstNode):
     """
     The base class for declarations.
@@ -172,15 +169,6 @@
 
 @rust.doc_test_signature("() -> ()")
 class PathExpr(Expr):
-<<<<<<< HEAD
-    path: "Unimplemented" | child
-
-#     If {
-#         condition: ExprId,
-#         then_branch: ExprId,
-#         else_branch: Option<ExprId>,
-#     },
-=======
     """
     A path expression. For example:
     ```
@@ -191,7 +179,6 @@
     ```
     """
     path: Path | child
->>>>>>> 39ce3fbd
 
 
 @rust.doc_test_signature("() -> ()")
@@ -352,11 +339,7 @@
     receiver: Expr | child
     method_name: string
     args: list[Expr] | child
-<<<<<<< HEAD
-    generic_args: optional["Unimplemented"] | child
-=======
     generic_args: optional[GenericArgList] | child
->>>>>>> 39ce3fbd
 
 
 @rust.doc_test_signature("(x: i32) -> i32")
@@ -518,11 +501,6 @@
     expr: Expr | child
 
 
-<<<<<<< HEAD
-class RecordLitExpr(Expr):
-    path: optional["Unimplemented"] | child
-    fields: list[RecordLitField] | child
-=======
 @rust.doc_test_signature("() -> ()")
 class RecordExpr(Expr):
     """
@@ -536,7 +514,6 @@
     """
     path: optional[Path] | child
     flds: list[RecordExprField] | child
->>>>>>> 39ce3fbd
     spread: optional[Expr] | child
     has_ellipsis: predicate
     is_assignee_expr: predicate
@@ -907,11 +884,6 @@
 
 @rust.doc_test_signature("() -> ()")
 class RecordPat(Pat):
-<<<<<<< HEAD
-    path: optional["Unimplemented"] | child
-    args: list[RecordFieldPat] | child
-    has_ellipsis: predicate
-=======
     """
     A record pattern. For example:
     ```
@@ -921,7 +893,6 @@
     }
     ```
     """
->>>>>>> 39ce3fbd
 
     path: optional[Path] | child
     flds: list[RecordPatField] | child
@@ -962,11 +933,6 @@
 
 @rust.doc_test_signature("() -> ()")
 class PathPat(Pat):
-<<<<<<< HEAD
-    path: "Unimplemented" | child
-
-    # Lit(ExprId),
-=======
     """
     A path pattern. For example:
     ```
@@ -977,7 +943,6 @@
     ```
     """
     path: Path | child
->>>>>>> 39ce3fbd
 
 
 @rust.doc_test_signature("() -> ()")
@@ -1017,12 +982,9 @@
 
 @rust.doc_test_signature("() -> ()")
 class TupleStructPat(Pat):
-<<<<<<< HEAD
-    path: optional["Unimplemented"] | child
-=======
     """
     A tuple struct pattern. For example:
-    ``` 
+    ```
     match x {
         Tuple("a", 1, 2, 3) => "great",
         Tuple(.., 3) => "fine",
@@ -1031,7 +993,6 @@
     ```
     """
     path: optional[Path] | child
->>>>>>> 39ce3fbd
     args: list[Pat] | child
     ellipsis_index: optional[int]
 
@@ -1067,14 +1028,6 @@
 
 @rust.doc_test_signature("() -> ()")
 class ConstBlockPat(Pat):
-<<<<<<< HEAD
-    expr: Expr | child
-
-
-@qltest.skip
-class Unimplemented(Declaration, TypeRef):
-    pass
-=======
     """
     A const block pattern. For example:
     ```
@@ -1084,5 +1037,4 @@
     };
     ```
     """
-    expr: Expr | child
->>>>>>> 39ce3fbd
+    expr: Expr | child