/**
 * Provides predicates related to capturing summary models of the Standard or a 3rd party library.
 */

private import java as J
private import semmle.code.java.dataflow.internal.DataFlowNodes
private import semmle.code.java.dataflow.internal.DataFlowPrivate
private import semmle.code.java.dataflow.internal.ContainerFlow as ContainerFlow
private import semmle.code.java.dataflow.DataFlow as Df
private import semmle.code.java.dataflow.SSA as Ssa
private import semmle.code.java.dataflow.TaintTracking as Tt
import semmle.code.java.dataflow.ExternalFlow as ExternalFlow
import semmle.code.java.dataflow.internal.DataFlowImplCommon as DataFlowImplCommon
import semmle.code.java.dataflow.internal.DataFlowPrivate as DataFlowPrivate

module DataFlow = Df::DataFlow;

module TaintTracking = Tt::TaintTracking;

class Type = J::Type;

class Unit = J::Unit;

private J::Method superImpl(J::Method m) {
  result = m.getAnOverride() and
  not exists(result.getAnOverride()) and
  not m instanceof J::ToStringMethod
}

private predicate isInTestFile(J::File file) {
  file.getAbsolutePath().matches("%src/test/%") or
  file.getAbsolutePath().matches("%/guava-tests/%") or
  file.getAbsolutePath().matches("%/guava-testlib/%")
}

private predicate isJdkInternal(J::CompilationUnit cu) {
  cu.getPackage().getName().matches("org.graalvm%") or
  cu.getPackage().getName().matches("com.sun%") or
  cu.getPackage().getName().matches("javax.swing%") or
  cu.getPackage().getName().matches("java.awt%") or
  cu.getPackage().getName().matches("sun%") or
  cu.getPackage().getName().matches("jdk%") or
  cu.getPackage().getName().matches("java2d%") or
  cu.getPackage().getName().matches("build.tools%") or
  cu.getPackage().getName().matches("propertiesparser%") or
  cu.getPackage().getName().matches("org.jcp%") or
  cu.getPackage().getName().matches("org.w3c%") or
  cu.getPackage().getName().matches("org.ietf.jgss%") or
  cu.getPackage().getName().matches("org.xml.sax%") or
  cu.getPackage().getName().matches("com.oracle%") or
  cu.getPackage().getName().matches("org.omg%") or
  cu.getPackage().getName().matches("org.relaxng%") or
  cu.getPackage().getName() = "compileproperties" or
  cu.getPackage().getName() = "transparentruler" or
  cu.getPackage().getName() = "genstubs" or
  cu.getPackage().getName() = "netscape.javascript" or
  cu.getPackage().getName() = ""
}

/** Holds if the given API is a constructor without parameters. */
private predicate isParameterlessConstructor(J::Callable api) {
  api instanceof J::Constructor and api.getNumberOfParameters() = 0
} // ! merge with PR #11624

/**
 * Holds if it is relevant to generate models for `api`.
 */
private predicate isRelevantForModels(J::Callable api) {
  not isInTestFile(api.getCompilationUnit().getFile()) and
  not isJdkInternal(api.getCompilationUnit()) and
  not api instanceof J::MainMethod and
  not api instanceof J::StaticInitializer and
<<<<<<< HEAD
  not exists(J::FunctionalExpr funcExpr | api = funcExpr.asMethod()) and // ! merge with PR #11623
  not isParameterlessConstructor(api) // ! merge with PR #11624
=======
  not exists(J::FunctionalExpr funcExpr | api = funcExpr.asMethod()) and
  not api.(J::Constructor).isParameterless()
>>>>>>> 33955ee4
}

/**
 * Holds if it is relevant to generate models for `api` based on data flow analysis.
 */
predicate isRelevantForDataFlowModels = isRelevantForModels/1;

predicate isRelevantForTypeBasedFlowModels = isRelevantForModels/1;

/**
 * A class of Callables that are relevant for generating summary, source and sinks models for.
 *
 * In the Standard library and 3rd party libraries it the Callables that can be called
 * from outside the library itself.
 */
class TargetApiSpecific extends J::Callable {
  TargetApiSpecific() {
    this.isPublic() and
    this.fromSource() and
    (
      this.getDeclaringType().isPublic() or
      superImpl(this).getDeclaringType().isPublic()
    ) and
    isRelevantForModels(this)
  }
}

private string isExtensible(J::RefType ref) {
  if ref.isFinal() then result = "false" else result = "true"
}

private string typeAsModel(J::RefType type) {
  result = type.getCompilationUnit().getPackage().getName() + ";" + type.nestedName()
}

private J::RefType bestTypeForModel(TargetApiSpecific api) {
  if exists(superImpl(api))
  then superImpl(api).fromSource() and result = superImpl(api).getDeclaringType()
  else result = api.getDeclaringType()
}

/**
 * Returns the appropriate type name for the model. Either the type
 * declaring the method or the supertype introducing the method.
 */
private string typeAsSummaryModel(TargetApiSpecific api) {
  result = typeAsModel(bestTypeForModel(api))
}

private predicate partialModel(TargetApiSpecific api, string type, string name, string parameters) {
  type = typeAsSummaryModel(api) and
  name = api.getName() and
  parameters = ExternalFlow::paramsString(api)
}

/**
 * Computes the first 6 columns for CSV rows.
 */
string asPartialModel(TargetApiSpecific api) {
  exists(string type, string name, string parameters |
    partialModel(api, type, name, parameters) and
    result =
      type + ";" //
        + isExtensible(bestTypeForModel(api)) + ";" //
        + name + ";" //
        + parameters + ";" //
        + /* ext + */ ";" //
  )
}

/**
 * Computes the first 4 columns for neutral CSV rows.
 */
string asPartialNeutralModel(TargetApiSpecific api) {
  exists(string type, string name, string parameters |
    partialModel(api, type, name, parameters) and
    result =
      type + ";" //
        + name + ";" //
        + parameters + ";" //
  )
}

predicate isPrimitiveTypeUsedForBulkData(J::Type t) {
  t.hasName(["byte", "char", "Byte", "Character"])
}

/**
 * Holds for type `t` for fields that are relevant as an intermediate
 * read or write step in the data flow analysis.
 */
predicate isRelevantType(J::Type t) {
  not t instanceof J::TypeClass and
  not t instanceof J::EnumType and
  not t instanceof J::PrimitiveType and
  not t instanceof J::BoxedType and
  not t.(J::RefType).getAnAncestor().hasQualifiedName("java.lang", "Number") and
  not t.(J::RefType).getAnAncestor().hasQualifiedName("java.nio.charset", "Charset") and
  (
    not t.(J::Array).getElementType() instanceof J::PrimitiveType or
    isPrimitiveTypeUsedForBulkData(t.(J::Array).getElementType())
  ) and
  (
    not t.(J::Array).getElementType() instanceof J::BoxedType or
    isPrimitiveTypeUsedForBulkData(t.(J::Array).getElementType())
  ) and
  (
    not t.(ContainerFlow::CollectionType).getElementType() instanceof J::BoxedType or
    isPrimitiveTypeUsedForBulkData(t.(ContainerFlow::CollectionType).getElementType())
  )
}

/**
 * Gets the CSV string representation of the qualifier.
 */
string qualifierString() { result = "Argument[-1]" }

private string parameterAccess(J::Parameter p) {
  if
    p.getType() instanceof J::Array and
    not isPrimitiveTypeUsedForBulkData(p.getType().(J::Array).getElementType())
  then result = "Argument[" + p.getPosition() + "].ArrayElement"
  else
    if p.getType() instanceof ContainerFlow::ContainerType
    then result = "Argument[" + p.getPosition() + "].Element"
    else result = "Argument[" + p.getPosition() + "]"
}

/**
 * Gets the CSV string representation of the parameter node `p`.
 */
string parameterNodeAsInput(DataFlow::ParameterNode p) {
  result = parameterAccess(p.asParameter())
  or
  result = qualifierString() and p instanceof DataFlow::InstanceParameterNode
}

/**
 * Gets the CSV string represention of the the return node `node`.
 */
string returnNodeAsOutput(DataFlowImplCommon::ReturnNodeExt node) {
  if node.getKind() instanceof DataFlowImplCommon::ValueReturnKind
  then result = "ReturnValue"
  else
    exists(int pos |
      pos = node.getKind().(DataFlowImplCommon::ParamUpdateReturnKind).getPosition()
    |
      result = parameterAccess(node.getEnclosingCallable().getParameter(pos))
      or
      result = qualifierString() and pos = -1
    )
}

/**
 * Gets the enclosing callable of `ret`.
 */
J::Callable returnNodeEnclosingCallable(DataFlowImplCommon::ReturnNodeExt ret) {
  result = DataFlowImplCommon::getNodeEnclosingCallable(ret).asCallable()
}

/**
 * Holds if `node` is an own instance access.
 */
predicate isOwnInstanceAccessNode(ReturnNode node) {
  node.asExpr().(J::ThisAccess).isOwnInstanceAccess()
}

predicate sinkModelSanitizer(DataFlow::Node node) {
  // exclude variable capture jump steps
  exists(Ssa::SsaImplicitInit closure |
    closure.captures(_) and
    node.asExpr() = closure.getAFirstUse()
  )
}

/**
 * Holds if `source` is an api entrypoint relevant for creating sink models.
 */
predicate apiSource(DataFlow::Node source) {
  (
    source.asExpr().(J::FieldAccess).isOwnFieldAccess() or
    source instanceof DataFlow::ParameterNode
  ) and
  source.getEnclosingCallable().isPublic() and
  exists(J::RefType t |
    t = source.getEnclosingCallable().getDeclaringType().getAnAncestor() and
    not t instanceof J::TypeObject and
    t.isPublic()
  ) and
  isRelevantForModels(source.getEnclosingCallable()) and
  exists(asPartialModel(source.getEnclosingCallable()))
}

/**
 * Gets the CSV input string representation of `source`.
 */
string asInputArgument(DataFlow::Node source) {
  exists(int pos |
    source.(DataFlow::ParameterNode).isParameterOf(_, pos) and
    result = "Argument[" + pos + "]"
  )
  or
  source.asExpr() instanceof J::FieldAccess and
  result = qualifierString()
}

/**
 * Holds if `kind` is a relevant sink kind for creating sink models.
 */
bindingset[kind]
predicate isRelevantSinkKind(string kind) {
  not kind = "logging" and
  not kind.matches("regex-use%") and
  not kind = "write-file"
}

/**
 * Holds if `kind` is a relevant source kind for creating source models.
 */
bindingset[kind]
predicate isRelevantSourceKind(string kind) { any() }<|MERGE_RESOLUTION|>--- conflicted
+++ resolved
@@ -57,11 +57,6 @@
   cu.getPackage().getName() = ""
 }
 
-/** Holds if the given API is a constructor without parameters. */
-private predicate isParameterlessConstructor(J::Callable api) {
-  api instanceof J::Constructor and api.getNumberOfParameters() = 0
-} // ! merge with PR #11624
-
 /**
  * Holds if it is relevant to generate models for `api`.
  */
@@ -70,13 +65,8 @@
   not isJdkInternal(api.getCompilationUnit()) and
   not api instanceof J::MainMethod and
   not api instanceof J::StaticInitializer and
-<<<<<<< HEAD
-  not exists(J::FunctionalExpr funcExpr | api = funcExpr.asMethod()) and // ! merge with PR #11623
-  not isParameterlessConstructor(api) // ! merge with PR #11624
-=======
   not exists(J::FunctionalExpr funcExpr | api = funcExpr.asMethod()) and
   not api.(J::Constructor).isParameterless()
->>>>>>> 33955ee4
 }
 
 /**
