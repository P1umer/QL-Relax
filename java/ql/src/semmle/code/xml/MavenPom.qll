--- conflicted
+++ resolved
@@ -369,7 +369,6 @@
 }
 
 /**
-<<<<<<< HEAD
  * An XML element representing any kind of repository declared inside of a Maven POM XML file.
  */
 class DeclaredRepository extends PomElement {
@@ -381,12 +380,8 @@
 }
 
 /**
- * A folder that represents a maven local repository using the standard layout. Any folder called
- * "repository" with a parent name ".m2" is considered to be a maven repository.
-=======
  * A folder that represents a local Maven repository using the standard layout. Any folder called
  * "repository" with a parent name ".m2" is considered to be a Maven repository.
->>>>>>> 28d5ef91
  */
 class MavenRepo extends Folder {
   MavenRepo() { getBaseName() = "repository" and getParentContainer().getBaseName() = ".m2" }
