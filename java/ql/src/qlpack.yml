--- conflicted
+++ resolved
@@ -1,9 +1,5 @@
 name: codeql/java-queries
-<<<<<<< HEAD
-version: 1.1.12
-=======
 version: 1.1.13-dev
->>>>>>> a54e732a
 groups:
   - java
   - queries
