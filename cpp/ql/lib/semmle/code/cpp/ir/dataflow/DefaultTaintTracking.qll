--- conflicted
+++ resolved
@@ -7,597 +7,7 @@
 
 import cpp
 import semmle.code.cpp.security.Security
-<<<<<<< HEAD
-private import semmle.code.cpp.ir.dataflow.DataFlow
-private import semmle.code.cpp.ir.dataflow.internal.DataFlowUtil
-private import semmle.code.cpp.ir.dataflow.DataFlow3
-private import semmle.code.cpp.ir.IR
-private import semmle.code.cpp.ir.dataflow.ResolveCall
-private import semmle.code.cpp.controlflow.IRGuards
-private import semmle.code.cpp.models.interfaces.Taint
-private import semmle.code.cpp.models.interfaces.DataFlow
-private import semmle.code.cpp.ir.dataflow.TaintTracking
-private import semmle.code.cpp.ir.dataflow.TaintTracking2
-private import semmle.code.cpp.ir.dataflow.TaintTracking3
-private import semmle.code.cpp.ir.dataflow.internal.ModelUtil
-
-/**
- * A predictable instruction is one where an external user can predict
- * the value. For example, a literal in the source code is considered
- * predictable.
- */
-private predicate predictableInstruction(Instruction instr) {
-  instr instanceof ConstantInstruction
-  or
-  instr instanceof StringConstantInstruction
-  or
-  // This could be a conversion on a string literal
-  predictableInstruction(instr.(UnaryInstruction).getUnary())
-}
-
-/**
- * Functions that we should only allow taint to flow through (to the return
- * value) if all but the source argument are 'predictable'.  This is done to
- * emulate the old security library's implementation rather than due to any
- * strong belief that this is the right approach.
- *
- * Note that the list itself is not very principled; it consists of all the
- * functions listed in the old security library's [default] `isPureFunction`
- * that have more than one argument, but are not in the old taint tracking
- * library's `returnArgument` predicate.
- */
-predicate predictableOnlyFlow(string name) {
-  name =
-    [
-      "strcasestr", "strchnul", "strchr", "strchrnul", "strcmp", "strcspn", "strncmp", "strndup",
-      "strnlen", "strrchr", "strspn", "strstr", "strtod", "strtof", "strtol", "strtoll", "strtoq",
-      "strtoul"
-    ]
-}
-
-private DataFlow::Node getNodeForSource(Expr source) {
-  isUserInput(source, _) and
-  result = getNodeForExpr(source)
-}
-
-private DataFlow::Node getNodeForExpr(Expr node) {
-  result = DataFlow::exprNode(node)
-  or
-  // Some of the sources in `isUserInput` are intended to match the value of
-  // an expression, while others (those modeled below) are intended to match
-  // the taint that propagates out of an argument, like the `char *` argument
-  // to `gets`. It's impossible here to tell which is which, but the "access
-  // to argv" source is definitely not intended to match an output argument,
-  // and it causes false positives if we let it.
-  //
-  // This case goes together with the similar (but not identical) rule in
-  // `nodeIsBarrierIn`.
-  result = DataFlow::definitionByReferenceNodeFromArgument(node) and
-  not argv(node.(VariableAccess).getTarget())
-}
-
-private class DefaultTaintTrackingCfg extends TaintTracking::Configuration {
-  DefaultTaintTrackingCfg() { this = "DefaultTaintTrackingCfg" }
-
-  override predicate isSource(DataFlow::Node source) { source = getNodeForSource(_) }
-
-  override predicate isSink(DataFlow::Node sink) { exists(adjustedSink(sink)) }
-
-  override predicate isSanitizer(DataFlow::Node node) { nodeIsBarrier(node) }
-
-  override predicate isSanitizerIn(DataFlow::Node node) { nodeIsBarrierIn(node) }
-}
-
-private class ToGlobalVarTaintTrackingCfg extends TaintTracking::Configuration {
-  ToGlobalVarTaintTrackingCfg() { this = "GlobalVarTaintTrackingCfg" }
-
-  override predicate isSource(DataFlow::Node source) { source = getNodeForSource(_) }
-
-  override predicate isSink(DataFlow::Node sink) {
-    sink.asVariable() instanceof GlobalOrNamespaceVariable
-  }
-
-  override predicate isAdditionalTaintStep(DataFlow::Node n1, DataFlow::Node n2) {
-    writesVariable(n1.asInstruction(), n2.asVariable().(GlobalOrNamespaceVariable))
-    or
-    readsVariable(n2.asInstruction(), n1.asVariable().(GlobalOrNamespaceVariable))
-  }
-
-  override predicate isSanitizer(DataFlow::Node node) { nodeIsBarrier(node) }
-
-  override predicate isSanitizerIn(DataFlow::Node node) { nodeIsBarrierIn(node) }
-}
-
-private class FromGlobalVarTaintTrackingCfg extends TaintTracking2::Configuration {
-  FromGlobalVarTaintTrackingCfg() { this = "FromGlobalVarTaintTrackingCfg" }
-
-  override predicate isSource(DataFlow::Node source) {
-    // This set of sources should be reasonably small, which is good for
-    // performance since the set of sinks is very large.
-    exists(ToGlobalVarTaintTrackingCfg otherCfg | otherCfg.hasFlowTo(source))
-  }
-
-  override predicate isSink(DataFlow::Node sink) { exists(adjustedSink(sink)) }
-
-  override predicate isAdditionalTaintStep(DataFlow::Node n1, DataFlow::Node n2) {
-    // Additional step for flow out of variables. There is no flow _into_
-    // variables in this configuration, so this step only serves to take flow
-    // out of a variable that's a source.
-    readsVariable(n2.asInstruction(), n1.asVariable())
-  }
-
-  override predicate isSanitizer(DataFlow::Node node) { nodeIsBarrier(node) }
-
-  override predicate isSanitizerIn(DataFlow::Node node) { nodeIsBarrierIn(node) }
-}
-
-private predicate readsVariable(LoadInstruction load, Variable var) {
-  load.getSourceAddress().(VariableAddressInstruction).getAstVariable() = var
-}
-
-private predicate writesVariable(StoreInstruction store, Variable var) {
-  store.getDestinationAddress().(VariableAddressInstruction).getAstVariable() = var
-}
-
-/**
- * A variable that has any kind of upper-bound check anywhere in the program.  This is
- * biased towards being inclusive because there are a lot of valid ways of doing an
- * upper bounds checks if we don't consider where it occurs, for example:
- * ```
- *   if (x < 10) { sink(x); }
- *
- *   if (10 > y) { sink(y); }
- *
- *   if (z > 10) { z = 10; }
- *   sink(z);
- * ```
- */
-// TODO: This coarse overapproximation, ported from the old taint tracking
-// library, could be replaced with an actual semantic check that a particular
-// variable _access_ is guarded by an upper-bound check. We probably don't want
-// to do this right away since it could expose a lot of FPs that were
-// previously suppressed by this predicate by coincidence.
-private predicate hasUpperBoundsCheck(Variable var) {
-  exists(RelationalOperation oper, VariableAccess access |
-    oper.getAnOperand() = access and
-    access.getTarget() = var and
-    // Comparing to 0 is not an upper bound check
-    not oper.getAnOperand().getValue() = "0"
-  )
-}
-
-private predicate nodeIsBarrierEqualityCandidate(
-  DataFlow::Node node, Operand access, Variable checkedVar
-) {
-  readsVariable(node.asInstruction(), checkedVar) and
-  any(IRGuardCondition guard).ensuresEq(access, _, _, node.asInstruction().getBlock(), true)
-}
-
-cached
-private module Cached {
-  cached
-  predicate nodeIsBarrier(DataFlow::Node node) {
-    exists(Variable checkedVar |
-      node.asExpr().(VariableAccess).getTarget() = checkedVar and
-      hasUpperBoundsCheck(checkedVar)
-    )
-    or
-    exists(Variable checkedVar, Operand access |
-      /*
-       * This node is guarded by a condition that forces the accessed variable
-       * to equal something else.  For example:
-       * ```
-       * x = taintsource()
-       * if (x == 10) {
-       *   taintsink(x); // not considered tainted
-       * }
-       * ```
-       */
-
-      nodeIsBarrierEqualityCandidate(node, access, checkedVar) and
-      readsVariable(access.getDef(), checkedVar)
-    )
-  }
-
-  cached
-  predicate nodeIsBarrierIn(DataFlow::Node node) {
-    // don't use dataflow into taint sources, as this leads to duplicate results.
-    exists(Expr source | isUserInput(source, _) |
-      node = DataFlow::exprNode(source)
-      or
-      // This case goes together with the similar (but not identical) rule in
-      // `getNodeForSource`.
-      node = DataFlow::definitionByReferenceNodeFromArgument(source)
-    )
-    or
-    // don't use dataflow into binary instructions if both operands are unpredictable
-    exists(BinaryInstruction iTo |
-      iTo = node.asInstruction() and
-      not predictableInstruction(iTo.getLeft()) and
-      not predictableInstruction(iTo.getRight()) and
-      // propagate taint from either the pointer or the offset, regardless of predictability
-      not iTo instanceof PointerArithmeticInstruction
-    )
-    or
-    // don't use dataflow through calls to pure functions if two or more operands
-    // are unpredictable
-    exists(Instruction iFrom1, Instruction iFrom2, CallInstruction iTo |
-      iTo = node.asInstruction() and
-      isPureFunction(iTo.getStaticCallTarget().getName()) and
-      iFrom1 = iTo.getAnArgument() and
-      iFrom2 = iTo.getAnArgument() and
-      not predictableInstruction(iFrom1) and
-      not predictableInstruction(iFrom2) and
-      iFrom1 != iFrom2
-    )
-  }
-
-  cached
-  Element adjustedSink(DataFlow::Node sink) {
-    // TODO: is it more appropriate to use asConvertedExpr here and avoid
-    // `getConversion*`? Or will that cause us to miss some cases where there's
-    // flow to a conversion (like a `ReferenceDereferenceExpr`) and we want to
-    // pretend there was flow to the converted `Expr` for the sake of
-    // compatibility.
-    sink.asExpr().getConversion*() = result
-    or
-    // For compatibility, send flow from arguments to parameters, even for
-    // functions with no body.
-    exists(FunctionCall call, int i |
-      sink.asExpr() = call.getArgument(pragma[only_bind_into](i)) and
-      result = resolveCall(call).getParameter(pragma[only_bind_into](i))
-    )
-    or
-    // For compatibility, send flow into a `Variable` if there is flow to any
-    // Load or Store of that variable.
-    exists(CopyInstruction copy |
-      copy.getSourceValue() = sink.asInstruction() and
-      (
-        readsVariable(copy, result) or
-        writesVariable(copy, result)
-      ) and
-      not hasUpperBoundsCheck(result)
-    )
-    or
-    // For compatibility, send flow into a `NotExpr` even if it's part of a
-    // short-circuiting condition and thus might get skipped.
-    result.(NotExpr).getOperand() = sink.asExpr()
-    or
-    // Taint postfix and prefix crement operations when their operand is tainted.
-    result.(CrementOperation).getAnOperand() = sink.asExpr()
-    or
-    // Taint `e1 += e2`, `e &= e2` and friends when `e1` or `e2` is tainted.
-    result.(AssignOperation).getAnOperand() = sink.asExpr()
-    or
-    result =
-      sink.asOperand()
-          .(SideEffectOperand)
-          .getUse()
-          .(ReadSideEffectInstruction)
-          .getArgumentDef()
-          .getUnconvertedResultExpression()
-  }
-
-  /**
-   * Step to return value of a modeled function when an input taints the
-   * dereference of the return value.
-   */
-  cached
-  predicate additionalTaintStep(DataFlow::Node n1, DataFlow::Node n2) {
-    exists(CallInstruction call, Function func, FunctionInput modelIn, FunctionOutput modelOut |
-      n1 = callInput(call, modelIn) and
-      (
-        func.(TaintFunction).hasTaintFlow(modelIn, modelOut)
-        or
-        func.(DataFlowFunction).hasDataFlow(modelIn, modelOut)
-      ) and
-      call.getStaticCallTarget() = func and
-      modelOut.isReturnValueDeref() and
-      call = n2.asInstruction()
-    )
-  }
-}
-
-private import Cached
-
-/**
- * Holds if `tainted` may contain taint from `source`.
- *
- * A tainted expression is either directly user input, or is
- * computed from user input in a way that users can probably
- * control the exact output of the computation.
- *
- * This doesn't include data flow through global variables.
- * If you need that you must call `taintedIncludingGlobalVars`.
- */
-cached
-predicate tainted(Expr source, Element tainted) {
-  exists(DefaultTaintTrackingCfg cfg, DataFlow::Node sink |
-    cfg.hasFlow(getNodeForSource(source), sink) and
-    tainted = adjustedSink(sink)
-  )
-}
-
-/**
- * Holds if `tainted` may contain taint from `source`, where the taint passed
- * through a global variable named `globalVar`.
- *
- * A tainted expression is either directly user input, or is
- * computed from user input in a way that users can probably
- * control the exact output of the computation.
- *
- * This version gives the same results as tainted but also includes
- * data flow through global variables.
- *
- * The parameter `globalVar` is the qualified name of the last global variable
- * used to move the value from source to tainted. If the taint did not pass
- * through a global variable, then `globalVar = ""`.
- */
-cached
-predicate taintedIncludingGlobalVars(Expr source, Element tainted, string globalVar) {
-  tainted(source, tainted) and
-  globalVar = ""
-  or
-  exists(
-    ToGlobalVarTaintTrackingCfg toCfg, FromGlobalVarTaintTrackingCfg fromCfg,
-    DataFlow::VariableNode variableNode, GlobalOrNamespaceVariable global, DataFlow::Node sink
-  |
-    global = variableNode.getVariable() and
-    toCfg.hasFlow(getNodeForSource(source), variableNode) and
-    fromCfg.hasFlow(variableNode, sink) and
-    tainted = adjustedSink(sink) and
-    global = globalVarFromId(globalVar)
-  )
-}
-
-/**
- * Gets the global variable whose qualified name is `id`. Use this predicate
- * together with `taintedIncludingGlobalVars`. Example:
- *
- * ```
- * exists(string varName |
- *   taintedIncludingGlobalVars(source, tainted, varName) and
- *   var = globalVarFromId(varName)
- * )
- * ```
- */
-GlobalOrNamespaceVariable globalVarFromId(string id) { id = result.getQualifiedName() }
-
-/**
- * Provides definitions for augmenting source/sink pairs with data-flow paths
- * between them. From a `@kind path-problem` query, import this module in the
- * global scope, extend `TaintTrackingConfiguration`, and use `taintedWithPath`
- * in place of `tainted`.
- *
- * Importing this module will also import the query predicates that contain the
- * taint paths.
- */
-module TaintedWithPath {
-  private newtype TSingleton = MkSingleton()
-
-  /**
-   * A taint-tracking configuration that matches sources and sinks in the same
-   * way as the `tainted` predicate.
-   *
-   * Override `isSink` and `taintThroughGlobals` as needed, but do not provide
-   * a characteristic predicate.
-   */
-  class TaintTrackingConfiguration extends TSingleton {
-    /** Override this to specify which elements are sources in this configuration. */
-    predicate isSource(Expr source) { exists(getNodeForSource(source)) }
-
-    /** Override this to specify which elements are sinks in this configuration. */
-    abstract predicate isSink(Element e);
-
-    /** Override this to specify which expressions are barriers in this configuration. */
-    predicate isBarrier(Expr e) { nodeIsBarrier(getNodeForExpr(e)) }
-
-    /**
-     * Override this predicate to `any()` to allow taint to flow through global
-     * variables.
-     */
-    predicate taintThroughGlobals() { none() }
-
-    /** Gets a textual representation of this element. */
-    string toString() { result = "TaintTrackingConfiguration" }
-  }
-
-  private class AdjustedConfiguration extends TaintTracking3::Configuration {
-    AdjustedConfiguration() { this = "AdjustedConfiguration" }
-
-    override predicate isSource(DataFlow::Node source) {
-      exists(TaintTrackingConfiguration cfg, Expr e |
-        cfg.isSource(e) and source = getNodeForExpr(e)
-      )
-    }
-
-    override predicate isSink(DataFlow::Node sink) {
-      exists(TaintTrackingConfiguration cfg | cfg.isSink(adjustedSink(sink)))
-    }
-
-    override predicate isAdditionalTaintStep(DataFlow::Node n1, DataFlow::Node n2) {
-      // Steps into and out of global variables
-      exists(TaintTrackingConfiguration cfg | cfg.taintThroughGlobals() |
-        writesVariable(n1.asInstruction(), n2.asVariable().(GlobalOrNamespaceVariable))
-        or
-        readsVariable(n2.asInstruction(), n1.asVariable().(GlobalOrNamespaceVariable))
-      )
-      or
-      additionalTaintStep(n1, n2)
-    }
-
-    override predicate isSanitizer(DataFlow::Node node) {
-      exists(TaintTrackingConfiguration cfg, Expr e | cfg.isBarrier(e) and node = getNodeForExpr(e))
-    }
-
-    override predicate isSanitizerIn(DataFlow::Node node) { nodeIsBarrierIn(node) }
-  }
-
-  /*
-   * A sink `Element` may map to multiple `DataFlowX::PathNode`s via (the
-   * inverse of) `adjustedSink`. For example, an `Expr` maps to all its
-   * conversions, and a `Variable` maps to all loads and stores from it. Because
-   * the path node is part of the tuple that constitutes the alert, this leads
-   * to duplicate alerts.
-   *
-   * To avoid showing duplicates, we edit the graph to replace the final node
-   * coming from the data-flow library with a node that matches exactly the
-   * `Element` sink that's requested.
-   *
-   * The same is done for sources.
-   */
-
-  private newtype TPathNode =
-    TWrapPathNode(DataFlow3::PathNode n) or
-    // There's a single newtype constructor for both sources and sinks since
-    // that makes it easiest to deal with the case where source = sink.
-    TEndpointPathNode(Element e) {
-      exists(AdjustedConfiguration cfg, DataFlow3::Node sourceNode, DataFlow3::Node sinkNode |
-        cfg.hasFlow(sourceNode, sinkNode)
-      |
-        sourceNode = getNodeForExpr(e) and
-        exists(TaintTrackingConfiguration ttCfg | ttCfg.isSource(e))
-        or
-        e = adjustedSink(sinkNode) and
-        exists(TaintTrackingConfiguration ttCfg | ttCfg.isSink(e))
-      )
-    }
-
-  /** An opaque type used for the nodes of a data-flow path. */
-  class PathNode extends TPathNode {
-    /** Gets a textual representation of this element. */
-    string toString() { none() }
-
-    /**
-     * Holds if this element is at the specified location.
-     * The location spans column `startcolumn` of line `startline` to
-     * column `endcolumn` of line `endline` in file `filepath`.
-     * For more information, see
-     * [Locations](https://codeql.github.com/docs/writing-codeql-queries/providing-locations-in-codeql-queries/).
-     */
-    predicate hasLocationInfo(
-      string filepath, int startline, int startcolumn, int endline, int endcolumn
-    ) {
-      none()
-    }
-  }
-
-  /**
-   * INTERNAL: Do not use.
-   */
-  module Private {
-    /** Gets a predecessor `PathNode` of `pathNode`, if any. */
-    PathNode getAPredecessor(PathNode pathNode) { edges(result, pathNode) }
-
-    /** Gets the element that `pathNode` wraps, if any. */
-    Element getElementFromPathNode(PathNode pathNode) {
-      exists(DataFlow::Node node | node = pathNode.(WrapPathNode).inner().getNode() |
-        result = node.asInstruction().getAst()
-        or
-        result = node.asOperand().getDef().getAst()
-      )
-      or
-      result = pathNode.(EndpointPathNode).inner()
-    }
-  }
-
-  private class WrapPathNode extends PathNode, TWrapPathNode {
-    DataFlow3::PathNode inner() { this = TWrapPathNode(result) }
-
-    override string toString() { result = this.inner().toString() }
-
-    override predicate hasLocationInfo(
-      string filepath, int startline, int startcolumn, int endline, int endcolumn
-    ) {
-      this.inner().hasLocationInfo(filepath, startline, startcolumn, endline, endcolumn)
-    }
-  }
-
-  private class EndpointPathNode extends PathNode, TEndpointPathNode {
-    Expr inner() { this = TEndpointPathNode(result) }
-
-    override string toString() { result = this.inner().toString() }
-
-    override predicate hasLocationInfo(
-      string filepath, int startline, int startcolumn, int endline, int endcolumn
-    ) {
-      this.inner()
-          .getLocation()
-          .hasLocationInfo(filepath, startline, startcolumn, endline, endcolumn)
-    }
-  }
-
-  /** A PathNode whose `Element` is a source. It may also be a sink. */
-  private class InitialPathNode extends EndpointPathNode {
-    InitialPathNode() { exists(TaintTrackingConfiguration cfg | cfg.isSource(this.inner())) }
-  }
-
-  /** A PathNode whose `Element` is a sink. It may also be a source. */
-  private class FinalPathNode extends EndpointPathNode {
-    FinalPathNode() { exists(TaintTrackingConfiguration cfg | cfg.isSink(this.inner())) }
-  }
-
-  /** Holds if `(a,b)` is an edge in the graph of data flow path explanations. */
-  query predicate edges(PathNode a, PathNode b) {
-    DataFlow3::PathGraph::edges(a.(WrapPathNode).inner(), b.(WrapPathNode).inner())
-    or
-    // To avoid showing trivial-looking steps, we _replace_ the last node instead
-    // of adding an edge out of it.
-    exists(WrapPathNode sinkNode |
-      DataFlow3::PathGraph::edges(a.(WrapPathNode).inner(), sinkNode.inner()) and
-      b.(FinalPathNode).inner() = adjustedSink(sinkNode.inner().getNode())
-    )
-    or
-    // Same for the first node
-    exists(WrapPathNode sourceNode |
-      DataFlow3::PathGraph::edges(sourceNode.inner(), b.(WrapPathNode).inner()) and
-      sourceNode.inner().getNode() = getNodeForExpr(a.(InitialPathNode).inner())
-    )
-    or
-    // Finally, handle the case where the path goes directly from a source to a
-    // sink, meaning that they both need to be translated.
-    exists(WrapPathNode sinkNode, WrapPathNode sourceNode |
-      DataFlow3::PathGraph::edges(sourceNode.inner(), sinkNode.inner()) and
-      sourceNode.inner().getNode() = getNodeForExpr(a.(InitialPathNode).inner()) and
-      b.(FinalPathNode).inner() = adjustedSink(sinkNode.inner().getNode())
-    )
-  }
-
-  /**
-   * Holds if there is flow from `arg` to `out` across a call that can by summarized by the flow
-   * from `par` to `ret` within it, in the graph of data flow path explanations.
-   */
-  query predicate subpaths(PathNode arg, PathNode par, PathNode ret, PathNode out) {
-    DataFlow3::PathGraph::subpaths(arg.(WrapPathNode).inner(), par.(WrapPathNode).inner(),
-      ret.(WrapPathNode).inner(), out.(WrapPathNode).inner())
-    or
-    // To avoid showing trivial-looking steps, we _replace_ the last node instead
-    // of adding an edge out of it.
-    exists(WrapPathNode sinkNode |
-      DataFlow3::PathGraph::subpaths(arg.(WrapPathNode).inner(), par.(WrapPathNode).inner(),
-        ret.(WrapPathNode).inner(), sinkNode.inner()) and
-      out.(FinalPathNode).inner() = adjustedSink(sinkNode.inner().getNode())
-    )
-    or
-    // Same for the first node
-    exists(WrapPathNode sourceNode |
-      DataFlow3::PathGraph::subpaths(sourceNode.inner(), par.(WrapPathNode).inner(),
-        ret.(WrapPathNode).inner(), out.(WrapPathNode).inner()) and
-      sourceNode.inner().getNode() = getNodeForExpr(arg.(InitialPathNode).inner())
-    )
-    or
-    // Finally, handle the case where the path goes directly from a source to a
-    // sink, meaning that they both need to be translated.
-    exists(WrapPathNode sinkNode, WrapPathNode sourceNode |
-      DataFlow3::PathGraph::subpaths(sourceNode.inner(), par.(WrapPathNode).inner(),
-        ret.(WrapPathNode).inner(), sinkNode.inner()) and
-      sourceNode.inner().getNode() = getNodeForExpr(arg.(InitialPathNode).inner()) and
-      out.(FinalPathNode).inner() = adjustedSink(sinkNode.inner().getNode())
-    )
-  }
-=======
 private import semmle.code.cpp.ir.dataflow.internal.DefaultTaintTrackingImpl as DefaultTaintTrackingImpl
->>>>>>> 6897b207
 
 deprecated predicate predictableOnlyFlow = DefaultTaintTrackingImpl::predictableOnlyFlow/1;
 
