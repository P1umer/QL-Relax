private import codeql.ssa.Ssa as SsaImplCommon
private import semmle.code.cpp.ir.IR
private import DataFlowUtil
private import DataFlowImplCommon as DataFlowImplCommon
private import semmle.code.cpp.models.interfaces.Allocation as Alloc
private import semmle.code.cpp.models.interfaces.DataFlow as DataFlow
private import semmle.code.cpp.ir.internal.IRCppLanguage
private import DataFlowPrivate
private import ssa0.SsaInternals as SsaInternals0
import SsaInternalsCommon

private module SourceVariables {
  int getMaxIndirectionForIRVariable(IRVariable var) {
    exists(Type type, boolean isGLValue |
      var.getLanguageType().hasType(type, isGLValue) and
      if isGLValue = true
      then result = 1 + getMaxIndirectionsForType(type)
      else result = getMaxIndirectionsForType(type)
    )
  }

  cached
  private newtype TSourceVariable =
    TSourceIRVariable(BaseIRVariable baseVar, int ind) {
      ind = [0 .. getMaxIndirectionForIRVariable(baseVar.getIRVariable())]
    } or
    TCallVariable(AllocationInstruction call, int ind) {
      ind = [0 .. countIndirectionsForCppType(getResultLanguageType(call))]
    }

  abstract class SourceVariable extends TSourceVariable {
    int ind;

    bindingset[ind]
    SourceVariable() { any() }

    abstract string toString();

    int getIndirection() { result = ind }

    abstract BaseSourceVariable getBaseVariable();
  }

  class SourceIRVariable extends SourceVariable, TSourceIRVariable {
    BaseIRVariable var;

    SourceIRVariable() { this = TSourceIRVariable(var, ind) }

    IRVariable getIRVariable() { result = var.getIRVariable() }

    override BaseIRVariable getBaseVariable() { result.getIRVariable() = this.getIRVariable() }

    override string toString() {
      ind = 0 and
      result = this.getIRVariable().toString()
      or
      ind > 0 and
      result = this.getIRVariable().toString() + " indirection"
    }
  }

  class CallVariable extends SourceVariable, TCallVariable {
    AllocationInstruction call;

    CallVariable() { this = TCallVariable(call, ind) }

    AllocationInstruction getCall() { result = call }

    override BaseCallVariable getBaseVariable() { result.getCallInstruction() = call }

    override string toString() {
      ind = 0 and
      result = "Call"
      or
      ind > 0 and
      result = "Call indirection"
    }
  }
}

import SourceVariables

/**
 * Holds if the `(operand, indirectionIndex)` columns should be
 * assigned a `RawIndirectOperand` value.
 */
predicate hasRawIndirectOperand(Operand op, int indirectionIndex) {
  exists(CppType type, int m |
    not ignoreOperand(op) and
    type = getLanguageType(op) and
    m = countIndirectionsForCppType(type) and
    indirectionIndex = [1 .. m] and
    not exists(getIRRepresentationOfIndirectOperand(op, indirectionIndex))
  )
}

/**
 * Holds if the `(instr, indirectionIndex)` columns should be
 * assigned a `RawIndirectInstruction` value.
 */
predicate hasRawIndirectInstruction(Instruction instr, int indirectionIndex) {
  exists(CppType type, int m |
    not ignoreInstruction(instr) and
    type = getResultLanguageType(instr) and
    m = countIndirectionsForCppType(type) and
    indirectionIndex = [1 .. m] and
    not exists(getIRRepresentationOfIndirectInstruction(instr, indirectionIndex))
  )
}

cached
private newtype TDefOrUseImpl =
  TDefImpl(Operand address, int indirectionIndex) {
    exists(Instruction base | isDef(_, _, address, base, _, indirectionIndex) |
      // We only include the definition if the SSA pruning stage
      // concluded that the definition is live after the write.
      any(SsaInternals0::Def def).getAddressOperand() = address
      or
      // Since the pruning stage doesn't know about global variables we can't use the above check to
      // rule out dead assignments to globals.
      base.(VariableAddressInstruction).getAstVariable() instanceof Cpp::GlobalOrNamespaceVariable
    )
  } or
  TUseImpl(Operand operand, int indirectionIndex) {
    isUse(_, operand, _, _, indirectionIndex) and
    not isDef(_, _, operand, _, _, _)
  } or
  TGlobalUse(Cpp::GlobalOrNamespaceVariable v, IRFunction f, int indirectionIndex) {
    // Represents a final "use" of a global variable to ensure that
    // the assignment to a global variable isn't ruled out as dead.
    exists(VariableAddressInstruction vai, int defIndex |
      vai.getEnclosingIRFunction() = f and
      vai.getAstVariable() = v and
      isDef(_, _, _, vai, _, defIndex) and
      indirectionIndex = [0 .. defIndex] + 1
    )
  } or
  TGlobalDef(Cpp::GlobalOrNamespaceVariable v, IRFunction f, int indirectionIndex) {
    // Represents the initial "definition" of a global variable when entering
    // a function body.
    exists(VariableAddressInstruction vai |
      vai.getEnclosingIRFunction() = f and
      vai.getAstVariable() = v and
      isUse(_, _, vai, _, indirectionIndex) and
      not isDef(_, _, vai.getAUse(), _, _, _)
    )
  } or
  TIteratorDef(
    Operand iteratorAddress, BaseSourceVariableInstruction container, int indirectionIndex
  ) {
    isIteratorDef(container, iteratorAddress, _, _, indirectionIndex) and
    any(SsaInternals0::Def def | def.isIteratorDef()).getAddressOperand() = iteratorAddress
  } or
  TIteratorUse(
    Operand iteratorAddress, BaseSourceVariableInstruction container, int indirectionIndex
  ) {
    isIteratorUse(container, iteratorAddress, _, indirectionIndex)
  } or
  TFinalParameterUse(Parameter p, int indirectionIndex) {
    // Avoid creating parameter nodes if there is no definitions of the variable other than the initializaion.
    exists(SsaInternals0::Def def |
      def.getSourceVariable().getBaseVariable().(BaseIRVariable).getIRVariable().getAst() = p and
      not def.getValue().asInstruction() instanceof InitializeParameterInstruction
    ) and
    // If the type is modifiable
    exists(CppType cppType |
      cppType.hasUnspecifiedType(p.getUnspecifiedType(), _) and
      isModifiableAt(cppType, indirectionIndex + 1)
    ) and
    (
      exists(Indirection indirection |
        indirection.getType() = p.getUnspecifiedType() and
        indirectionIndex = [1 .. indirection.getNumberOfIndirections()]
      )
      or
      // Array types don't have indirections. So we need to special case them here.
      exists(Cpp::ArrayType arrayType, CppType cppType |
        arrayType = p.getUnspecifiedType() and
        cppType.hasUnspecifiedType(arrayType, _) and
        indirectionIndex = [1 .. countIndirectionsForCppType(cppType)]
      )
    )
  }

abstract private class DefOrUseImpl extends TDefOrUseImpl {
  /** Gets a textual representation of this element. */
  abstract string toString();

  /** Gets the block of this definition or use. */
  final IRBlock getBlock() { this.hasIndexInBlock(result, _) }

  /** Holds if this definition or use has index `index` in block `block`. */
  abstract predicate hasIndexInBlock(IRBlock block, int index);

  final predicate hasIndexInBlock(IRBlock block, int index, SourceVariable sv) {
    this.hasIndexInBlock(block, index) and
    sv = this.getSourceVariable()
  }

  /** Gets the location of this element. */
  abstract Cpp::Location getLocation();

  /**
   * Gets the index (i.e., the number of loads required) of this
   * definition or use.
   *
   * Note that this is _not_ the definition's (or use's) index in
   * the enclosing basic block. To obtain this index, use
   * `DefOrUseImpl::hasIndexInBlock/2` or `DefOrUseImpl::hasIndexInBlock/3`.
   */
  abstract int getIndirectionIndex();

  /**
   * Gets the instruction that computes the base of this definition or use.
   * This is always a `VariableAddressInstruction` or an `AllocationInstruction`.
   */
  abstract BaseSourceVariableInstruction getBase();

  final BaseSourceVariable getBaseSourceVariable() {
    this.getBase().getBaseSourceVariable() = result
  }

  /** Gets the variable that is defined or used. */
  final SourceVariable getSourceVariable() {
    exists(BaseSourceVariable v, int ind |
      sourceVariableHasBaseAndIndex(result, v, ind) and
      defOrUseHasSourceVariable(this, v, ind)
    )
  }
}

private predicate defOrUseHasSourceVariable(DefOrUseImpl defOrUse, BaseSourceVariable bv, int ind) {
  defHasSourceVariable(defOrUse, bv, ind)
  or
  useHasSourceVariable(defOrUse, bv, ind)
}

pragma[noinline]
private predicate defHasSourceVariable(DefImpl def, BaseSourceVariable bv, int ind) {
  bv = def.getBaseSourceVariable() and
  ind = def.getIndirection()
}

pragma[noinline]
private predicate useHasSourceVariable(UseImpl use, BaseSourceVariable bv, int ind) {
  bv = use.getBaseSourceVariable() and
  ind = use.getIndirection()
}

pragma[noinline]
private predicate sourceVariableHasBaseAndIndex(SourceVariable v, BaseSourceVariable bv, int ind) {
  v.getBaseVariable() = bv and
  v.getIndirection() = ind
}

abstract class DefImpl extends DefOrUseImpl {
  Operand address;
  int ind;

  bindingset[ind]
  DefImpl() { any() }

  abstract int getIndirection();

  abstract Node0Impl getValue();

  abstract predicate isCertain();

  Operand getAddressOperand() { result = address }

  override int getIndirectionIndex() { result = ind }

  override string toString() { result = "DefImpl" }

  override Cpp::Location getLocation() { result = this.getAddressOperand().getUse().getLocation() }

  final override predicate hasIndexInBlock(IRBlock block, int index) {
    this.getAddressOperand().getUse() = block.getInstruction(index)
  }
}

private class DirectDef extends DefImpl, TDefImpl {
  DirectDef() { this = TDefImpl(address, ind) }

  override BaseSourceVariableInstruction getBase() { isDef(_, _, address, result, _, _) }

  override int getIndirection() { isDef(_, _, address, _, result, ind) }

  override Node0Impl getValue() { isDef(_, result, address, _, _, _) }

  override predicate isCertain() { isDef(true, _, address, _, _, ind) }
}

private class IteratorDef extends DefImpl, TIteratorDef {
  BaseSourceVariableInstruction container;

  IteratorDef() { this = TIteratorDef(address, container, ind) }

  override BaseSourceVariableInstruction getBase() { result = container }

  override int getIndirection() { isIteratorDef(container, address, _, result, ind) }

  override Node0Impl getValue() { isIteratorDef(container, address, result, _, _) }

  override predicate isCertain() { none() }
}

abstract class UseImpl extends DefOrUseImpl {
  int ind;

  bindingset[ind]
  UseImpl() { any() }

  /** Gets the node associated with this use. */
  abstract Node getNode();

  override string toString() { result = "UseImpl" }

  /** Gets the indirection index of this use. */
  final override int getIndirectionIndex() { result = ind }

  /** Gets the number of loads that precedence this use. */
  abstract int getIndirection();

  /**
   * Holds if this use is guaranteed to read the
   * associated variable.
   */
  abstract predicate isCertain();
}

abstract private class OperandBasedUse extends UseImpl {
  Operand operand;

  bindingset[ind]
  OperandBasedUse() { any() }

  final override predicate hasIndexInBlock(IRBlock block, int index) {
    operand.getUse() = block.getInstruction(index)
  }

  final override Cpp::Location getLocation() { result = operand.getLocation() }
}

private class DirectUse extends OperandBasedUse, TUseImpl {
  DirectUse() { this = TUseImpl(operand, ind) }

  override int getIndirection() { isUse(_, operand, _, result, ind) }

  override BaseSourceVariableInstruction getBase() { isUse(_, operand, result, _, ind) }

  override predicate isCertain() { isUse(true, operand, _, _, ind) }

  override Node getNode() { nodeHasOperand(result, operand, ind) }
}

private class IteratorUse extends OperandBasedUse, TIteratorUse {
  BaseSourceVariableInstruction container;

  IteratorUse() { this = TIteratorUse(operand, container, ind) }

  override int getIndirection() { isIteratorUse(container, operand, result, ind) }

  override BaseSourceVariableInstruction getBase() { result = container }

  override predicate isCertain() { none() }

  override Node getNode() { nodeHasOperand(result, operand, ind) }
}

class FinalParameterUse extends UseImpl, TFinalParameterUse {
  Parameter p;

  FinalParameterUse() { this = TFinalParameterUse(p, ind) }

  Parameter getParameter() { result = p }

  override Node getNode() {
    result.(FinalParameterNode).getParameter() = p and
    result.(FinalParameterNode).getIndirectionIndex() = ind
  }

  override int getIndirection() { result = ind + 1 }

  override predicate isCertain() { any() }

  override predicate hasIndexInBlock(IRBlock block, int index) {
    exists(ReturnInstruction return |
      block.getInstruction(index) = return and
      return.getEnclosingFunction() = p.getFunction()
    )
  }

  override Cpp::Location getLocation() {
    // Parameters can have multiple locations. When there's a unique location we use
    // that one, but if multiple locations exist we default to an unknown location.
    result = unique( | | p.getLocation())
    or
    not exists(unique( | | p.getLocation())) and
    result instanceof UnknownDefaultLocation
  }

  override BaseSourceVariableInstruction getBase() {
    exists(InitializeParameterInstruction init |
      init.getParameter() = p and
      // This is always a `VariableAddressInstruction`
      result = init.getAnOperand().getDef()
    )
  }
}

class GlobalUse extends TGlobalUse {
  Cpp::GlobalOrNamespaceVariable global;
  IRFunction f;
  int indirectionIndex;

  GlobalUse() { this = TGlobalUse(global, f, indirectionIndex) }

  Cpp::GlobalOrNamespaceVariable getVariable() { result = global }

  IRFunction getIRFunction() { result = f }

  final predicate hasIndexInBlock(IRBlock block, int index) {
    exists(ExitFunctionInstruction exit |
      exit = f.getExitFunctionInstruction() and
      block.getInstruction(index) = exit
    )
  }

  int getIndirectionIndex() { result = indirectionIndex }

  SourceVariable getSourceVariable() { sourceVariableIsGlobal(result, global, f, indirectionIndex) }

  final predicate hasIndexInBlock(IRBlock block, int index, SourceVariable sv) {
    this.hasIndexInBlock(block, index) and
    sv = this.getSourceVariable()
  }

  final Cpp::Location getLocation() { result = f.getLocation() }

  string toString() {
    if indirectionIndex = 1
    then result = global.toString()
    else result = global.toString() + " indirection"
  }

  Type getUnspecifiedType() { result = global.getUnspecifiedType() }
}

class GlobalDef extends TGlobalDef {
  Cpp::GlobalOrNamespaceVariable global;
  IRFunction f;
  int indirectionIndex;

  GlobalDef() { this = TGlobalDef(global, f, indirectionIndex) }

  Cpp::GlobalOrNamespaceVariable getVariable() { result = global }

  IRFunction getIRFunction() { result = f }

  int getIndirectionIndex() { result = indirectionIndex }

  final predicate hasIndexInBlock(IRBlock block, int index) {
    exists(EnterFunctionInstruction enter |
      enter = f.getEnterFunctionInstruction() and
      block.getInstruction(index) = enter
    )
  }

  SourceVariable getSourceVariable() { sourceVariableIsGlobal(result, global, f, indirectionIndex) }

  final predicate hasIndexInBlock(IRBlock block, int index, SourceVariable sv) {
    this.hasIndexInBlock(block, index) and
    sv = this.getSourceVariable()
  }

  final Cpp::Location getLocation() { result = f.getLocation() }

  string toString() {
    if indirectionIndex = 0
    then result = global.toString()
    else result = global.toString() + " indirection"
  }

  Type getUnspecifiedType() { result = global.getUnspecifiedType() }
}

/**
 * Holds if `defOrUse1` is a definition which is first read by `use`,
 * or if `defOrUse1` is a use and `use` is a next subsequent use.
 *
 * In both cases, `use` can either be an explicit use written in the
 * source file, or it can be a phi node as computed by the SSA library.
 */
predicate adjacentDefRead(DefOrUse defOrUse1, UseOrPhi use) {
  exists(IRBlock bb1, int i1, SourceVariable v |
    defOrUse1.asDefOrUse().hasIndexInBlock(bb1, i1, v)
  |
    exists(IRBlock bb2, int i2, Definition def |
      adjacentDefRead(pragma[only_bind_into](def), pragma[only_bind_into](bb1),
        pragma[only_bind_into](i1), pragma[only_bind_into](bb2), pragma[only_bind_into](i2)) and
      def.getSourceVariable() = v and
      use.asDefOrUse().(UseImpl).hasIndexInBlock(bb2, i2, v)
    )
    or
    exists(PhiNode phi |
      lastRefRedef(_, bb1, i1, phi) and
      use.asPhi() = phi and
      phi.getSourceVariable() = pragma[only_bind_into](v)
    )
  )
}

<<<<<<< HEAD
/**
 * Holds if `defOrUse` should flow to the final use of the
 * global variable use represetned by `globalUse`.
 */
private predicate defOrUseToGlobalUse(DefOrUse defOrUse, GlobalUse globalUse) {
  exists(IRBlock bb1, int i1, IRBlock bb2, int i2, SourceVariable v |
    defOrUse.asDefOrUse().hasIndexInBlock(bb1, i1, v) and
    globalUse.hasIndexInBlock(bb2, i2, v) and
    adjacentDefRead(_, pragma[only_bind_into](bb1), pragma[only_bind_into](i1),
      pragma[only_bind_into](bb2), pragma[only_bind_into](i2))
  )
}

/**
 * Holds if `globalDef` represents the initial definition of a global variable that
 * flows to `useOrPhi`.
 */
private predicate globalDefToUse(GlobalDef globalDef, UseOrPhi useOrPhi) {
  exists(IRBlock bb1, int i1, IRBlock bb2, int i2, SourceVariable v |
    globalDef.hasIndexInBlock(bb1, i1, v) and
    adjacentDefRead(_, pragma[only_bind_into](bb1), pragma[only_bind_into](i1),
      pragma[only_bind_into](bb2), pragma[only_bind_into](i2)) and
    useOrPhi.asDefOrUse().hasIndexInBlock(bb2, i2, v)
  )
}

private predicate useToNode(UseOrPhi use, Node nodeTo) {
  exists(UseImpl useImpl |
    useImpl = use.asDefOrUse() and
    nodeHasOperand(nodeTo, useImpl.getOperand(), useImpl.getIndirectionIndex())
  )
  or
  nodeTo.(SsaPhiNode).getPhiNode() = use.asPhi()
}
=======
private predicate useToNode(UseOrPhi use, Node nodeTo) { nodeTo = use.getNode() }
>>>>>>> bfe9ae22

pragma[noinline]
predicate outNodeHasAddressAndIndex(
  IndirectArgumentOutNode out, Operand address, int indirectionIndex
) {
  out.getAddressOperand() = address and
  out.getIndirectionIndex() = indirectionIndex
}

private predicate defToNode(Node nodeFrom, Def def, boolean uncertain) {
  (
    nodeHasOperand(nodeFrom, def.getValue().asOperand(), def.getIndirectionIndex())
    or
    nodeHasInstruction(nodeFrom, def.getValue().asInstruction(), def.getIndirectionIndex())
  ) and
  if def.isCertain() then uncertain = false else uncertain = true
}

/**
 * INTERNAL: Do not use.
 *
 * Holds if `nodeFrom` is the node that correspond to the definition or use `defOrUse`.
 */
predicate nodeToDefOrUse(Node nodeFrom, SsaDefOrUse defOrUse, boolean uncertain) {
  // Node -> Def
  defToNode(nodeFrom, defOrUse, uncertain)
  or
  // Node -> Use
  useToNode(defOrUse, nodeFrom) and
  uncertain = false
}

/**
 * Perform a single conversion-like step from `nFrom` to `nTo`. This relation
 * only holds when there is no use-use relation out of `nTo`.
 */
private predicate indirectConversionFlowStep(Node nFrom, Node nTo) {
  not exists(UseOrPhi defOrUse |
    nodeToDefOrUse(nTo, defOrUse, _) and
    adjacentDefRead(defOrUse, _)
  ) and
  exists(Operand op1, Operand op2, int indirectionIndex, Instruction instr |
    hasOperandAndIndex(nFrom, op1, pragma[only_bind_into](indirectionIndex)) and
    hasOperandAndIndex(nTo, op2, pragma[only_bind_into](indirectionIndex)) and
    instr = op2.getDef() and
    conversionFlow(op1, instr, _)
  )
}

/**
 * The reason for this predicate is a bit annoying:
 * We cannot mark a `PointerArithmeticInstruction` that computes an offset based on some SSA
 * variable `x` as a use of `x` since this creates taint-flow in the following example:
 * ```c
 * int x = array[source]
 * sink(*array)
 * ```
 * This is because `source` would flow from the operand of `PointerArithmeticInstruction` to the
 * result of the instruction, and into the `IndirectOperand` that represents the value of `*array`.
 * Then, via use-use flow, flow will arrive at `*array` in `sink(*array)`.
 *
 * So this predicate recurses back along conversions and `PointerArithmeticInstruction`s to find the
 * first use that has provides use-use flow, and uses that target as the target of the `nodeFrom`.
 */
private predicate adjustForPointerArith(Node nodeFrom, UseOrPhi use, boolean uncertain) {
  nodeFrom = any(PostUpdateNode pun).getPreUpdateNode() and
  exists(DefOrUse defOrUse, Node adjusted |
    indirectConversionFlowStep*(adjusted, nodeFrom) and
    nodeToDefOrUse(adjusted, defOrUse, uncertain) and
    adjacentDefRead(defOrUse, use)
  )
}

private predicate ssaFlowImpl(Node nodeFrom, Node nodeTo, boolean uncertain) {
  // `nodeFrom = any(PostUpdateNode pun).getPreUpdateNode()` is implied by adjustedForPointerArith.
  exists(UseOrPhi use |
    adjustForPointerArith(nodeFrom, use, uncertain) and
    useToNode(use, nodeTo)
  )
  or
  not nodeFrom = any(PostUpdateNode pun).getPreUpdateNode() and
  exists(DefOrUse defOrUse1, UseOrPhi use |
    nodeToDefOrUse(nodeFrom, defOrUse1, uncertain) and
    adjacentDefRead(defOrUse1, use) and
    useToNode(use, nodeTo)
  )
  or
  // Def/use to final value of global vairable
  exists(DefOrUse defOrUse, GlobalUse globalUse |
    nodeToDefOrUse(nodeFrom, defOrUse, uncertain) and
    defOrUseToGlobalUse(defOrUse, globalUse) and
    nodeTo.(FinalGlobalValue).getGlobalUse() = globalUse
  )
  or
  // Initial global variable value to a first use
  exists(GlobalDef globalDef, UseOrPhi use |
    nodeFrom.(InitialGlobalValue).getGlobalDef() = globalDef and
    globalDefToUse(globalDef, use) and
    useToNode(use, nodeTo) and
    uncertain = false
  )
}

/**
 * Holds if `def` is the corresponding definition of
 * the SSA library's `definition`.
 */
private predicate ssaDefinition(Def def, Definition definition) {
  exists(IRBlock block, int i, SourceVariable sv |
    def.hasIndexInBlock(block, i, sv) and
    definition.definesAt(sv, block, i)
  )
}

/** Gets a node that represents the prior definition of `node`. */
private Node getAPriorDefinition(Node node) {
  exists(Def def, Definition definition, Definition inp, Def input |
    defToNode(node, def, true) and
    ssaDefinition(def, definition) and
    uncertainWriteDefinitionInput(pragma[only_bind_into](definition), pragma[only_bind_into](inp)) and
    ssaDefinition(input, inp) and
    defToNode(result, input, _)
  )
}

/** Holds if there is def-use or use-use flow from `nodeFrom` to `nodeTo`. */
predicate ssaFlow(Node nodeFrom, Node nodeTo) {
  exists(Node nFrom, boolean uncertain |
    ssaFlowImpl(nFrom, nodeTo, uncertain) and
    if uncertain = true then nodeFrom = [nFrom, getAPriorDefinition(nFrom)] else nodeFrom = nFrom
  )
}

/**
 * Holds if `use` is a use of `sv` and is a next adjacent use of `phi` in
 * index `i1` in basic block `bb1`.
 *
 * This predicate exists to prevent an early join of `adjacentDefRead` with `definesAt`.
 */
pragma[nomagic]
private predicate fromPhiNodeToUse(PhiNode phi, SourceVariable sv, IRBlock bb1, int i1, UseOrPhi use) {
  exists(IRBlock bb2, int i2 |
    use.asDefOrUse().hasIndexInBlock(bb2, i2, sv) and
    adjacentDefRead(pragma[only_bind_into](phi), pragma[only_bind_into](bb1),
      pragma[only_bind_into](i1), pragma[only_bind_into](bb2), pragma[only_bind_into](i2))
  )
}

/** Holds if `nodeTo` receives flow from the phi node `nodeFrom`. */
predicate fromPhiNode(SsaPhiNode nodeFrom, Node nodeTo) {
  exists(PhiNode phi, SourceVariable sv, IRBlock bb1, int i1, UseOrPhi use |
    phi = nodeFrom.getPhiNode() and
    phi.definesAt(sv, bb1, i1) and
    useToNode(use, nodeTo)
  |
    fromPhiNodeToUse(phi, sv, bb1, i1, use)
    or
    exists(PhiNode phiTo |
      lastRefRedef(phi, _, _, phiTo) and
      nodeTo.(SsaPhiNode).getPhiNode() = phiTo
    )
  )
}

/**
 * Holds if there is a write at index `i` in basic block `bb` to variable `v` that's
 * subsequently read (as determined by the SSA pruning stage).
 */
private predicate variableWriteCand(IRBlock bb, int i, SourceVariable v) {
  exists(SsaInternals0::Def def, SsaInternals0::SourceVariable v0 |
    def.asDefOrUse().hasIndexInBlock(bb, i, v0) and
    v0 = v.getBaseVariable()
  )
}

private predicate sourceVariableIsGlobal(
  SourceVariable sv, Cpp::GlobalOrNamespaceVariable global, IRFunction func, int indirectionIndex
) {
  exists(IRVariable irVar, BaseIRVariable base |
    sourceVariableHasBaseAndIndex(sv, base, indirectionIndex) and
    irVar = base.getIRVariable() and
    irVar.getEnclosingIRFunction() = func and
    global = irVar.getAst()
  )
}

private module SsaInput implements SsaImplCommon::InputSig {
  import InputSigCommon
  import SourceVariables

  /**
   * Holds if the `i`'th write in block `bb` writes to the variable `v`.
   * `certain` is `true` if the write is guaranteed to overwrite the entire variable.
   */
  predicate variableWrite(IRBlock bb, int i, SourceVariable v, boolean certain) {
    DataFlowImplCommon::forceCachingInSameStage() and
    (
      variableWriteCand(bb, i, v) or
      sourceVariableIsGlobal(v, _, _, _)
    ) and
    exists(DefImpl def | def.hasIndexInBlock(bb, i, v) |
      if def.isCertain() then certain = true else certain = false
    )
    or
    exists(GlobalDef global |
      global.hasIndexInBlock(bb, i, v) and
      certain = true
    )
  }

  /**
   * Holds if the `i`'th read in block `bb` reads to the variable `v`.
   * `certain` is `true` if the read is guaranteed. For C++, this is always the case.
   */
  predicate variableRead(IRBlock bb, int i, SourceVariable v, boolean certain) {
    exists(UseImpl use | use.hasIndexInBlock(bb, i, v) |
      if use.isCertain() then certain = true else certain = false
    )
    or
    exists(GlobalUse global |
      global.hasIndexInBlock(bb, i, v) and
      certain = true
    )
  }
}

/**
 * The final SSA predicates used for dataflow purposes.
 */
cached
module SsaCached {
  /**
   * Holds if `def` is accessed at index `i1` in basic block `bb1` (either a read
   * or a write), `def` is read at index `i2` in basic block `bb2`, and there is a
   * path between them without any read of `def`.
   */
  cached
  predicate adjacentDefRead(Definition def, IRBlock bb1, int i1, IRBlock bb2, int i2) {
    SsaImpl::adjacentDefRead(def, bb1, i1, bb2, i2)
  }

  /**
   * Holds if the node at index `i` in `bb` is a last reference to SSA definition
   * `def`. The reference is last because it can reach another write `next`,
   * without passing through another read or write.
   */
  cached
  predicate lastRefRedef(Definition def, IRBlock bb, int i, Definition next) {
    SsaImpl::lastRefRedef(def, bb, i, next)
  }

  cached
  predicate uncertainWriteDefinitionInput(SsaImpl::UncertainWriteDefinition def, Definition inp) {
    SsaImpl::uncertainWriteDefinitionInput(def, inp)
  }
}

cached
private newtype TSsaDefOrUse =
  TDefOrUse(DefOrUseImpl defOrUse) {
    defOrUse instanceof UseImpl
    or
    // Like in the pruning stage, we only include definition that's live after the
    // write as the final definitions computed by SSA.
    exists(Definition def, SourceVariable sv, IRBlock bb, int i |
      def.definesAt(sv, bb, i) and
      defOrUse.(DefImpl).hasIndexInBlock(bb, i, sv)
    )
  } or
  TPhi(PhiNode phi)

abstract private class SsaDefOrUse extends TSsaDefOrUse {
  string toString() { none() }

  DefOrUseImpl asDefOrUse() { none() }

  PhiNode asPhi() { none() }

  abstract Location getLocation();
}

class DefOrUse extends TDefOrUse, SsaDefOrUse {
  DefOrUseImpl defOrUse;

  DefOrUse() { this = TDefOrUse(defOrUse) }

  final override DefOrUseImpl asDefOrUse() { result = defOrUse }

  final override Location getLocation() { result = defOrUse.getLocation() }

  final SourceVariable getSourceVariable() { result = defOrUse.getSourceVariable() }

  override string toString() { result = defOrUse.toString() }

  predicate hasIndexInBlock(IRBlock block, int index, SourceVariable sv) {
    defOrUse.hasIndexInBlock(block, index, sv)
  }
}

class Phi extends TPhi, SsaDefOrUse {
  PhiNode phi;

  Phi() { this = TPhi(phi) }

  final override PhiNode asPhi() { result = phi }

  final override Location getLocation() { result = phi.getBasicBlock().getLocation() }

  override string toString() { result = "Phi" }

  SsaPhiNode getNode() { result.getPhiNode() = phi }
}

class UseOrPhi extends SsaDefOrUse {
  UseOrPhi() {
    this.asDefOrUse() instanceof UseImpl
    or
    this instanceof Phi
  }

  final override Location getLocation() {
    result = this.asDefOrUse().getLocation() or result = this.(Phi).getLocation()
  }

  final Node getNode() {
    result = this.(Phi).getNode()
    or
    result = this.asDefOrUse().(UseImpl).getNode()
  }
}

class Def extends DefOrUse {
  override DefImpl defOrUse;

  Operand getAddressOperand() { result = defOrUse.getAddressOperand() }

  Instruction getAddress() { result = this.getAddressOperand().getDef() }

  /**
   * This predicate ensures that joins go from `defOrUse` to the result
   * instead of the other way around.
   */
  pragma[inline]
  int getIndirectionIndex() {
    pragma[only_bind_into](result) = pragma[only_bind_out](defOrUse).getIndirectionIndex()
  }

  Node0Impl getValue() { result = defOrUse.getValue() }

  predicate isCertain() { defOrUse.isCertain() }
}

private module SsaImpl = SsaImplCommon::Make<SsaInput>;

class PhiNode = SsaImpl::PhiNode;

class Definition = SsaImpl::Definition;

class UncertainWriteDefinition = SsaImpl::UncertainWriteDefinition;

import SsaCached<|MERGE_RESOLUTION|>--- conflicted
+++ resolved
@@ -511,7 +511,6 @@
   )
 }
 
-<<<<<<< HEAD
 /**
  * Holds if `defOrUse` should flow to the final use of the
  * global variable use represetned by `globalUse`.
@@ -546,9 +545,6 @@
   or
   nodeTo.(SsaPhiNode).getPhiNode() = use.asPhi()
 }
-=======
-private predicate useToNode(UseOrPhi use, Node nodeTo) { nodeTo = use.getNode() }
->>>>>>> bfe9ae22
 
 pragma[noinline]
 predicate outNodeHasAddressAndIndex(
