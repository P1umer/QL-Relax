--- conflicted
+++ resolved
@@ -440,13 +440,7 @@
  * A `begin` or `end` member function, or a related member function, that
  * returns an iterator.
  */
-<<<<<<< HEAD
 class BeginOrEndFunction extends MemberFunction {
-=======
-private class BeginOrEndFunction extends MemberFunction, TaintFunction, GetIteratorFunction,
-  AliasFunction, SideEffectFunction
-{
->>>>>>> 1d12e0c9
   BeginOrEndFunction() {
     this.hasName([
         "begin", "cbegin", "rbegin", "crbegin", "end", "cend", "rend", "crend", "before_begin",
@@ -457,7 +451,7 @@
 }
 
 private class BeginOrEndFunctionModels extends BeginOrEndFunction, TaintFunction,
-  GetIteratorFunction
+  GetIteratorFunction, AliasFunction, SideEffectFunction
 {
   override predicate hasTaintFlow(FunctionInput input, FunctionOutput output) {
     input.isQualifierObject() and
