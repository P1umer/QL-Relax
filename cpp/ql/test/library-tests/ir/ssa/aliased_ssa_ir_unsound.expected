--- conflicted
+++ resolved
@@ -1304,26 +1304,6 @@
 
 #  287| void A::A(A*)
 #  287|   Block 0
-<<<<<<< HEAD
-#  287|     v287_1(void)           = EnterFunction                : 
-#  287|     m287_2(unknown)        = AliasedDefinition            : 
-#  287|     m287_3(unknown)        = InitializeNonLocal           : 
-#  287|     m287_4(unknown)        = Chi                          : total:m287_2, partial:m287_3
-#  287|     r287_5(glval<unknown>) = VariableAddress[#this]       : 
-#  287|     m287_6(glval<A>)       = InitializeParameter[#this]   : &:r287_5
-#  287|     r287_7(glval<A>)       = Load[#this]                  : &:r287_5, m287_6
-#  287|     m287_8(A)              = InitializeIndirection[#this] : &:r287_7
-#  287|     r287_9(glval<A *>)     = VariableAddress[p#0]         : 
-#  287|     m287_10(A *)           = InitializeParameter[p#0]     : &:r287_9
-#  287|     r287_11(A *)           = Load[p#0]                    : &:r287_9, m287_10
-#  287|     m287_12(unknown)       = InitializeIndirection[p#0]   : &:r287_11
-#  287|     v287_13(void)          = NoOp                         : 
-#  287|     v287_14(void)          = ReturnIndirection[#this]     : &:r287_7, m287_8
-#  287|     v287_15(void)          = ReturnIndirection[p#0]       : &:r287_11, m287_12
-#  287|     v287_16(void)          = ReturnVoid                   : 
-#  287|     v287_17(void)          = AliasedUse                   : m287_3
-#  287|     v287_18(void)          = ExitFunction                 : 
-=======
 #  287|     v287_1(void)           = EnterFunction                                : 
 #  287|     m287_2(unknown)        = AliasedDefinition                            : 
 #  287|     m287_3(unknown)        = InitializeNonLocal                           : 
@@ -1342,7 +1322,6 @@
 #  287|     v287_16(void)          = ReturnVoid                                   : 
 #  287|     v287_17(void)          = AliasedUse                                   : m287_3
 #  287|     v287_18(void)          = ExitFunction                                 : 
->>>>>>> 987c16ed
 
 #  288| void A::A()
 #  288|   Block 0
