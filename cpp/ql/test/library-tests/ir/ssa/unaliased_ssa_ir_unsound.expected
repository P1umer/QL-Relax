--- conflicted
+++ resolved
@@ -1207,17 +1207,16 @@
 
 #  287| void A::A(A*)
 #  287|   Block 0
-<<<<<<< HEAD
 #  287|     v287_1(void)           = EnterFunction                                : 
 #  287|     mu287_2(unknown)       = AliasedDefinition                            : 
 #  287|     mu287_3(unknown)       = InitializeNonLocal                           : 
 #  287|     r287_4(glval<unknown>) = VariableAddress[#this]                       : 
 #  287|     m287_5(glval<A>)       = InitializeParameter[#this]                   : &:r287_4
-#  287|     r287_6(glval<A>)       = Load                                         : &:r287_4, m287_5
+#  287|     r287_6(glval<A>)       = Load[#this]                                  : &:r287_4, m287_5
 #  287|     mu287_7(A)             = InitializeIndirection[#this]                 : &:r287_6
 #  287|     r287_8(glval<A *>)     = VariableAddress[(unnamed parameter 0)]       : 
 #  287|     m287_9(A *)            = InitializeParameter[(unnamed parameter 0)]   : &:r287_8
-#  287|     r287_10(A *)           = Load                                         : &:r287_8, m287_9
+#  287|     r287_10(A *)           = Load[(unnamed parameter 0)]                  : &:r287_8, m287_9
 #  287|     mu287_11(unknown)      = InitializeIndirection[(unnamed parameter 0)] : &:r287_10
 #  287|     v287_12(void)          = NoOp                                         : 
 #  287|     v287_13(void)          = ReturnIndirection[#this]                     : &:r287_6, ~m?
@@ -1225,25 +1224,6 @@
 #  287|     v287_15(void)          = ReturnVoid                                   : 
 #  287|     v287_16(void)          = AliasedUse                                   : ~m?
 #  287|     v287_17(void)          = ExitFunction                                 : 
-=======
-#  287|     v287_1(void)           = EnterFunction                : 
-#  287|     mu287_2(unknown)       = AliasedDefinition            : 
-#  287|     mu287_3(unknown)       = InitializeNonLocal           : 
-#  287|     r287_4(glval<unknown>) = VariableAddress[#this]       : 
-#  287|     m287_5(glval<A>)       = InitializeParameter[#this]   : &:r287_4
-#  287|     r287_6(glval<A>)       = Load[#this]                  : &:r287_4, m287_5
-#  287|     mu287_7(A)             = InitializeIndirection[#this] : &:r287_6
-#  287|     r287_8(glval<A *>)     = VariableAddress[p#0]         : 
-#  287|     m287_9(A *)            = InitializeParameter[p#0]     : &:r287_8
-#  287|     r287_10(A *)           = Load[p#0]                    : &:r287_8, m287_9
-#  287|     mu287_11(unknown)      = InitializeIndirection[p#0]   : &:r287_10
-#  287|     v287_12(void)          = NoOp                         : 
-#  287|     v287_13(void)          = ReturnIndirection[#this]     : &:r287_6, ~m?
-#  287|     v287_14(void)          = ReturnIndirection[p#0]       : &:r287_10, ~m?
-#  287|     v287_15(void)          = ReturnVoid                   : 
-#  287|     v287_16(void)          = AliasedUse                   : ~m?
-#  287|     v287_17(void)          = ExitFunction                 : 
->>>>>>> 5d9f54e7
 
 #  288| void A::A()
 #  288|   Block 0
