--- conflicted
+++ resolved
@@ -3,24 +3,6 @@
 | nested.cpp:21:23:21:26 | fmt0 | The format string argument to snprintf should be constant to prevent security issues and other potential errors. |
 | nested.cpp:79:32:79:38 | call to get_fmt | The format string argument to diagnostic should be constant to prevent security issues and other potential errors. |
 | nested.cpp:87:18:87:20 | fmt | The format string argument to diagnostic should be constant to prevent security issues and other potential errors. |
-<<<<<<< HEAD
-| test.cpp:56:12:56:16 | hello | The format string argument to printf should be constant to prevent security issues and other potential errors. |
-| test.cpp:59:12:59:21 | call to const_wash | The format string argument to printf should be constant to prevent security issues and other potential errors. |
-| test.cpp:60:12:60:26 | ... + ... | The format string argument to printf should be constant to prevent security issues and other potential errors. |
-| test.cpp:61:12:61:17 | + ... | The format string argument to printf should be constant to prevent security issues and other potential errors. |
-| test.cpp:62:12:62:18 | * ... | The format string argument to printf should be constant to prevent security issues and other potential errors. |
-| test.cpp:63:12:63:18 | & ... | The format string argument to printf should be constant to prevent security issues and other potential errors. |
-| test.cpp:64:12:64:39 | ... + ... | The format string argument to printf should be constant to prevent security issues and other potential errors. |
-| test.cpp:66:10:66:35 | ... + ... | The format string argument to printf should be constant to prevent security issues and other potential errors. |
-| test.cpp:69:12:69:20 | ... + ... | The format string argument to printf should be constant to prevent security issues and other potential errors. |
-| test.cpp:81:12:81:16 | hello | The format string argument to printf should be constant to prevent security issues and other potential errors. |
-| test.cpp:92:12:92:18 | ++ ... | The format string argument to printf should be constant to prevent security issues and other potential errors. |
-| test.cpp:99:12:99:16 | hello | The format string argument to printf should be constant to prevent security issues and other potential errors. |
-| test.cpp:109:12:109:24 | new[] | The format string argument to printf should be constant to prevent security issues and other potential errors. |
-| test.cpp:114:12:114:16 | hello | The format string argument to printf should be constant to prevent security issues and other potential errors. |
-| test.cpp:129:20:129:26 | access to array | The format string argument to sprintf should be constant to prevent security issues and other potential errors. |
-=======
-| test.cpp:51:10:51:21 | call to make_message | The format string argument to printf should be constant to prevent security issues and other potential errors. |
 | test.cpp:57:12:57:16 | hello | The format string argument to printf should be constant to prevent security issues and other potential errors. |
 | test.cpp:60:12:60:21 | call to const_wash | The format string argument to printf should be constant to prevent security issues and other potential errors. |
 | test.cpp:61:12:61:26 | ... + ... | The format string argument to printf should be constant to prevent security issues and other potential errors. |
@@ -30,11 +12,10 @@
 | test.cpp:65:12:65:39 | ... + ... | The format string argument to printf should be constant to prevent security issues and other potential errors. |
 | test.cpp:67:10:67:35 | ... + ... | The format string argument to printf should be constant to prevent security issues and other potential errors. |
 | test.cpp:70:12:70:20 | ... + ... | The format string argument to printf should be constant to prevent security issues and other potential errors. |
-| test.cpp:76:12:76:16 | hello | The format string argument to printf should be constant to prevent security issues and other potential errors. |
 | test.cpp:82:12:82:16 | hello | The format string argument to printf should be constant to prevent security issues and other potential errors. |
-| test.cpp:88:12:88:16 | hello | The format string argument to printf should be constant to prevent security issues and other potential errors. |
 | test.cpp:93:12:93:18 | ++ ... | The format string argument to printf should be constant to prevent security issues and other potential errors. |
+| test.cpp:100:12:100:16 | hello | The format string argument to printf should be constant to prevent security issues and other potential errors. |
 | test.cpp:110:12:110:24 | new[] | The format string argument to printf should be constant to prevent security issues and other potential errors. |
+| test.cpp:115:12:115:16 | hello | The format string argument to printf should be constant to prevent security issues and other potential errors. |
 | test.cpp:130:20:130:26 | access to array | The format string argument to sprintf should be constant to prevent security issues and other potential errors. |
-| test.cpp:157:12:157:15 | data | The format string argument to printf should be constant to prevent security issues and other potential errors. |
->>>>>>> 222c9a63
+| test.cpp:157:12:157:15 | data | The format string argument to printf should be constant to prevent security issues and other potential errors. |