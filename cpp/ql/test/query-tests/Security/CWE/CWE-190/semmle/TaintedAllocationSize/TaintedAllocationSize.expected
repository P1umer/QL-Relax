--- conflicted
+++ resolved
@@ -5,7 +5,6 @@
 | test.cpp:39:27:39:30 | argv | test.cpp:49:32:49:35 | size |
 | test.cpp:39:27:39:30 | argv | test.cpp:50:26:50:29 | size |
 | test.cpp:39:27:39:30 | argv | test.cpp:53:35:53:60 | ... * ... |
-<<<<<<< HEAD
 | test.cpp:39:27:39:30 | argv indirection | test.cpp:43:38:43:44 | tainted |
 | test.cpp:39:27:39:30 | argv indirection | test.cpp:43:38:43:44 | tainted |
 | test.cpp:39:27:39:30 | argv indirection | test.cpp:44:38:44:63 | ... * ... |
@@ -27,7 +26,6 @@
 | test.cpp:209:8:209:23 | VariableAddress indirection | test.cpp:241:9:241:24 | call to get_tainted_size |
 | test.cpp:211:14:211:19 | Call | test.cpp:209:8:209:23 | VariableAddress indirection |
 | test.cpp:211:14:211:27 | call to getenv indirection | test.cpp:209:8:209:23 | VariableAddress indirection |
-| test.cpp:224:23:224:23 | s | test.cpp:225:21:225:21 | s |
 | test.cpp:230:21:230:21 | s | test.cpp:231:21:231:21 | s |
 | test.cpp:237:24:237:29 | Call | test.cpp:239:9:239:18 | local_size |
 | test.cpp:237:24:237:29 | Call | test.cpp:245:11:245:20 | local_size |
@@ -35,7 +33,6 @@
 | test.cpp:237:24:237:37 | call to getenv indirection | test.cpp:239:9:239:18 | local_size |
 | test.cpp:237:24:237:37 | call to getenv indirection | test.cpp:245:11:245:20 | local_size |
 | test.cpp:237:24:237:37 | call to getenv indirection | test.cpp:247:10:247:19 | local_size |
-| test.cpp:245:11:245:20 | local_size | test.cpp:224:23:224:23 | s |
 | test.cpp:247:10:247:19 | local_size | test.cpp:230:21:230:21 | s |
 | test.cpp:250:20:250:27 | Load indirection | test.cpp:289:17:289:20 | get_size output argument |
 | test.cpp:250:20:250:27 | Load indirection | test.cpp:305:18:305:21 | get_size output argument |
@@ -47,28 +44,10 @@
 | test.cpp:305:18:305:21 | get_size output argument | test.cpp:308:10:308:27 | ... * ... |
 | test.cpp:338:19:338:24 | Call | test.cpp:342:25:342:43 | ... * ... |
 | test.cpp:338:19:338:32 | call to getenv indirection | test.cpp:342:25:342:43 | ... * ... |
-=======
-| test.cpp:124:18:124:23 | call to getenv | test.cpp:128:24:128:41 | ... * ... |
-| test.cpp:133:19:133:24 | call to getenv | test.cpp:135:10:135:27 | ... * ... |
-| test.cpp:148:20:148:25 | call to getenv | test.cpp:152:11:152:28 | ... * ... |
-| test.cpp:209:8:209:23 | ReturnValue | test.cpp:241:9:241:24 | call to get_tainted_size |
-| test.cpp:211:14:211:19 | call to getenv | test.cpp:209:8:209:23 | ReturnValue |
-| test.cpp:230:21:230:21 | s | test.cpp:231:21:231:21 | s |
-| test.cpp:237:24:237:29 | call to getenv | test.cpp:239:9:239:18 | local_size |
-| test.cpp:237:24:237:29 | call to getenv | test.cpp:245:11:245:20 | local_size |
-| test.cpp:237:24:237:29 | call to getenv | test.cpp:247:10:247:19 | local_size |
-| test.cpp:247:10:247:19 | local_size | test.cpp:230:21:230:21 | s |
-| test.cpp:251:2:251:9 | (reference dereference) [post update] | test.cpp:289:17:289:20 | size [post update] |
-| test.cpp:251:2:251:9 | (reference dereference) [post update] | test.cpp:305:18:305:21 | size [post update] |
-| test.cpp:251:18:251:23 | call to getenv | test.cpp:251:2:251:9 | (reference dereference) [post update] |
-| test.cpp:251:18:251:23 | call to getenv | test.cpp:289:17:289:20 | size [post update] |
-| test.cpp:251:18:251:23 | call to getenv | test.cpp:305:18:305:21 | size [post update] |
-| test.cpp:259:20:259:25 | call to getenv | test.cpp:263:11:263:29 | ... * ... |
-| test.cpp:289:17:289:20 | size [post update] | test.cpp:291:11:291:28 | ... * ... |
-| test.cpp:305:18:305:21 | size [post update] | test.cpp:308:10:308:27 | ... * ... |
-| test.cpp:353:18:353:23 | call to getenv | test.cpp:355:35:355:38 | size |
-| test.cpp:353:18:353:23 | call to getenv | test.cpp:356:35:356:38 | size |
->>>>>>> 0ad585cf
+| test.cpp:353:18:353:23 | Call | test.cpp:355:35:355:38 | size |
+| test.cpp:353:18:353:23 | Call | test.cpp:356:35:356:38 | size |
+| test.cpp:353:18:353:31 | call to getenv indirection | test.cpp:355:35:355:38 | size |
+| test.cpp:353:18:353:31 | call to getenv indirection | test.cpp:356:35:356:38 | size |
 nodes
 | test.cpp:39:27:39:30 | argv | semmle.label | argv |
 | test.cpp:39:27:39:30 | argv indirection | semmle.label | argv indirection |
@@ -88,16 +67,9 @@
 | test.cpp:148:20:148:25 | Call | semmle.label | Call |
 | test.cpp:148:20:148:33 | call to getenv indirection | semmle.label | call to getenv indirection |
 | test.cpp:152:11:152:28 | ... * ... | semmle.label | ... * ... |
-<<<<<<< HEAD
 | test.cpp:209:8:209:23 | VariableAddress indirection | semmle.label | VariableAddress indirection |
 | test.cpp:211:14:211:19 | Call | semmle.label | Call |
 | test.cpp:211:14:211:27 | call to getenv indirection | semmle.label | call to getenv indirection |
-| test.cpp:224:23:224:23 | s | semmle.label | s |
-| test.cpp:225:21:225:21 | s | semmle.label | s |
-=======
-| test.cpp:209:8:209:23 | ReturnValue | semmle.label | ReturnValue |
-| test.cpp:211:14:211:19 | call to getenv | semmle.label | call to getenv |
->>>>>>> 0ad585cf
 | test.cpp:230:21:230:21 | s | semmle.label | s |
 | test.cpp:231:21:231:21 | s | semmle.label | s |
 | test.cpp:237:24:237:29 | Call | semmle.label | Call |
@@ -116,15 +88,13 @@
 | test.cpp:291:11:291:28 | ... * ... | semmle.label | ... * ... |
 | test.cpp:305:18:305:21 | get_size output argument | semmle.label | get_size output argument |
 | test.cpp:308:10:308:27 | ... * ... | semmle.label | ... * ... |
-<<<<<<< HEAD
 | test.cpp:338:19:338:24 | Call | semmle.label | Call |
 | test.cpp:338:19:338:32 | call to getenv indirection | semmle.label | call to getenv indirection |
 | test.cpp:342:25:342:43 | ... * ... | semmle.label | ... * ... |
-=======
-| test.cpp:353:18:353:23 | call to getenv | semmle.label | call to getenv |
+| test.cpp:353:18:353:23 | Call | semmle.label | Call |
+| test.cpp:353:18:353:31 | call to getenv indirection | semmle.label | call to getenv indirection |
 | test.cpp:355:35:355:38 | size | semmle.label | size |
 | test.cpp:356:35:356:38 | size | semmle.label | size |
->>>>>>> 0ad585cf
 subpaths
 #select
 | test.cpp:43:31:43:36 | call to malloc | test.cpp:39:27:39:30 | argv | test.cpp:43:38:43:44 | tainted | This allocation size is derived from $@ and might overflow. | test.cpp:39:27:39:30 | argv | user input (a command-line argument) |
@@ -143,7 +113,6 @@
 | test.cpp:50:17:50:30 | new[] | test.cpp:39:27:39:30 | argv indirection | test.cpp:50:26:50:29 | size | This allocation size is derived from $@ and might overflow. | test.cpp:39:27:39:30 | argv indirection | user input (a command-line argument) |
 | test.cpp:50:17:50:30 | new[] | test.cpp:39:27:39:30 | argv indirection | test.cpp:50:26:50:29 | size | This allocation size is derived from $@ and might overflow. | test.cpp:39:27:39:30 | argv indirection | user input (a command-line argument) |
 | test.cpp:53:21:53:27 | call to realloc | test.cpp:39:27:39:30 | argv | test.cpp:53:35:53:60 | ... * ... | This allocation size is derived from $@ and might overflow. | test.cpp:39:27:39:30 | argv | user input (a command-line argument) |
-<<<<<<< HEAD
 | test.cpp:53:21:53:27 | call to realloc | test.cpp:39:27:39:30 | argv indirection | test.cpp:53:35:53:60 | ... * ... | This allocation size is derived from $@ and might overflow. | test.cpp:39:27:39:30 | argv indirection | user input (a command-line argument) |
 | test.cpp:53:21:53:27 | call to realloc | test.cpp:39:27:39:30 | argv indirection | test.cpp:53:35:53:60 | ... * ... | This allocation size is derived from $@ and might overflow. | test.cpp:39:27:39:30 | argv indirection | user input (a command-line argument) |
 | test.cpp:128:17:128:22 | call to malloc | test.cpp:124:18:124:23 | Call | test.cpp:128:24:128:41 | ... * ... | This allocation size is derived from $@ and might overflow. | test.cpp:124:18:124:23 | Call | user input (an environment variable) |
@@ -152,14 +121,14 @@
 | test.cpp:135:3:135:8 | call to malloc | test.cpp:133:19:133:32 | call to getenv indirection | test.cpp:135:10:135:27 | ... * ... | This allocation size is derived from $@ and might overflow. | test.cpp:133:19:133:32 | call to getenv indirection | user input (an environment variable) |
 | test.cpp:152:4:152:9 | call to malloc | test.cpp:148:20:148:25 | Call | test.cpp:152:11:152:28 | ... * ... | This allocation size is derived from $@ and might overflow. | test.cpp:148:20:148:25 | Call | user input (an environment variable) |
 | test.cpp:152:4:152:9 | call to malloc | test.cpp:148:20:148:33 | call to getenv indirection | test.cpp:152:11:152:28 | ... * ... | This allocation size is derived from $@ and might overflow. | test.cpp:148:20:148:33 | call to getenv indirection | user input (an environment variable) |
-| test.cpp:225:14:225:19 | call to malloc | test.cpp:237:24:237:29 | Call | test.cpp:225:21:225:21 | s | This allocation size is derived from $@ and might overflow. | test.cpp:237:24:237:29 | Call | user input (an environment variable) |
-| test.cpp:225:14:225:19 | call to malloc | test.cpp:237:24:237:37 | call to getenv indirection | test.cpp:225:21:225:21 | s | This allocation size is derived from $@ and might overflow. | test.cpp:237:24:237:37 | call to getenv indirection | user input (an environment variable) |
 | test.cpp:231:14:231:19 | call to malloc | test.cpp:237:24:237:29 | Call | test.cpp:231:21:231:21 | s | This allocation size is derived from $@ and might overflow. | test.cpp:237:24:237:29 | Call | user input (an environment variable) |
 | test.cpp:231:14:231:19 | call to malloc | test.cpp:237:24:237:37 | call to getenv indirection | test.cpp:231:21:231:21 | s | This allocation size is derived from $@ and might overflow. | test.cpp:237:24:237:37 | call to getenv indirection | user input (an environment variable) |
 | test.cpp:239:2:239:7 | call to malloc | test.cpp:237:24:237:29 | Call | test.cpp:239:9:239:18 | local_size | This allocation size is derived from $@ and might overflow. | test.cpp:237:24:237:29 | Call | user input (an environment variable) |
 | test.cpp:239:2:239:7 | call to malloc | test.cpp:237:24:237:37 | call to getenv indirection | test.cpp:239:9:239:18 | local_size | This allocation size is derived from $@ and might overflow. | test.cpp:237:24:237:37 | call to getenv indirection | user input (an environment variable) |
 | test.cpp:241:2:241:7 | call to malloc | test.cpp:211:14:211:19 | Call | test.cpp:241:9:241:24 | call to get_tainted_size | This allocation size is derived from $@ and might overflow. | test.cpp:211:14:211:19 | Call | user input (an environment variable) |
 | test.cpp:241:2:241:7 | call to malloc | test.cpp:211:14:211:27 | call to getenv indirection | test.cpp:241:9:241:24 | call to get_tainted_size | This allocation size is derived from $@ and might overflow. | test.cpp:211:14:211:27 | call to getenv indirection | user input (an environment variable) |
+| test.cpp:245:2:245:9 | call to my_alloc | test.cpp:237:24:237:29 | Call | test.cpp:245:11:245:20 | local_size | This allocation size is derived from $@ and might overflow. | test.cpp:237:24:237:29 | Call | user input (an environment variable) |
+| test.cpp:245:2:245:9 | call to my_alloc | test.cpp:237:24:237:37 | call to getenv indirection | test.cpp:245:11:245:20 | local_size | This allocation size is derived from $@ and might overflow. | test.cpp:237:24:237:37 | call to getenv indirection | user input (an environment variable) |
 | test.cpp:263:4:263:9 | call to malloc | test.cpp:259:20:259:25 | Call | test.cpp:263:11:263:29 | ... * ... | This allocation size is derived from $@ and might overflow. | test.cpp:259:20:259:25 | Call | user input (an environment variable) |
 | test.cpp:263:4:263:9 | call to malloc | test.cpp:259:20:259:33 | call to getenv indirection | test.cpp:263:11:263:29 | ... * ... | This allocation size is derived from $@ and might overflow. | test.cpp:259:20:259:33 | call to getenv indirection | user input (an environment variable) |
 | test.cpp:291:4:291:9 | call to malloc | test.cpp:251:18:251:23 | Call | test.cpp:291:11:291:28 | ... * ... | This allocation size is derived from $@ and might overflow. | test.cpp:251:18:251:23 | Call | user input (an environment variable) |
@@ -168,17 +137,7 @@
 | test.cpp:308:3:308:8 | call to malloc | test.cpp:251:18:251:31 | call to getenv indirection | test.cpp:308:10:308:27 | ... * ... | This allocation size is derived from $@ and might overflow. | test.cpp:251:18:251:31 | call to getenv indirection | user input (an environment variable) |
 | test.cpp:342:18:342:23 | call to malloc | test.cpp:338:19:338:24 | Call | test.cpp:342:25:342:43 | ... * ... | This allocation size is derived from $@ and might overflow. | test.cpp:338:19:338:24 | Call | user input (an environment variable) |
 | test.cpp:342:18:342:23 | call to malloc | test.cpp:338:19:338:32 | call to getenv indirection | test.cpp:342:25:342:43 | ... * ... | This allocation size is derived from $@ and might overflow. | test.cpp:338:19:338:32 | call to getenv indirection | user input (an environment variable) |
-=======
-| test.cpp:128:17:128:22 | call to malloc | test.cpp:124:18:124:23 | call to getenv | test.cpp:128:24:128:41 | ... * ... | This allocation size is derived from $@ and might overflow. | test.cpp:124:18:124:23 | call to getenv | user input (an environment variable) |
-| test.cpp:135:3:135:8 | call to malloc | test.cpp:133:19:133:24 | call to getenv | test.cpp:135:10:135:27 | ... * ... | This allocation size is derived from $@ and might overflow. | test.cpp:133:19:133:24 | call to getenv | user input (an environment variable) |
-| test.cpp:152:4:152:9 | call to malloc | test.cpp:148:20:148:25 | call to getenv | test.cpp:152:11:152:28 | ... * ... | This allocation size is derived from $@ and might overflow. | test.cpp:148:20:148:25 | call to getenv | user input (an environment variable) |
-| test.cpp:231:14:231:19 | call to malloc | test.cpp:237:24:237:29 | call to getenv | test.cpp:231:21:231:21 | s | This allocation size is derived from $@ and might overflow. | test.cpp:237:24:237:29 | call to getenv | user input (an environment variable) |
-| test.cpp:239:2:239:7 | call to malloc | test.cpp:237:24:237:29 | call to getenv | test.cpp:239:9:239:18 | local_size | This allocation size is derived from $@ and might overflow. | test.cpp:237:24:237:29 | call to getenv | user input (an environment variable) |
-| test.cpp:241:2:241:7 | call to malloc | test.cpp:211:14:211:19 | call to getenv | test.cpp:241:9:241:24 | call to get_tainted_size | This allocation size is derived from $@ and might overflow. | test.cpp:211:14:211:19 | call to getenv | user input (an environment variable) |
-| test.cpp:245:2:245:9 | call to my_alloc | test.cpp:237:24:237:29 | call to getenv | test.cpp:245:11:245:20 | local_size | This allocation size is derived from $@ and might overflow. | test.cpp:237:24:237:29 | call to getenv | user input (an environment variable) |
-| test.cpp:263:4:263:9 | call to malloc | test.cpp:259:20:259:25 | call to getenv | test.cpp:263:11:263:29 | ... * ... | This allocation size is derived from $@ and might overflow. | test.cpp:259:20:259:25 | call to getenv | user input (an environment variable) |
-| test.cpp:291:4:291:9 | call to malloc | test.cpp:251:18:251:23 | call to getenv | test.cpp:291:11:291:28 | ... * ... | This allocation size is derived from $@ and might overflow. | test.cpp:251:18:251:23 | call to getenv | user input (an environment variable) |
-| test.cpp:308:3:308:8 | call to malloc | test.cpp:251:18:251:23 | call to getenv | test.cpp:308:10:308:27 | ... * ... | This allocation size is derived from $@ and might overflow. | test.cpp:251:18:251:23 | call to getenv | user input (an environment variable) |
-| test.cpp:355:25:355:33 | call to MyMalloc1 | test.cpp:353:18:353:23 | call to getenv | test.cpp:355:35:355:38 | size | This allocation size is derived from $@ and might overflow. | test.cpp:353:18:353:23 | call to getenv | user input (an environment variable) |
-| test.cpp:356:25:356:33 | call to MyMalloc2 | test.cpp:353:18:353:23 | call to getenv | test.cpp:356:35:356:38 | size | This allocation size is derived from $@ and might overflow. | test.cpp:353:18:353:23 | call to getenv | user input (an environment variable) |
->>>>>>> 0ad585cf
+| test.cpp:355:25:355:33 | call to MyMalloc1 | test.cpp:353:18:353:23 | Call | test.cpp:355:35:355:38 | size | This allocation size is derived from $@ and might overflow. | test.cpp:353:18:353:23 | Call | user input (an environment variable) |
+| test.cpp:355:25:355:33 | call to MyMalloc1 | test.cpp:353:18:353:31 | call to getenv indirection | test.cpp:355:35:355:38 | size | This allocation size is derived from $@ and might overflow. | test.cpp:353:18:353:31 | call to getenv indirection | user input (an environment variable) |
+| test.cpp:356:25:356:33 | call to MyMalloc2 | test.cpp:353:18:353:23 | Call | test.cpp:356:35:356:38 | size | This allocation size is derived from $@ and might overflow. | test.cpp:353:18:353:23 | Call | user input (an environment variable) |
+| test.cpp:356:25:356:33 | call to MyMalloc2 | test.cpp:353:18:353:31 | call to getenv indirection | test.cpp:356:35:356:38 | size | This allocation size is derived from $@ and might overflow. | test.cpp:353:18:353:31 | call to getenv indirection | user input (an environment variable) |