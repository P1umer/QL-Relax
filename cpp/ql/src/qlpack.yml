--- conflicted
+++ resolved
@@ -1,9 +1,5 @@
 name: codeql/cpp-queries
-<<<<<<< HEAD
-version: 1.3.2
-=======
 version: 1.3.3-dev
->>>>>>> a54e732a
 groups:
   - cpp
   - queries
