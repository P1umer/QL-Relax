--- conflicted
+++ resolved
@@ -258,7 +258,6 @@
 }
 
 /**
-<<<<<<< HEAD
  * The `std::basic_stringstream` template class.
  */
 private class StdBasicStringStream extends TemplateClass {
@@ -271,27 +270,6 @@
 }
 
 /**
- * The standard functions `std::string.swap` and `std::stringstream::swap`.
- */
-private class StdStringSwap extends TaintFunction {
-  StdStringSwap() {
-    this = any(StdBasicString s).getAnInstMemberNamed("swap") or
-    this = any(StdBasicStringStream s).getAnInstMemberNamed("swap")
-  }
-
-  override predicate hasTaintFlow(FunctionInput input, FunctionOutput output) {
-    // str1.swap(str2)
-    input.isQualifierObject() and
-    output.isParameterDeref(0)
-    or
-    input.isParameterDeref(0) and
-    output.isQualifierObject()
-  }
-}
-
-/**
-=======
->>>>>>> b794fcb8
  * The `std::string` functions `at` and `operator[]`.
  */
 private class StdStringAt extends TaintFunction {
