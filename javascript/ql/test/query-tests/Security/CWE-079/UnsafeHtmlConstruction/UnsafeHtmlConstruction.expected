nodes
| jquery-plugin.js:11:27:11:31 | stuff |
| jquery-plugin.js:11:27:11:31 | stuff |
| jquery-plugin.js:11:34:11:40 | options |
| jquery-plugin.js:11:34:11:40 | options |
| jquery-plugin.js:11:34:11:40 | options |
| jquery-plugin.js:11:34:11:40 | options |
| jquery-plugin.js:12:31:12:37 | options |
| jquery-plugin.js:12:31:12:37 | options |
| jquery-plugin.js:12:31:12:37 | options |
| jquery-plugin.js:12:31:12:41 | options.foo |
| jquery-plugin.js:12:31:12:41 | options.foo |
| jquery-plugin.js:12:31:12:41 | options.foo |
| jquery-plugin.js:12:31:12:41 | options.foo |
| jquery-plugin.js:14:31:14:35 | stuff |
| jquery-plugin.js:14:31:14:35 | stuff |
| lib2/index.ts:1:28:1:28 | s |
| lib2/index.ts:1:28:1:28 | s |
<<<<<<< HEAD
| lib2/index.ts:2:27:2:27 | s |
| lib2/index.ts:2:27:2:27 | s |
| lib2/index.ts:6:29:6:36 | settings |
| lib2/index.ts:6:29:6:36 | settings |
| lib2/index.ts:6:29:6:36 | settings |
| lib2/index.ts:7:58:7:65 | settings |
| lib2/index.ts:7:58:7:65 | settings |
| lib2/index.ts:13:9:13:41 | name |
| lib2/index.ts:13:16:13:23 | settings |
| lib2/index.ts:13:16:13:33 | settings.mySetting |
| lib2/index.ts:13:16:13:36 | setting ... ting[i] |
| lib2/index.ts:13:16:13:41 | setting ... i].name |
| lib2/index.ts:18:62:18:65 | name |
| lib2/index.ts:18:62:18:65 | name |
=======
| lib2/index.ts:2:29:2:29 | s |
| lib2/index.ts:2:29:2:29 | s |
| lib2/src/MyNode.ts:1:28:1:28 | s |
| lib2/src/MyNode.ts:1:28:1:28 | s |
| lib2/src/MyNode.ts:2:29:2:29 | s |
| lib2/src/MyNode.ts:2:29:2:29 | s |
>>>>>>> f8f926ad
| lib/src/MyNode.ts:1:28:1:28 | s |
| lib/src/MyNode.ts:1:28:1:28 | s |
| lib/src/MyNode.ts:2:29:2:29 | s |
| lib/src/MyNode.ts:2:29:2:29 | s |
| main.js:1:55:1:55 | s |
| main.js:1:55:1:55 | s |
| main.js:2:29:2:29 | s |
| main.js:2:29:2:29 | s |
| main.js:6:49:6:49 | s |
| main.js:6:49:6:49 | s |
| main.js:7:49:7:49 | s |
| main.js:7:49:7:49 | s |
| main.js:11:60:11:60 | s |
| main.js:11:60:11:60 | s |
| main.js:12:49:12:49 | s |
| main.js:12:49:12:49 | s |
| main.js:21:47:21:47 | s |
| main.js:21:47:21:47 | s |
| main.js:22:34:22:34 | s |
| main.js:22:34:22:34 | s |
| main.js:41:17:41:17 | s |
| main.js:42:21:42:21 | s |
| main.js:47:65:47:73 | this.step |
| main.js:47:65:47:73 | this.step |
| main.js:52:41:52:41 | s |
| main.js:52:41:52:41 | s |
| main.js:53:20:53:20 | s |
| main.js:56:28:56:34 | options |
| main.js:56:28:56:34 | options |
| main.js:56:28:56:34 | options |
| main.js:56:28:56:34 | options |
| main.js:57:11:59:5 | defaults |
| main.js:57:11:59:5 | defaults |
| main.js:57:11:59:5 | defaults |
| main.js:57:22:59:5 | {\\n      ... "\\n    } |
| main.js:57:22:59:5 | {\\n      ... "\\n    } |
| main.js:57:22:59:5 | {\\n      ... "\\n    } |
| main.js:60:11:60:48 | settings |
| main.js:60:11:60:48 | settings |
| main.js:60:11:60:48 | settings |
| main.js:60:22:60:48 | $.exten ... ptions) |
| main.js:60:22:60:48 | $.exten ... ptions) |
| main.js:60:22:60:48 | $.exten ... ptions) |
| main.js:60:31:60:38 | defaults |
| main.js:60:31:60:38 | defaults |
| main.js:60:31:60:38 | defaults |
| main.js:60:41:60:47 | options |
| main.js:60:41:60:47 | options |
| main.js:60:41:60:47 | options |
| main.js:62:19:62:26 | settings |
| main.js:62:19:62:26 | settings |
| main.js:62:19:62:26 | settings |
| main.js:62:19:62:31 | settings.name |
| main.js:62:19:62:31 | settings.name |
| main.js:62:19:62:31 | settings.name |
| main.js:62:19:62:31 | settings.name |
| main.js:66:35:66:41 | attrVal |
| main.js:66:35:66:41 | attrVal |
| main.js:67:63:67:69 | attrVal |
| main.js:67:63:67:69 | attrVal |
| main.js:79:34:79:36 | val |
| main.js:79:34:79:36 | val |
| main.js:81:35:81:37 | val |
| main.js:81:35:81:37 | val |
| main.js:89:21:89:21 | x |
| main.js:90:23:90:23 | x |
| main.js:90:23:90:23 | x |
| main.js:93:43:93:43 | x |
| main.js:93:43:93:43 | x |
| main.js:94:31:94:31 | x |
| main.js:98:43:98:43 | x |
| main.js:98:43:98:43 | x |
| main.js:99:28:99:28 | x |
| main.js:99:28:99:28 | x |
| main.js:103:43:103:43 | x |
| main.js:103:43:103:43 | x |
| main.js:105:26:105:26 | x |
| main.js:105:26:105:26 | x |
| main.js:109:41:109:41 | x |
| main.js:109:41:109:41 | x |
| main.js:111:37:111:37 | x |
| main.js:111:37:111:37 | x |
| main.js:116:47:116:47 | s |
| main.js:116:47:116:47 | s |
| main.js:117:34:117:34 | s |
| main.js:117:34:117:34 | s |
| typed.ts:1:39:1:39 | s |
| typed.ts:1:39:1:39 | s |
| typed.ts:2:29:2:29 | s |
| typed.ts:2:29:2:29 | s |
| typed.ts:6:43:6:43 | s |
| typed.ts:6:43:6:43 | s |
| typed.ts:8:40:8:40 | s |
| typed.ts:8:40:8:40 | s |
| typed.ts:11:20:11:20 | s |
| typed.ts:11:20:11:20 | s |
| typed.ts:12:12:12:12 | s |
| typed.ts:16:11:16:21 | s |
| typed.ts:16:15:16:21 | id("x") |
| typed.ts:17:29:17:29 | s |
| typed.ts:17:29:17:29 | s |
edges
| jquery-plugin.js:11:27:11:31 | stuff | jquery-plugin.js:14:31:14:35 | stuff |
| jquery-plugin.js:11:27:11:31 | stuff | jquery-plugin.js:14:31:14:35 | stuff |
| jquery-plugin.js:11:27:11:31 | stuff | jquery-plugin.js:14:31:14:35 | stuff |
| jquery-plugin.js:11:27:11:31 | stuff | jquery-plugin.js:14:31:14:35 | stuff |
| jquery-plugin.js:11:34:11:40 | options | jquery-plugin.js:12:31:12:37 | options |
| jquery-plugin.js:11:34:11:40 | options | jquery-plugin.js:12:31:12:37 | options |
| jquery-plugin.js:11:34:11:40 | options | jquery-plugin.js:12:31:12:37 | options |
| jquery-plugin.js:11:34:11:40 | options | jquery-plugin.js:12:31:12:37 | options |
| jquery-plugin.js:11:34:11:40 | options | jquery-plugin.js:12:31:12:37 | options |
| jquery-plugin.js:11:34:11:40 | options | jquery-plugin.js:12:31:12:37 | options |
| jquery-plugin.js:12:31:12:37 | options | jquery-plugin.js:12:31:12:41 | options.foo |
| jquery-plugin.js:12:31:12:37 | options | jquery-plugin.js:12:31:12:41 | options.foo |
| jquery-plugin.js:12:31:12:37 | options | jquery-plugin.js:12:31:12:41 | options.foo |
| jquery-plugin.js:12:31:12:37 | options | jquery-plugin.js:12:31:12:41 | options.foo |
| jquery-plugin.js:12:31:12:37 | options | jquery-plugin.js:12:31:12:41 | options.foo |
<<<<<<< HEAD
| jquery-plugin.js:12:31:12:37 | options | jquery-plugin.js:12:31:12:41 | options.foo |
| lib2/index.ts:1:28:1:28 | s | lib2/index.ts:2:27:2:27 | s |
| lib2/index.ts:1:28:1:28 | s | lib2/index.ts:2:27:2:27 | s |
| lib2/index.ts:1:28:1:28 | s | lib2/index.ts:2:27:2:27 | s |
| lib2/index.ts:1:28:1:28 | s | lib2/index.ts:2:27:2:27 | s |
| lib2/index.ts:6:29:6:36 | settings | lib2/index.ts:7:58:7:65 | settings |
| lib2/index.ts:6:29:6:36 | settings | lib2/index.ts:7:58:7:65 | settings |
| lib2/index.ts:6:29:6:36 | settings | lib2/index.ts:7:58:7:65 | settings |
| lib2/index.ts:6:29:6:36 | settings | lib2/index.ts:7:58:7:65 | settings |
| lib2/index.ts:6:29:6:36 | settings | lib2/index.ts:13:16:13:23 | settings |
| lib2/index.ts:6:29:6:36 | settings | lib2/index.ts:13:16:13:23 | settings |
| lib2/index.ts:13:9:13:41 | name | lib2/index.ts:18:62:18:65 | name |
| lib2/index.ts:13:9:13:41 | name | lib2/index.ts:18:62:18:65 | name |
| lib2/index.ts:13:16:13:23 | settings | lib2/index.ts:13:16:13:33 | settings.mySetting |
| lib2/index.ts:13:16:13:33 | settings.mySetting | lib2/index.ts:13:16:13:36 | setting ... ting[i] |
| lib2/index.ts:13:16:13:36 | setting ... ting[i] | lib2/index.ts:13:16:13:41 | setting ... i].name |
| lib2/index.ts:13:16:13:41 | setting ... i].name | lib2/index.ts:13:9:13:41 | name |
=======
| lib2/index.ts:1:28:1:28 | s | lib2/index.ts:2:29:2:29 | s |
| lib2/index.ts:1:28:1:28 | s | lib2/index.ts:2:29:2:29 | s |
| lib2/index.ts:1:28:1:28 | s | lib2/index.ts:2:29:2:29 | s |
| lib2/index.ts:1:28:1:28 | s | lib2/index.ts:2:29:2:29 | s |
| lib2/src/MyNode.ts:1:28:1:28 | s | lib2/src/MyNode.ts:2:29:2:29 | s |
| lib2/src/MyNode.ts:1:28:1:28 | s | lib2/src/MyNode.ts:2:29:2:29 | s |
| lib2/src/MyNode.ts:1:28:1:28 | s | lib2/src/MyNode.ts:2:29:2:29 | s |
| lib2/src/MyNode.ts:1:28:1:28 | s | lib2/src/MyNode.ts:2:29:2:29 | s |
>>>>>>> f8f926ad
| lib/src/MyNode.ts:1:28:1:28 | s | lib/src/MyNode.ts:2:29:2:29 | s |
| lib/src/MyNode.ts:1:28:1:28 | s | lib/src/MyNode.ts:2:29:2:29 | s |
| lib/src/MyNode.ts:1:28:1:28 | s | lib/src/MyNode.ts:2:29:2:29 | s |
| lib/src/MyNode.ts:1:28:1:28 | s | lib/src/MyNode.ts:2:29:2:29 | s |
| main.js:1:55:1:55 | s | main.js:2:29:2:29 | s |
| main.js:1:55:1:55 | s | main.js:2:29:2:29 | s |
| main.js:1:55:1:55 | s | main.js:2:29:2:29 | s |
| main.js:1:55:1:55 | s | main.js:2:29:2:29 | s |
| main.js:6:49:6:49 | s | main.js:7:49:7:49 | s |
| main.js:6:49:6:49 | s | main.js:7:49:7:49 | s |
| main.js:6:49:6:49 | s | main.js:7:49:7:49 | s |
| main.js:6:49:6:49 | s | main.js:7:49:7:49 | s |
| main.js:11:60:11:60 | s | main.js:12:49:12:49 | s |
| main.js:11:60:11:60 | s | main.js:12:49:12:49 | s |
| main.js:11:60:11:60 | s | main.js:12:49:12:49 | s |
| main.js:11:60:11:60 | s | main.js:12:49:12:49 | s |
| main.js:21:47:21:47 | s | main.js:22:34:22:34 | s |
| main.js:21:47:21:47 | s | main.js:22:34:22:34 | s |
| main.js:21:47:21:47 | s | main.js:22:34:22:34 | s |
| main.js:21:47:21:47 | s | main.js:22:34:22:34 | s |
| main.js:41:17:41:17 | s | main.js:42:21:42:21 | s |
| main.js:42:21:42:21 | s | main.js:47:65:47:73 | this.step |
| main.js:42:21:42:21 | s | main.js:47:65:47:73 | this.step |
| main.js:52:41:52:41 | s | main.js:53:20:53:20 | s |
| main.js:52:41:52:41 | s | main.js:53:20:53:20 | s |
| main.js:53:20:53:20 | s | main.js:41:17:41:17 | s |
| main.js:56:28:56:34 | options | main.js:60:41:60:47 | options |
| main.js:56:28:56:34 | options | main.js:60:41:60:47 | options |
| main.js:56:28:56:34 | options | main.js:60:41:60:47 | options |
| main.js:56:28:56:34 | options | main.js:60:41:60:47 | options |
| main.js:56:28:56:34 | options | main.js:60:41:60:47 | options |
| main.js:56:28:56:34 | options | main.js:60:41:60:47 | options |
| main.js:57:11:59:5 | defaults | main.js:60:31:60:38 | defaults |
| main.js:57:11:59:5 | defaults | main.js:60:31:60:38 | defaults |
| main.js:57:11:59:5 | defaults | main.js:60:31:60:38 | defaults |
| main.js:57:22:59:5 | {\\n      ... "\\n    } | main.js:57:11:59:5 | defaults |
| main.js:57:22:59:5 | {\\n      ... "\\n    } | main.js:57:11:59:5 | defaults |
| main.js:57:22:59:5 | {\\n      ... "\\n    } | main.js:57:11:59:5 | defaults |
| main.js:60:11:60:48 | settings | main.js:62:19:62:26 | settings |
| main.js:60:11:60:48 | settings | main.js:62:19:62:26 | settings |
| main.js:60:11:60:48 | settings | main.js:62:19:62:26 | settings |
| main.js:60:22:60:48 | $.exten ... ptions) | main.js:60:11:60:48 | settings |
| main.js:60:22:60:48 | $.exten ... ptions) | main.js:60:11:60:48 | settings |
| main.js:60:22:60:48 | $.exten ... ptions) | main.js:60:11:60:48 | settings |
| main.js:60:31:60:38 | defaults | main.js:60:22:60:48 | $.exten ... ptions) |
| main.js:60:31:60:38 | defaults | main.js:60:22:60:48 | $.exten ... ptions) |
| main.js:60:31:60:38 | defaults | main.js:60:22:60:48 | $.exten ... ptions) |
| main.js:60:41:60:47 | options | main.js:57:22:59:5 | {\\n      ... "\\n    } |
| main.js:60:41:60:47 | options | main.js:57:22:59:5 | {\\n      ... "\\n    } |
| main.js:60:41:60:47 | options | main.js:57:22:59:5 | {\\n      ... "\\n    } |
| main.js:60:41:60:47 | options | main.js:60:22:60:48 | $.exten ... ptions) |
| main.js:60:41:60:47 | options | main.js:60:22:60:48 | $.exten ... ptions) |
| main.js:60:41:60:47 | options | main.js:60:22:60:48 | $.exten ... ptions) |
| main.js:62:19:62:26 | settings | main.js:62:19:62:31 | settings.name |
| main.js:62:19:62:26 | settings | main.js:62:19:62:31 | settings.name |
| main.js:62:19:62:26 | settings | main.js:62:19:62:31 | settings.name |
| main.js:62:19:62:26 | settings | main.js:62:19:62:31 | settings.name |
| main.js:62:19:62:26 | settings | main.js:62:19:62:31 | settings.name |
| main.js:62:19:62:26 | settings | main.js:62:19:62:31 | settings.name |
| main.js:66:35:66:41 | attrVal | main.js:67:63:67:69 | attrVal |
| main.js:66:35:66:41 | attrVal | main.js:67:63:67:69 | attrVal |
| main.js:66:35:66:41 | attrVal | main.js:67:63:67:69 | attrVal |
| main.js:66:35:66:41 | attrVal | main.js:67:63:67:69 | attrVal |
| main.js:79:34:79:36 | val | main.js:81:35:81:37 | val |
| main.js:79:34:79:36 | val | main.js:81:35:81:37 | val |
| main.js:79:34:79:36 | val | main.js:81:35:81:37 | val |
| main.js:79:34:79:36 | val | main.js:81:35:81:37 | val |
| main.js:89:21:89:21 | x | main.js:90:23:90:23 | x |
| main.js:89:21:89:21 | x | main.js:90:23:90:23 | x |
| main.js:93:43:93:43 | x | main.js:94:31:94:31 | x |
| main.js:93:43:93:43 | x | main.js:94:31:94:31 | x |
| main.js:94:31:94:31 | x | main.js:89:21:89:21 | x |
| main.js:98:43:98:43 | x | main.js:99:28:99:28 | x |
| main.js:98:43:98:43 | x | main.js:99:28:99:28 | x |
| main.js:98:43:98:43 | x | main.js:99:28:99:28 | x |
| main.js:98:43:98:43 | x | main.js:99:28:99:28 | x |
| main.js:98:43:98:43 | x | main.js:103:43:103:43 | x |
| main.js:98:43:98:43 | x | main.js:103:43:103:43 | x |
| main.js:98:43:98:43 | x | main.js:103:43:103:43 | x |
| main.js:98:43:98:43 | x | main.js:103:43:103:43 | x |
| main.js:98:43:98:43 | x | main.js:105:26:105:26 | x |
| main.js:98:43:98:43 | x | main.js:105:26:105:26 | x |
| main.js:98:43:98:43 | x | main.js:105:26:105:26 | x |
| main.js:98:43:98:43 | x | main.js:105:26:105:26 | x |
| main.js:98:43:98:43 | x | main.js:109:41:109:41 | x |
| main.js:98:43:98:43 | x | main.js:109:41:109:41 | x |
| main.js:98:43:98:43 | x | main.js:109:41:109:41 | x |
| main.js:98:43:98:43 | x | main.js:109:41:109:41 | x |
| main.js:98:43:98:43 | x | main.js:111:37:111:37 | x |
| main.js:98:43:98:43 | x | main.js:111:37:111:37 | x |
| main.js:98:43:98:43 | x | main.js:111:37:111:37 | x |
| main.js:98:43:98:43 | x | main.js:111:37:111:37 | x |
| main.js:116:47:116:47 | s | main.js:117:34:117:34 | s |
| main.js:116:47:116:47 | s | main.js:117:34:117:34 | s |
| main.js:116:47:116:47 | s | main.js:117:34:117:34 | s |
| main.js:116:47:116:47 | s | main.js:117:34:117:34 | s |
| typed.ts:1:39:1:39 | s | typed.ts:2:29:2:29 | s |
| typed.ts:1:39:1:39 | s | typed.ts:2:29:2:29 | s |
| typed.ts:1:39:1:39 | s | typed.ts:2:29:2:29 | s |
| typed.ts:1:39:1:39 | s | typed.ts:2:29:2:29 | s |
| typed.ts:6:43:6:43 | s | typed.ts:8:40:8:40 | s |
| typed.ts:6:43:6:43 | s | typed.ts:8:40:8:40 | s |
| typed.ts:6:43:6:43 | s | typed.ts:8:40:8:40 | s |
| typed.ts:6:43:6:43 | s | typed.ts:8:40:8:40 | s |
| typed.ts:11:20:11:20 | s | typed.ts:12:12:12:12 | s |
| typed.ts:11:20:11:20 | s | typed.ts:12:12:12:12 | s |
| typed.ts:12:12:12:12 | s | typed.ts:16:15:16:21 | id("x") |
| typed.ts:16:11:16:21 | s | typed.ts:17:29:17:29 | s |
| typed.ts:16:11:16:21 | s | typed.ts:17:29:17:29 | s |
| typed.ts:16:15:16:21 | id("x") | typed.ts:16:11:16:21 | s |
#select
| jquery-plugin.js:12:31:12:41 | options.foo | jquery-plugin.js:11:34:11:40 | options | jquery-plugin.js:12:31:12:41 | options.foo | This HTML construction which depends on $@ might later allow $@. | jquery-plugin.js:11:34:11:40 | options | library input | jquery-plugin.js:12:20:12:53 | "<span> ... /span>" | cross-site scripting |
| jquery-plugin.js:14:31:14:35 | stuff | jquery-plugin.js:11:27:11:31 | stuff | jquery-plugin.js:14:31:14:35 | stuff | This HTML construction which depends on $@ might later allow $@. | jquery-plugin.js:11:27:11:31 | stuff | library input | jquery-plugin.js:14:20:14:47 | "<span> ... /span>" | cross-site scripting |
<<<<<<< HEAD
| lib2/index.ts:2:27:2:27 | s | lib2/index.ts:1:28:1:28 | s | lib2/index.ts:2:27:2:27 | s | This HTML construction which depends on $@ might later allow $@. | lib2/index.ts:1:28:1:28 | s | library input | lib2/index.ts:3:47:3:50 | html | cross-site scripting |
| lib2/index.ts:7:58:7:65 | settings | lib2/index.ts:6:29:6:36 | settings | lib2/index.ts:7:58:7:65 | settings | This HTML construction which depends on $@ might later allow $@. | lib2/index.ts:6:29:6:36 | settings | library input | lib2/index.ts:7:47:7:77 | "<span> ... /span>" | cross-site scripting |
| lib2/index.ts:18:62:18:65 | name | lib2/index.ts:6:29:6:36 | settings | lib2/index.ts:18:62:18:65 | name | This HTML construction which depends on $@ might later allow $@. | lib2/index.ts:6:29:6:36 | settings | library input | lib2/index.ts:18:51:18:77 | "<span> ... /span>" | cross-site scripting |
=======
| lib2/index.ts:2:29:2:29 | s | lib2/index.ts:1:28:1:28 | s | lib2/index.ts:2:29:2:29 | s | This HTML construction which depends on $@ might later allow $@. | lib2/index.ts:1:28:1:28 | s | library input | lib2/index.ts:3:49:3:52 | html | cross-site scripting |
| lib2/src/MyNode.ts:2:29:2:29 | s | lib2/src/MyNode.ts:1:28:1:28 | s | lib2/src/MyNode.ts:2:29:2:29 | s | This HTML construction which depends on $@ might later allow $@. | lib2/src/MyNode.ts:1:28:1:28 | s | library input | lib2/src/MyNode.ts:3:49:3:52 | html | cross-site scripting |
>>>>>>> f8f926ad
| lib/src/MyNode.ts:2:29:2:29 | s | lib/src/MyNode.ts:1:28:1:28 | s | lib/src/MyNode.ts:2:29:2:29 | s | This HTML construction which depends on $@ might later allow $@. | lib/src/MyNode.ts:1:28:1:28 | s | library input | lib/src/MyNode.ts:3:49:3:52 | html | cross-site scripting |
| main.js:2:29:2:29 | s | main.js:1:55:1:55 | s | main.js:2:29:2:29 | s | This HTML construction which depends on $@ might later allow $@. | main.js:1:55:1:55 | s | library input | main.js:3:49:3:52 | html | cross-site scripting |
| main.js:7:49:7:49 | s | main.js:6:49:6:49 | s | main.js:7:49:7:49 | s | This XML parsing which depends on $@ might later allow $@. | main.js:6:49:6:49 | s | library input | main.js:8:48:8:66 | doc.documentElement | cross-site scripting |
| main.js:12:49:12:49 | s | main.js:11:60:11:60 | s | main.js:12:49:12:49 | s | This XML parsing which depends on $@ might later allow $@. | main.js:11:60:11:60 | s | library input | main.js:16:21:16:35 | xml.cloneNode() | cross-site scripting |
| main.js:12:49:12:49 | s | main.js:11:60:11:60 | s | main.js:12:49:12:49 | s | This XML parsing which depends on $@ might later allow $@. | main.js:11:60:11:60 | s | library input | main.js:17:48:17:50 | tmp | cross-site scripting |
| main.js:22:34:22:34 | s | main.js:21:47:21:47 | s | main.js:22:34:22:34 | s | This markdown rendering which depends on $@ might later allow $@. | main.js:21:47:21:47 | s | library input | main.js:23:53:23:56 | html | cross-site scripting |
| main.js:47:65:47:73 | this.step | main.js:52:41:52:41 | s | main.js:47:65:47:73 | this.step | This HTML construction which depends on $@ might later allow $@. | main.js:52:41:52:41 | s | library input | main.js:47:54:47:85 | "<span> ... /span>" | cross-site scripting |
| main.js:62:19:62:31 | settings.name | main.js:56:28:56:34 | options | main.js:62:19:62:31 | settings.name | This HTML construction which depends on $@ might later allow $@. | main.js:56:28:56:34 | options | library input | main.js:62:11:62:40 | "<b>" + ...  "</b>" | cross-site scripting |
| main.js:67:63:67:69 | attrVal | main.js:66:35:66:41 | attrVal | main.js:67:63:67:69 | attrVal | This HTML construction which depends on $@ might later allow $@. | main.js:66:35:66:41 | attrVal | library input | main.js:67:47:67:78 | "<img a ...  "\\"/>" | cross-site scripting |
| main.js:81:35:81:37 | val | main.js:79:34:79:36 | val | main.js:81:35:81:37 | val | This HTML construction which depends on $@ might later allow $@. | main.js:79:34:79:36 | val | library input | main.js:81:24:81:49 | "<span> ... /span>" | cross-site scripting |
| main.js:90:23:90:23 | x | main.js:93:43:93:43 | x | main.js:90:23:90:23 | x | This HTML construction which depends on $@ might later allow $@. | main.js:93:43:93:43 | x | library input | main.js:94:20:94:32 | createHTML(x) | cross-site scripting |
| main.js:99:28:99:28 | x | main.js:98:43:98:43 | x | main.js:99:28:99:28 | x | This markdown rendering which depends on $@ might later allow $@. | main.js:98:43:98:43 | x | library input | main.js:100:24:100:26 | svg | cross-site scripting |
| main.js:103:43:103:43 | x | main.js:98:43:98:43 | x | main.js:103:43:103:43 | x | This markdown rendering which depends on $@ might later allow $@. | main.js:98:43:98:43 | x | library input | main.js:103:20:103:44 | myMerma ... id", x) | cross-site scripting |
| main.js:105:26:105:26 | x | main.js:98:43:98:43 | x | main.js:105:26:105:26 | x | This markdown rendering which depends on $@ might later allow $@. | main.js:98:43:98:43 | x | library input | main.js:106:24:106:26 | svg | cross-site scripting |
| main.js:109:41:109:41 | x | main.js:98:43:98:43 | x | main.js:109:41:109:41 | x | This markdown rendering which depends on $@ might later allow $@. | main.js:98:43:98:43 | x | library input | main.js:109:20:109:42 | mermaid ... id", x) | cross-site scripting |
| main.js:111:37:111:37 | x | main.js:98:43:98:43 | x | main.js:111:37:111:37 | x | This markdown rendering which depends on $@ might later allow $@. | main.js:98:43:98:43 | x | library input | main.js:112:24:112:26 | svg | cross-site scripting |
| main.js:117:34:117:34 | s | main.js:116:47:116:47 | s | main.js:117:34:117:34 | s | This markdown rendering which depends on $@ might later allow $@. | main.js:116:47:116:47 | s | library input | main.js:118:53:118:56 | html | cross-site scripting |
| typed.ts:2:29:2:29 | s | typed.ts:1:39:1:39 | s | typed.ts:2:29:2:29 | s | This HTML construction which depends on $@ might later allow $@. | typed.ts:1:39:1:39 | s | library input | typed.ts:3:31:3:34 | html | cross-site scripting |
| typed.ts:8:40:8:40 | s | typed.ts:6:43:6:43 | s | typed.ts:8:40:8:40 | s | This HTML construction which depends on $@ might later allow $@. | typed.ts:6:43:6:43 | s | library input | typed.ts:8:29:8:52 | "<span> ... /span>" | cross-site scripting |<|MERGE_RESOLUTION|>--- conflicted
+++ resolved
@@ -16,7 +16,6 @@
 | jquery-plugin.js:14:31:14:35 | stuff |
 | lib2/index.ts:1:28:1:28 | s |
 | lib2/index.ts:1:28:1:28 | s |
-<<<<<<< HEAD
 | lib2/index.ts:2:27:2:27 | s |
 | lib2/index.ts:2:27:2:27 | s |
 | lib2/index.ts:6:29:6:36 | settings |
@@ -31,14 +30,10 @@
 | lib2/index.ts:13:16:13:41 | setting ... i].name |
 | lib2/index.ts:18:62:18:65 | name |
 | lib2/index.ts:18:62:18:65 | name |
-=======
-| lib2/index.ts:2:29:2:29 | s |
-| lib2/index.ts:2:29:2:29 | s |
 | lib2/src/MyNode.ts:1:28:1:28 | s |
 | lib2/src/MyNode.ts:1:28:1:28 | s |
 | lib2/src/MyNode.ts:2:29:2:29 | s |
 | lib2/src/MyNode.ts:2:29:2:29 | s |
->>>>>>> f8f926ad
 | lib/src/MyNode.ts:1:28:1:28 | s |
 | lib/src/MyNode.ts:1:28:1:28 | s |
 | lib/src/MyNode.ts:2:29:2:29 | s |
@@ -156,7 +151,6 @@
 | jquery-plugin.js:12:31:12:37 | options | jquery-plugin.js:12:31:12:41 | options.foo |
 | jquery-plugin.js:12:31:12:37 | options | jquery-plugin.js:12:31:12:41 | options.foo |
 | jquery-plugin.js:12:31:12:37 | options | jquery-plugin.js:12:31:12:41 | options.foo |
-<<<<<<< HEAD
 | jquery-plugin.js:12:31:12:37 | options | jquery-plugin.js:12:31:12:41 | options.foo |
 | lib2/index.ts:1:28:1:28 | s | lib2/index.ts:2:27:2:27 | s |
 | lib2/index.ts:1:28:1:28 | s | lib2/index.ts:2:27:2:27 | s |
@@ -174,16 +168,10 @@
 | lib2/index.ts:13:16:13:33 | settings.mySetting | lib2/index.ts:13:16:13:36 | setting ... ting[i] |
 | lib2/index.ts:13:16:13:36 | setting ... ting[i] | lib2/index.ts:13:16:13:41 | setting ... i].name |
 | lib2/index.ts:13:16:13:41 | setting ... i].name | lib2/index.ts:13:9:13:41 | name |
-=======
-| lib2/index.ts:1:28:1:28 | s | lib2/index.ts:2:29:2:29 | s |
-| lib2/index.ts:1:28:1:28 | s | lib2/index.ts:2:29:2:29 | s |
-| lib2/index.ts:1:28:1:28 | s | lib2/index.ts:2:29:2:29 | s |
-| lib2/index.ts:1:28:1:28 | s | lib2/index.ts:2:29:2:29 | s |
 | lib2/src/MyNode.ts:1:28:1:28 | s | lib2/src/MyNode.ts:2:29:2:29 | s |
 | lib2/src/MyNode.ts:1:28:1:28 | s | lib2/src/MyNode.ts:2:29:2:29 | s |
 | lib2/src/MyNode.ts:1:28:1:28 | s | lib2/src/MyNode.ts:2:29:2:29 | s |
 | lib2/src/MyNode.ts:1:28:1:28 | s | lib2/src/MyNode.ts:2:29:2:29 | s |
->>>>>>> f8f926ad
 | lib/src/MyNode.ts:1:28:1:28 | s | lib/src/MyNode.ts:2:29:2:29 | s |
 | lib/src/MyNode.ts:1:28:1:28 | s | lib/src/MyNode.ts:2:29:2:29 | s |
 | lib/src/MyNode.ts:1:28:1:28 | s | lib/src/MyNode.ts:2:29:2:29 | s |
@@ -297,14 +285,10 @@
 #select
 | jquery-plugin.js:12:31:12:41 | options.foo | jquery-plugin.js:11:34:11:40 | options | jquery-plugin.js:12:31:12:41 | options.foo | This HTML construction which depends on $@ might later allow $@. | jquery-plugin.js:11:34:11:40 | options | library input | jquery-plugin.js:12:20:12:53 | "<span> ... /span>" | cross-site scripting |
 | jquery-plugin.js:14:31:14:35 | stuff | jquery-plugin.js:11:27:11:31 | stuff | jquery-plugin.js:14:31:14:35 | stuff | This HTML construction which depends on $@ might later allow $@. | jquery-plugin.js:11:27:11:31 | stuff | library input | jquery-plugin.js:14:20:14:47 | "<span> ... /span>" | cross-site scripting |
-<<<<<<< HEAD
 | lib2/index.ts:2:27:2:27 | s | lib2/index.ts:1:28:1:28 | s | lib2/index.ts:2:27:2:27 | s | This HTML construction which depends on $@ might later allow $@. | lib2/index.ts:1:28:1:28 | s | library input | lib2/index.ts:3:47:3:50 | html | cross-site scripting |
 | lib2/index.ts:7:58:7:65 | settings | lib2/index.ts:6:29:6:36 | settings | lib2/index.ts:7:58:7:65 | settings | This HTML construction which depends on $@ might later allow $@. | lib2/index.ts:6:29:6:36 | settings | library input | lib2/index.ts:7:47:7:77 | "<span> ... /span>" | cross-site scripting |
 | lib2/index.ts:18:62:18:65 | name | lib2/index.ts:6:29:6:36 | settings | lib2/index.ts:18:62:18:65 | name | This HTML construction which depends on $@ might later allow $@. | lib2/index.ts:6:29:6:36 | settings | library input | lib2/index.ts:18:51:18:77 | "<span> ... /span>" | cross-site scripting |
-=======
-| lib2/index.ts:2:29:2:29 | s | lib2/index.ts:1:28:1:28 | s | lib2/index.ts:2:29:2:29 | s | This HTML construction which depends on $@ might later allow $@. | lib2/index.ts:1:28:1:28 | s | library input | lib2/index.ts:3:49:3:52 | html | cross-site scripting |
 | lib2/src/MyNode.ts:2:29:2:29 | s | lib2/src/MyNode.ts:1:28:1:28 | s | lib2/src/MyNode.ts:2:29:2:29 | s | This HTML construction which depends on $@ might later allow $@. | lib2/src/MyNode.ts:1:28:1:28 | s | library input | lib2/src/MyNode.ts:3:49:3:52 | html | cross-site scripting |
->>>>>>> f8f926ad
 | lib/src/MyNode.ts:2:29:2:29 | s | lib/src/MyNode.ts:1:28:1:28 | s | lib/src/MyNode.ts:2:29:2:29 | s | This HTML construction which depends on $@ might later allow $@. | lib/src/MyNode.ts:1:28:1:28 | s | library input | lib/src/MyNode.ts:3:49:3:52 | html | cross-site scripting |
 | main.js:2:29:2:29 | s | main.js:1:55:1:55 | s | main.js:2:29:2:29 | s | This HTML construction which depends on $@ might later allow $@. | main.js:1:55:1:55 | s | library input | main.js:3:49:3:52 | html | cross-site scripting |
 | main.js:7:49:7:49 | s | main.js:6:49:6:49 | s | main.js:7:49:7:49 | s | This XML parsing which depends on $@ might later allow $@. | main.js:6:49:6:49 | s | library input | main.js:8:48:8:66 | doc.documentElement | cross-site scripting |
