var express = require('express');

var app = express();

app.get('/user/:id', function(req, res) {
  if (!isValidUserId(req.params.id)) {
    res.send("Unknown user: " + req.params.id); // $ Alert - a request parameter is incorporated without validation into the response
    moreBadStuff(req.params, res);
  } else {
    // TODO: do something exciting
    ;
  }
});

function moreBadStuff(params, res) {
  res.send("Unknown user: " + params.id); // $ Alert
}

var marked = require("marked");
app.get('/user/:id', function(req, res) {
  res.send(req.body); // $ Alert
  res.send(marked(req.body)); // $ Alert
});


var table = require('markdown-table')
app.get('/user/:id', function(req, res) {
  res.send(req.body); // $ Alert
  var mytable = table([
    ['Name', 'Content'],
    ['body', req.body]
  ]);
<<<<<<< HEAD
  res.send(mytable); // $ MISSING: Alert - the 'markdown-table' model needs to be converted to a flow summary
=======
  res.send(mytable); // NOT OK
>>>>>>> a4f2264f
});

var showdown  = require('showdown');
var converter = new showdown.Converter();

app.get('/user/:id', function(req, res) {
  res.send(req.body); // $ Alert
  res.send(converter.makeHtml(req.body)); // $ Alert
});

var unified = require('unified');
var markdown = require('remark-parse');
var remark2rehype = require('remark-rehype');
var doc = require('rehype-document');
var format = require('rehype-format');
var html = require('rehype-stringify');
var remark = require("remark");
var sanitize = require("rehype-sanitize");
const { resetExtensions } = require('showdown');

app.get('/user/:id', function (req, res) {
  res.send(req.body); // $ Alert

  unified()
    .use(markdown)
    .use(remark2rehype)
    .use(doc, { title: '👋🌍' })
    .use(format)
    .use(html)
    .process(req.body, function (err, file) { // $ Source
      res.send(file); // $ Alert
    });

  res.send(remark().processSync(req.body).toString()); // $ Alert

  res.send(remark().use(sanitize).processSync(req.body).toString());

  res.send(unified().use(markdown).processSync(req.body).toString); // $ Alert

  remark().process(req.body, (e, f) => { // $ Source
    res.send(f); // $ Alert
  })
});

import snarkdown from 'snarkdown';
var snarkdown2 = require("snarkdown");

app.get('/user/:id', function (req, res) {
  res.send(req.body); // $ Alert
  res.send(snarkdown(req.body)); // $ Alert
  res.send(snarkdown2(req.body)); // $ Alert
});

const markdownIt = require('markdown-it')({
  html: true
});
const markdownIt2 = require('markdown-it')({});

const markdownIt3 = require('markdown-it')({html: true})
  .use(require('markdown-it-highlightjs'));

app.get('/user/:id', function (req, res) {
  res.send(req.body); // $ Alert
  res.send(markdownIt.render(req.body)); // $ Alert
  res.send(markdownIt2.render(req.body)); // OK - no html
  res.send(markdownIt3.render(req.body)); // $ Alert

  res.send(markdownIt.use(require('markdown-it-sanitizer')).render(req.body)); // OK - HTML is sanitized.
  res.send(markdownIt.use(require('markdown-it-abbr')).use(unknown).render(req.body)); // $ Alert
});

var Hapi = require('hapi');
var hapi = new Hapi.Server();
hapi.route({
    handler: function (request){
        return request.query.p; // $ Alert
    }});

app.get("invalid/keys/:id", async (req, res) => {
    const { keys: queryKeys } = req.query; // $ Source
    const paramKeys = req.params;
    const keys = queryKeys || paramKeys?.keys; // $ Source

    const keyArray = typeof keys === 'string' ? [keys] : keys;
    const invalidKeys = keyArray.filter(key => !whitelist.includes(key));

    if (invalidKeys.length) {
        res.status(400).send(`${invalidKeys.join(', ')} not in whitelist`); // $ Alert
        return;
    }
});<|MERGE_RESOLUTION|>--- conflicted
+++ resolved
@@ -28,13 +28,9 @@
   res.send(req.body); // $ Alert
   var mytable = table([
     ['Name', 'Content'],
-    ['body', req.body]
+    ['body', req.body] // $ Source
   ]);
-<<<<<<< HEAD
-  res.send(mytable); // $ MISSING: Alert - the 'markdown-table' model needs to be converted to a flow summary
-=======
-  res.send(mytable); // NOT OK
->>>>>>> a4f2264f
+  res.send(mytable); // $ Alert
 });
 
 var showdown  = require('showdown');
