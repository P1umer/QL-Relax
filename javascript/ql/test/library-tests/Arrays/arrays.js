(function () {
  let source = "source";

  var obj = { foo: source };
  sink(obj.foo); // NOT OK

  var arr = [];
  arr.push(source);

  for (var i = 0; i < arr.length; i++) {
    sink(arr[i]); // NOT OK
  }


  arr.forEach((e) => sink(e)); // NOT OK
  arr.map((e) => sink(e)); // NOT OK

  [1, 2, 3].map(i => "source").forEach(e => sink(e)); // NOT OK.

  sink(arr.pop()); // NOT OK

  var arr2 = ["source"];
  sink(arr2.pop()); // NOT OK

  var arr3 = ["source"];
  sink(arr3.pop()); // NOT OK

  var arr4 = [];
  arr4.splice(0, 0, "source");
  sink(arr4.pop()); // NOT OK

  var arr4_variant = [];
  arr4_variant.splice(0, 0, "safe", "source");
  arr4_variant.pop();
  sink(arr4_variant.pop()); // NOT OK

  var arr4_spread = [];
  arr4_spread.splice(0, 0, ...arr);
  sink(arr4_spread.pop()); // NOT OK

  var arr5 = [].concat(arr4);
  sink(arr5.pop()); // NOT OK

  sink(arr5.slice(2).pop()); // NOT OK

  var arr6 = [];
  for (var i = 0; i < arr5.length; i++) {
    arr6[i] = arr5[i];
  }
  sink(arr6.pop()); // NOT OK


  ["source"].forEach((e, i, ary) => {
    sink(ary.pop()); // NOT OK
    sink(ary); // OK - its the array itself, not an element.
  });

  sink(arr[0]); // NOT OK

  for (const x of arr) {
    sink(x); // NOT OK
  }

  for (const x of Array.from(arr)) {
    sink(x); // NOT OK
  }

  for (const x of [...arr]) {
    sink(x); // NOT OK
  }

  var arr7 = [];
  arr7.push(...arr);
  for (const x of arr7) {
    sink(x); // NOT OK
  }

  const arrayFrom = require("array-from");
  for (const x of arrayFrom(arr)) {
    sink(x); // NOT OK
  }

  sink(arr.find(someCallback)); // NOT OK

  const arrayFind = require("array-find");
  sink(arrayFind(arr, someCallback)); // NOT OK

  const uniq = require("uniq");
  for (const x of uniq(arr)) {
    sink(x); // NOT OK
  }

  sink(arr.at(-1)); // NOT OK

<<<<<<< HEAD
  sink(["source"]); // OK - for now, array element do not taint the entire array
  sink(["source"].filter((x) => x).pop()); // NOT OK
  sink(["source"].filter((x) => !!x).pop()); // NOT OK

=======
  sink(["source"].filter((x) => x)); // NOT OK
  sink(["source"].filter((x) => !!x)); // NOT OK
  
  var arr8 = [];
  arr8 = arr8.toSpliced(0, 0, "source");
  sink(arr8.pop()); // NOT OK

  var arr8_variant = [];
  arr8_variant = arr8_variant.toSpliced(0, 0, "safe", "source");
  arr8_variant.pop();
  sink(arr8_variant.pop()); // NOT OK

  var arr8_spread = [];
  arr8_spread = arr8_spread.toSpliced(0, 0, ...arr);
  sink(arr8_spread.pop()); // NOT OK
>>>>>>> b4718792
});<|MERGE_RESOLUTION|>--- conflicted
+++ resolved
@@ -92,15 +92,10 @@
 
   sink(arr.at(-1)); // NOT OK
 
-<<<<<<< HEAD
   sink(["source"]); // OK - for now, array element do not taint the entire array
   sink(["source"].filter((x) => x).pop()); // NOT OK
   sink(["source"].filter((x) => !!x).pop()); // NOT OK
 
-=======
-  sink(["source"].filter((x) => x)); // NOT OK
-  sink(["source"].filter((x) => !!x)); // NOT OK
-  
   var arr8 = [];
   arr8 = arr8.toSpliced(0, 0, "source");
   sink(arr8.pop()); // NOT OK
@@ -113,5 +108,4 @@
   var arr8_spread = [];
   arr8_spread = arr8_spread.toSpliced(0, 0, ...arr);
   sink(arr8_spread.pop()); // NOT OK
->>>>>>> b4718792
 });