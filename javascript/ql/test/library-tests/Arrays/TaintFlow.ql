import javascript

module TestConfig implements DataFlow::ConfigSig {
  predicate isSource(DataFlow::Node source) { source.asExpr().getStringValue() = "source" }

<<<<<<< HEAD
  predicate isSink(DataFlow::Node sink) {
=======
  override predicate isSource(DataFlow::Node source) {
    source.asExpr().getStringValue() = "source" or
    source.(DataFlow::CallNode).getCalleeName() = "source"
  }

  override predicate isSink(DataFlow::Node sink) {
>>>>>>> b3923911
    sink = any(DataFlow::CallNode call | call.getCalleeName() = "sink").getAnArgument()
  }
}

module TestFlow = TaintTracking::Global<TestConfig>;

deprecated class LegacyConfig extends TaintTracking::Configuration {
  LegacyConfig() { this = "LegacyConfig" }

  override predicate isSource(DataFlow::Node source) { TestConfig::isSource(source) }

  override predicate isSink(DataFlow::Node sink) { TestConfig::isSink(sink) }
}

deprecated import testUtilities.LegacyDataFlowDiff::DataFlowDiff<TestFlow, LegacyConfig>

query predicate flow = TestFlow::flow/2;<|MERGE_RESOLUTION|>--- conflicted
+++ resolved
@@ -1,18 +1,12 @@
 import javascript
 
 module TestConfig implements DataFlow::ConfigSig {
-  predicate isSource(DataFlow::Node source) { source.asExpr().getStringValue() = "source" }
-
-<<<<<<< HEAD
-  predicate isSink(DataFlow::Node sink) {
-=======
-  override predicate isSource(DataFlow::Node source) {
+  predicate isSource(DataFlow::Node source) {
     source.asExpr().getStringValue() = "source" or
     source.(DataFlow::CallNode).getCalleeName() = "source"
   }
 
-  override predicate isSink(DataFlow::Node sink) {
->>>>>>> b3923911
+  predicate isSink(DataFlow::Node sink) {
     sink = any(DataFlow::CallNode call | call.getCalleeName() = "sink").getAnArgument()
   }
 }
