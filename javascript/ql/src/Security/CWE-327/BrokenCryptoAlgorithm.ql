--- conflicted
+++ resolved
@@ -16,23 +16,14 @@
 import semmle.javascript.security.SensitiveActions
 import BrokenCryptoAlgorithmFlow::PathGraph
 
-<<<<<<< HEAD
-from BrokenCryptoAlgorithmFlow::PathNode source, BrokenCryptoAlgorithmFlow::PathNode sink
+from
+  BrokenCryptoAlgorithmFlow::PathNode source, BrokenCryptoAlgorithmFlow::PathNode sink,
+  Source sourceNode, Sink sinkNode
 where
   BrokenCryptoAlgorithmFlow::flowPath(source, sink) and
-  not source.getNode() instanceof CleartextPasswordExpr // flagged by js/insufficient-password-hash
-select sink.getNode(), source, sink, "A broken or weak cryptographic algorithm depends on $@.",
-  source.getNode(), "sensitive data from " + source.getNode().(Source).describe()
-=======
-from
-  Configuration cfg, DataFlow::PathNode source, DataFlow::PathNode sink, Source sourceNode,
-  Sink sinkNode
-where
-  cfg.hasFlowPath(source, sink) and
   sourceNode = source.getNode() and
   sinkNode = sink.getNode() and
   not sourceNode instanceof CleartextPasswordExpr // flagged by js/insufficient-password-hash
 select sinkNode, source, sink, "$@ depends on $@.", sinkNode.getInitialization(),
   "A broken or weak cryptographic algorithm", sourceNode,
-  "sensitive data from " + sourceNode.describe()
->>>>>>> 8d504d8b
+  "sensitive data from " + sourceNode.describe()