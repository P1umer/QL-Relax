--- conflicted
+++ resolved
@@ -141,31 +141,7 @@
  * A file name or an array of file names from the `fast-glob` library.
  */
 private class FastGlobFileNameSource extends FileNameSource {
-<<<<<<< HEAD
-  FastGlobFileNameSource() {
-    exists(string moduleName | moduleName = "fast-glob" |
-      // `require('fast-glob').sync(_)`
-      this = DataFlow::moduleMember(moduleName, "sync").getACall()
-      or
-      exists(DataFlow::SourceNode f |
-        f = DataFlow::moduleImport(moduleName)
-        or
-        f = DataFlow::moduleMember(moduleName, "async")
-      |
-        // `files` in `require('fast-glob')(_).then(files => ...)` and
-        // `files` in `require('fast-glob').async(_).then(files => ...)`
-        this = f.getACall().getAMethodCall("then").getCallback(0).getParameter(0)
-      )
-      or
-      // `file` in `require('fast-glob').stream(_).on(_,  file => ...)`
-      this =
-        DataFlow::moduleMember(moduleName, "stream")
-            .getACall()
-            .getAMethodCall(EventEmitter::on())
-            .getCallback(1)
-            .getParameter(0)
-    )
-  }
+  FastGlobFileNameSource() { this = fastGlobFileNameSource(DataFlow::TypeTracker::end()) }
 }
 
 /**
@@ -306,7 +282,4 @@
   }
 
   override DataFlow::Node getAPathArgument() { result = getArgument(pathArgument) }
-=======
-  FastGlobFileNameSource() { this = fastGlobFileNameSource(DataFlow::TypeTracker::end()) }
->>>>>>> 095d4d71
 }