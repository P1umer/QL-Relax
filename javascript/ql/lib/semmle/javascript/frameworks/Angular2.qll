/**
 * Provides classes for working with Angular (also known as Angular 2.x) applications.
 */

private import javascript
private import semmle.javascript.security.dataflow.DomBasedXssCustomizations
private import semmle.javascript.security.dataflow.CodeInjectionCustomizations
private import semmle.javascript.security.dataflow.ClientSideUrlRedirectCustomizations
private import semmle.javascript.DynamicPropertyAccess
private import semmle.javascript.dataflow.internal.PreCallGraphStep

/**
 * Provides classes for working with Angular (also known as Angular 2.x) applications.
 */
module Angular2 {
  /** Gets a reference to a `Router` object. */
  DataFlow::SourceNode router() { result.hasUnderlyingType("@angular/router", "Router") }

  /** Gets a reference to a `RouterState` object. */
  DataFlow::SourceNode routerState() {
    result.hasUnderlyingType("@angular/router", "RouterState")
    or
    result = router().getAPropertyRead("routerState")
  }

  /** Gets a reference to a `RouterStateSnapshot` object. */
  DataFlow::SourceNode routerStateSnapshot() {
    result.hasUnderlyingType("@angular/router", "RouterStateSnapshot")
    or
    result = routerState().getAPropertyRead("snapshot")
  }

  /** Gets a reference to an `ActivatedRoute` object. */
  DataFlow::SourceNode activatedRoute() {
    result.hasUnderlyingType("@angular/router", "ActivatedRoute")
  }

  /** Gets a reference to an `ActivatedRouteSnapshot` object. */
  DataFlow::SourceNode activatedRouteSnapshot() {
    result.hasUnderlyingType("@angular/router", "ActivatedRouteSnapshot")
    or
    result = activatedRoute().getAPropertyRead("snapshot")
  }

  /**
   * Gets a data flow node referring to the value of the route property `name`, accessed
   * via one of the following patterns:
   * ```js
   * route.snapshot.name
   * route.snapshot.data.name
   * route.name.subscribe(x => ...)
   * ```
   */
  DataFlow::SourceNode activatedRouteProp(string name) {
    // this.route.snapshot.foo
    result = activatedRouteSnapshot().getAPropertyRead(name)
    or
    // this.route.snapshot.data.foo
    result = activatedRouteSnapshot().getAPropertyRead("data").getAPropertyRead(name)
    or
    // this.route.foo.subscribe(foo => { ... })
    result =
      activatedRoute()
          .getAPropertyRead(name)
          .getAMethodCall("subscribe")
          .getABoundCallbackParameter(0, 0)
  }

  /** Gets an array of URL segments matched by some route. */
  private DataFlow::SourceNode urlSegmentArray() { result = activatedRouteProp("url") }

  /** Gets a data flow node referring to a `UrlSegment` object matched by some route. */
  DataFlow::SourceNode urlSegment() {
    result = getAnEnumeratedArrayElement(urlSegmentArray())
    or
    result = urlSegmentArray().getAPropertyRead(any(string s | exists(s.toInt())))
  }

  /** Gets a reference to a `ParamMap` object, usually containing values from the URL. */
  private DataFlow::SourceNode paramMap(ClientSideRemoteFlowKind kind) {
    result.hasUnderlyingType("@angular/router", "ParamMap") and kind.isPath()
    or
    result = activatedRouteProp("paramMap") and kind.isPath()
    or
    result = activatedRouteProp("queryParamMap") and kind.isQuery()
    or
    result = urlSegment().getAPropertyRead("parameterMap") and kind.isPath()
  }

  /** Gets a reference to a `ParamMap` object, usually containing values from the URL. */
  DataFlow::SourceNode paramMap() { result = paramMap(_) }

  /** Gets a reference to a `Params` object, usually containing values from the URL. */
  private DataFlow::SourceNode paramDictionaryObject(ClientSideRemoteFlowKind kind) {
    result.hasUnderlyingType("@angular/router", "Params") and
    kind.isPath() and
    not result instanceof DataFlow::ObjectLiteralNode // ignore object literals found by contextual typing
    or
    result = activatedRouteProp("params") and kind.isPath()
    or
    result = activatedRouteProp("queryParams") and kind.isQuery()
    or
    result = paramMap(kind).getAPropertyRead("params")
    or
    result = urlSegment().getAPropertyRead("parameters") and kind.isPath()
  }

  /** Gets a reference to a `Params` object, usually containing values from the URL. */
  DataFlow::SourceNode paramDictionaryObject() { result = paramDictionaryObject(_) }

  /**
   * A value from `@angular/router` derived from the URL.
   */
  class AngularSource extends ClientSideRemoteFlowSource {
    ClientSideRemoteFlowKind kind;

    AngularSource() {
      this = paramMap(kind).getAMethodCall(["get", "getAll"])
      or
      this = paramDictionaryObject(kind)
      or
      this = activatedRouteProp("fragment") and kind.isFragment()
      or
      this = urlSegment().getAPropertyRead("path") and kind.isPath()
      or
      // Note that Router.url and RouterStateSnapshot.url are strings, not UrlSegment[]
      this = router().getAPropertyRead("url") and kind.isUrl()
      or
      this = routerStateSnapshot().getAPropertyRead("url") and kind.isUrl()
    }

    override string getSourceType() { result = "Angular route parameter" }

    override ClientSideRemoteFlowKind getKind() { result = kind }
  }

  /** Gets a reference to a `DomSanitizer` object. */
  DataFlow::SourceNode domSanitizer() {
    result.hasUnderlyingType(["@angular/platform-browser", "@angular/core"], "DomSanitizer")
  }

  /** A value that is about to be promoted to a trusted HTML or CSS value. */
  private class AngularXssSink extends DomBasedXss::Sink {
    AngularXssSink() {
      this =
        domSanitizer()
            .getAMethodCall(["bypassSecurityTrustHtml", "bypassSecurityTrustStyle"])
            .getArgument(0)
    }
  }

  /** A value that is about to be promoted to a trusted script value. */
  private class AngularCodeInjectionSink extends CodeInjection::Sink {
    AngularCodeInjectionSink() {
      this = domSanitizer().getAMethodCall("bypassSecurityTrustScript").getArgument(0)
    }
  }

  /**
   * A value that is about to be promoted to a trusted URL or resource URL value.
   */
  private class AngularUrlSink extends ClientSideUrlRedirect::Sink {
    // We mark this as a client URL redirect sink for precision reasons, though its description can be a bit confusing.
    AngularUrlSink() {
      this =
        domSanitizer()
            .getAMethodCall(["bypassSecurityTrustUrl", "bypassSecurityTrustResourceUrl"])
            .getArgument(0)
    }
  }

  private predicate taintStep(DataFlow::Node pred, DataFlow::Node succ) {
    exists(DataFlow::CallNode call |
      call = DataFlow::moduleMember("@angular/router", "convertToParamMap").getACall()
      or
      call = router().getAMemberCall(["parseUrl", "serializeUrl"])
    |
      pred = call.getArgument(0) and
      succ = call
    )
  }

  private class AngularTaintStep extends TaintTracking::SharedTaintStep {
    override predicate step(DataFlow::Node pred, DataFlow::Node succ) { taintStep(pred, succ) }
  }

  /** Gets a reference to an `HttpClient` object. */
  DataFlow::SourceNode httpClient() {
    result.hasUnderlyingType("@angular/common/http", "HttpClient")
  }

  private class AngularClientRequest extends ClientRequest::Range, DataFlow::MethodCallNode {
    int argumentOffset;

    AngularClientRequest() {
      this = httpClient().getAMethodCall("request") and argumentOffset = 1
      or
      this = httpClient().getAMethodCall() and
      not this.getMethodName() = "request" and
      argumentOffset = 0
    }

    override DataFlow::Node getUrl() { result = this.getArgument(argumentOffset) }

    override DataFlow::Node getHost() { none() }

    override DataFlow::Node getADataNode() {
      this.getMethodName() = ["patch", "post", "put"] and
      result = this.getArgument(argumentOffset + 1)
      or
      result = this.getOptionArgument(argumentOffset + 1, "body")
    }

    override DataFlow::Node getAResponseDataNode(string responseType, boolean promise) {
      result = this and responseType = "rxjs.observable" and promise = false
    }
  }

  /** Gets a reference to a `DomAdapter`, which provides acess to raw DOM elements. */
  private DataFlow::SourceNode domAdapter() {
    // Note: these are internal properties, prefixed with the "latin small letter barred O (U+0275)" character.
    // Despite being internal, some codebases do access them.
    result.hasUnderlyingType("@angular/common", 629.toUnicode() + "DomAdapter")
    or
    result = DataFlow::moduleImport("@angular/common").getAMemberCall(629.toUnicode() + "getDOM")
  }

  /** A reference to the DOM location obtained through `DomAdapter.getLocation()`. */
  private class DomAdapterLocation extends DOM::LocationSource::Range {
    DomAdapterLocation() { this = domAdapter().getAMethodCall("getLocation") }
  }

  class PipeRefExpr = Templating::PipeRefExpr;

  class TemplateVarRefExpr = Templating::TemplateVarRefExpr;

  class TemplateTopLevel = Templating::TemplateTopLevel;

  /** The RHS of a `templateUrl` property, seen as a path expression. */
  private class TemplateUrlPath extends PathExpr {
    TemplateUrlPath() {
      exists(Property prop |
        prop.getName() = "templateUrl" and
        this = prop.getInit()
      )
    }

    override string getValue() { result = this.(Expr).getStringValue() }
  }

  /**
   * Holds if the value of `attrib` is interpreted as an Angular expression.
   */
  predicate isAngularExpressionAttribute(HTML::Attribute attrib) {
    attrib.getName().matches("(%)") or
    attrib.getName().matches("[%]") or
    attrib.getName().matches("*ng%")
  }

  private DataFlow::Node getAttributeValueAsNode(HTML::Attribute attrib) {
    result = attrib.getCodeInAttribute().(TemplateTopLevel).getExpression().flow()
  }

  /**
   * The class for an Angular component.
   */
  class ComponentClass extends DataFlow::ClassNode {
    DataFlow::CallNode decorator;

    ComponentClass() {
      decorator = this.getADecorator() and
      decorator = DataFlow::moduleMember("@angular/core", "Component").getACall()
    }

    /**
     * Gets a data flow node representing the value of the declared
     * instance field of the given name.
     */
    DataFlow::Node getFieldNode(string name) {
      exists(FieldDeclaration f |
        f.getName() = name and
        f.getDeclaringClass().flow() = this and
        result = DataFlow::fieldDeclarationNode(f)
      )
    }

    /**
     * Gets a data flow node representing data flowing into a field of
     * this component.
     */
    DataFlow::Node getFieldInputNode(string name) {
      result = this.getFieldNode(name)
      or
      result = this.getInstanceMember(name, DataFlow::MemberKind::setter()).getParameter(0)
    }

    /**
     * Gets a data flow node representing data flowing out of a field
     * of this component.
     */
    DataFlow::Node getFieldOutputNode(string name) {
      result = this.getFieldNode(name)
      or
      result = this.getInstanceMember(name, DataFlow::MemberKind::getter()).getReturnNode()
      or
      result = this.getInstanceMethod(name)
    }

    /**
     * Gets the `selector` property of the `@Component` decorator.
     */
    string getSelector() { decorator.getOptionArgument(0, "selector").mayHaveStringValue(result) }

    /** Gets an HTML element that instantiates this component. */
    HTML::Element getATemplateInstantiation() { result.getName() = this.getSelector() }

    /**
     * Gets an argument that flows into the `name` field of this component.
     *
     * For example, if the selector for this component is `"my-class"`, then this
     * predicate can match an attribute like: `<my-class [foo]="1+2"/>`.
     * The result of this predicate would be the `1+2` expression, and `name` would be `"foo"`.
     */
    DataFlow::Node getATemplateArgument(string name) {
      result =
        getAttributeValueAsNode(this.getATemplateInstantiation()
              .getAttributeByName("[" + name + "]"))
    }

    /**
     * Gets the file referred to by `templateUrl`.
     *
     * Has no result if the template is given inline via a `template` property.
     */
    pragma[noinline]
    File getTemplateFile() {
      result = decorator.getOptionArgument(0, "templateUrl").asExpr().(PathExpr).resolve()
    }

    /** Gets an element in the HTML template of this component. */
    HTML::Element getATemplateElement() {
      result.getFile() = this.getTemplateFile()
      or
      result.getParent*() =
        HTML::getHtmlElementFromExpr(decorator.getOptionArgument(0, "template").asExpr(), _)
    }

    /**
     * Gets an access to the given template variable within the template body of this component.
     */
    DataFlow::SourceNode getATemplateVarAccess(string name) {
      result =
        this.getATemplateElement()
            .getAnAttribute()
            .getCodeInAttribute()
            .(TemplateTopLevel)
            .getAVariableUse(name)
    }
  }

  /** A class with the `@Pipe` decorator. */
  class PipeClass extends DataFlow::ClassNode {
    DataFlow::CallNode decorator;

    PipeClass() {
      decorator = DataFlow::moduleMember("@angular/core", "Pipe").getACall() and
      decorator = this.getADecorator()
    }

    /** Gets the value of the `name` option passed to the `@Pipe` decorator. */
    string getPipeName() { decorator.getOptionArgument(0, "name").mayHaveStringValue(result) }

    /** Gets a reference to this pipe. */
    DataFlow::Node getAPipeRef() { result.asExpr().(PipeRefExpr).getName() = this.getPipeName() }
  }

  private class ComponentSteps extends PreCallGraphStep {
    override predicate step(DataFlow::Node pred, DataFlow::Node succ) {
      exists(ComponentClass cls, string name |
        // From <my-class [foo]="bar"/> to `foo` field in class
        pred = cls.getATemplateArgument(name) and
        succ = cls.getFieldInputNode(name)
        or
        // From `foo` field in class to <other-component [baz]="foo"/>
        pred = cls.getFieldOutputNode(name) and
        succ = cls.getATemplateVarAccess(name)
        or
        // From property write to the field input node
        pred = cls.getAReceiverNode().getAPropertyWrite(name).getRhs() and
        succ = cls.getFieldInputNode(name)
        or
        // From the field node to property read.
        // We use `getFieldNode` instead of `getFieldOutputNode` as the other two cases
        // from `getFieldOutputNode` are already handled by the general data flow library.
        pred = cls.getFieldNode(name) and
        succ = cls.getAReceiverNode().getAPropertyRead(name)
      )
    }
  }

  private class PipeSteps extends PreCallGraphStep {
    override predicate step(DataFlow::Node pred, DataFlow::Node succ) {
      exists(PipeClass cls |
        pred = cls.getInstanceMethod("transform") and
        succ = cls.getAPipeRef()
      )
    }
  }

  /**
   * An attribute of form `*ngFor="let var of EXPR"`.
   *
   * The `EXPR` has been extracted as the sole `CodeInAttribute` top-level for this
   * attribute. There is no AST node for the implied for-of loop.
   */
  private class ForLoopAttribute extends HTML::Attribute {
    ForLoopAttribute() { this.getName() = "*ngFor" }

    /** Gets a data-flow node holding the value being iterated over. */
    DataFlow::Node getIterationDomain() { result = getAttributeValueAsNode(this) }

    /** Gets the name of the variable holding the element of the current iteration. */
    string getIteratorName() { result = this.getValue().regexpCapture(" *let +(\\w+).*", 1) }

    /** Gets an HTML element in which the iterator variable is in scope. */
    HTML::Element getAnElementInScope() { result.getParent*() = this.getElement() }

    /** Gets a reference to the iterator variable. */
    DataFlow::Node getAnIteratorAccess() {
      result =
        this.getAnElementInScope()
            .getAnAttribute()
            .getCodeInAttribute()
            .(TemplateTopLevel)
            .getAVariableUse(this.getIteratorName())
    }
  }

  /**
   * A taint step `array -> elem` in `*ngFor="let elem of array"`, or more precisely,
   * a step from `array` to each access to `elem`.
   */
  private class ForLoopStep extends TaintTracking::SharedTaintStep {
    override predicate step(DataFlow::Node pred, DataFlow::Node succ) {
      exists(ForLoopAttribute attrib |
        pred = attrib.getIterationDomain() and
        succ = attrib.getAnIteratorAccess()
      )
    }
  }

  private class AnyCastStep extends PreCallGraphStep {
    override predicate step(DataFlow::Node pred, DataFlow::Node succ) {
      exists(DataFlow::CallNode call |
        call = any(TemplateTopLevel tl).getAVariableUse("$any").getACall() and
        pred = call.getArgument(0) and
        succ = call
      )
    }
  }

  private class BuiltinPipeStep extends TaintTracking::SharedTaintStep {
    override predicate step(DataFlow::Node pred, DataFlow::Node succ) {
      exists(DataFlow::CallNode call, string name |
        call = Templating::getAPipeCall(name) and
        succ = call
      |
        exists(int i | pred = call.getArgument(i) |
          i = 0 and
          name =
            [
              "async", "i18nPlural", "json", "keyvalue", "lowercase", "uppercase", "titlecase",
              "slice"
            ]
          or
          i = 1 and name = "date" // date format string
        )
        or
        name = "translate" and
        pred = [call.getArgument(1), call.getOptionArgument(1, _)]
      )
    }
  }

  /**
   * A `<mat-table>` element.
   */
  class MatTableElement extends HTML::Element {
    MatTableElement() { this.getName() = "mat-table" }

    /** Gets the data flow node corresponding to the `[dataSource]` attribute. */
    DataFlow::Node getDataSourceNode() {
      result = getAttributeValueAsNode(this.getAttributeByName("[dataSource]"))
    }

    /**
     * Gets an element of form `<mat-cell *matCellDef="let rowBinding">` in this table.
     */
    HTML::Element getATableCell(string rowBinding) {
      result.getName() = "mat-cell" and
      result.getParent+() = this and
      rowBinding =
        result.getAttributeByName("*matCellDef").getValue().regexpCapture(" *let +(\\w+).*", 1)
    }

    /** Gets a data flow node that refers to one of the rows from the data source. */
    DataFlow::Node getARowRef() {
      exists(string rowBinding |
        result =
          this.getATableCell(rowBinding)
              .getChild*()
              .getAnAttribute()
              .getCodeInAttribute()
              .(TemplateTopLevel)
              .getAVariableUse(rowBinding)
      )
    }
  }

  /**
   * A taint step from `x -> y` in code of form:
   * ```
   * <mat-table [dataSource]="x">
   *   <mat-cell *matCellDef="let y">
   *     <foo [prop]="y"/>
   *   </mat-cell>
   * </mat-table>
   * ```
   */
  private class MatTableTaintStep extends TaintTracking::SharedTaintStep {
    override predicate step(DataFlow::Node pred, DataFlow::Node succ) {
      exists(MatTableElement table |
        pred = table.getDataSourceNode() and
        succ = table.getARowRef()
      )
    }
  }

  /** A taint step into the data array of a `MatTableDataSource` instance. */
  private class MatTableDataSourceStep extends TaintTracking::SharedTaintStep {
    override predicate step(DataFlow::Node pred, DataFlow::Node succ) {
      exists(DataFlow::NewNode invoke |
        invoke =
          DataFlow::moduleMember("@angular/material/table", "MatTableDataSource")
              .getAnInstantiation() and
        pred = [invoke.getArgument(0), invoke.getAPropertyWrite("data").getRhs()] and
        succ = invoke
      )
    }
  }

  private class DomValueSources extends DOM::DomValueSource::Range {
    DomValueSources() {
      this = API::Node::ofType("@angular/core", "ElementRef").getMember("nativeElement").asSource()
    }
  }

  /**
<<<<<<< HEAD
   * A DOM attribute write, using the AngularJS Renderer2 API: a call to `Renderer2.setProperty`.
   */
  class AngularRenderer2AttributeDefinition extends DOM::AttributeDefinition {
    DataFlow::Node propertyNode;
    DataFlow::Node valueNode;
    DataFlow::Node elementNode;

    AngularRenderer2AttributeDefinition() {
      exists(API::CallNode setProperty |
        setProperty =
          API::moduleImport("@angular/core")
              .getMember("Renderer2")
              .getInstance()
              .getMember("setProperty")
              .getACall() and
        elementNode = setProperty.getArgument(0) and
        propertyNode = setProperty.getArgument(1) and
        valueNode = setProperty.getArgument(2) and
        this = setProperty.asExpr()
      )
    }

    override string getName() { result = propertyNode.getStringValue() }

    /**
     * Get the `DataFlow::Node` that is affected by this Attribute Definition.
     *
     *  Defined instead of defining `getElement()`, which requires returning a DOM element definition, `ElementDefinition`.
     */
    DataFlow::Node getElementNode() { result = elementNode }

    override DataFlow::Node getValueNode() { result = valueNode }
=======
   * A source of DOM events originating from the `$event` variable in an event handler installed in an Angular template.
   */
  private class DomEventSources extends DOM::DomEventSource::Range {
    DomEventSources() {
      exists(HTML::Element elm, string attributeName |
        elm = any(ComponentClass cls).getATemplateElement() and
        // Ignore instantiations of known element (mainly focus on native DOM elements)
        not elm = any(ComponentClass cls).getATemplateInstantiation() and
        not elm.getName().matches("ng-%") and
        this =
          elm.getAttributeByName(attributeName)
              .getCodeInAttribute()
              .(TemplateTopLevel)
              .getAVariableUse("$event") and
        attributeName.matches("(%)") and // event handler attribute
        not attributeName.matches("(ng%)") // exclude NG events which aren't necessarily DOM events
      )
    }
>>>>>>> 4311553f
  }
}<|MERGE_RESOLUTION|>--- conflicted
+++ resolved
@@ -556,7 +556,6 @@
   }
 
   /**
-<<<<<<< HEAD
    * A DOM attribute write, using the AngularJS Renderer2 API: a call to `Renderer2.setProperty`.
    */
   class AngularRenderer2AttributeDefinition extends DOM::AttributeDefinition {
@@ -589,7 +588,9 @@
     DataFlow::Node getElementNode() { result = elementNode }
 
     override DataFlow::Node getValueNode() { result = valueNode }
-=======
+  }
+
+  /**
    * A source of DOM events originating from the `$event` variable in an event handler installed in an Angular template.
    */
   private class DomEventSources extends DOM::DomEventSource::Range {
@@ -608,6 +609,5 @@
         not attributeName.matches("(ng%)") // exclude NG events which aren't necessarily DOM events
       )
     }
->>>>>>> 4311553f
   }
 }