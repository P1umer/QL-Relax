/**
 * Contains the language-specific part of the models-as-data implementation found in `ApiGraphModels.qll`.
 *
 * It must export the following members:
 * ```ql
 * class Unit // a unit type
 * class InvokeNode // a type representing an invocation connected to the API graph
 * module API // the API graph module
 * predicate isPackageUsed(string package)
 * API::Node getExtraNodeFromPath(string package, string type, string path, int n)
 * API::Node getExtraSuccessorFromNode(API::Node node, AccessPathTokenBase token)
 * API::Node getExtraSuccessorFromInvoke(InvokeNode node, AccessPathTokenBase token)
 * predicate invocationMatchesExtraCallSiteFilter(InvokeNode invoke, AccessPathTokenBase token)
 * InvokeNode getAnInvocationOf(API::Node node)
 * predicate isExtraValidTokenNameInIdentifyingAccessPath(string name)
 * predicate isExtraValidNoArgumentTokenInIdentifyingAccessPath(string name)
 * predicate isExtraValidTokenArgumentInIdentifyingAccessPath(string name, string argument)
 * ```
 */

private import javascript as JS
private import ApiGraphModels
private import codeql.dataflow.internal.AccessPathSyntax

// Re-export libraries needed by ApiGraphModels.qll
module API = JS::API;

import JS::DataFlow as DataFlow

/**
 * Holds if `rawType` represents the JavaScript type `qualifiedName` from the given NPM `package`.
 *
 * Type names have form `package.type` or just `package` if referring to the package export
 * object. If `package` contains a `.` character it must be enclosed in single quotes, such as `'package'.type`.
 */
bindingset[rawType]
predicate parseTypeString(string rawType, string package, string qualifiedName) {
  exists(string regexp |
    regexp = "('[^']+'|[^.]+)(.*)" and
    package = rawType.regexpCapture(regexp, 1).regexpReplaceAll("^'|'$", "") and
    qualifiedName = rawType.regexpCapture(regexp, 2).regexpReplaceAll("^\\.", "")
  )
}

/**
 * Holds if models describing `package` may be relevant for the analysis of this database.
 */
predicate isPackageUsed(string package) {
<<<<<<< HEAD
=======
  exists(DataFlow::moduleImport(package))
  or
  exists(JS::PackageJson json | json.getPackageName() = package)
  or
>>>>>>> 8d504d8b
  package = "global"
  or
  package = any(JS::Import imp).getImportedPath().getValue()
  or
  any(JS::TypeName t).hasQualifiedName(package, _)
  or
  any(JS::TypeAnnotation t).hasQualifiedName(package, _)
}

bindingset[type]
predicate isTypeUsed(string type) {
  exists(string package |
    parseTypeString(type, package, _) and
    isPackageUsed(package)
  )
}

/**
 * Holds if `type` can be obtained from an instance of `otherType` due to
 * language semantics modeled by `getExtraNodeFromType`.
 */
predicate hasImplicitTypeModel(string type, string otherType) { none() }

pragma[nomagic]
private predicate parseRelevantTypeString(string rawType, string package, string qualifiedName) {
  isRelevantFullPath(rawType, _) and
  parseTypeString(rawType, package, qualifiedName)
}

/** Holds if `global` is a global variable referenced via a the `global` package in a CSV row. */
private predicate isRelevantGlobal(string global) {
  exists(AccessPath path, AccessPathToken token |
    isRelevantFullPath("global", path) and
    token = path.getToken(0) and
    token.getName() = "Member" and
    global = token.getAnArgument()
  )
}

/** An API graph entry point for global variables mentioned in a model. */
private class GlobalApiEntryPoint extends API::EntryPoint {
  string global;

  GlobalApiEntryPoint() {
    isRelevantGlobal(global) and
    this = "GlobalApiEntryPoint:" + global
  }

  override DataFlow::SourceNode getASource() { result = DataFlow::globalVarRef(global) }

  /** Gets the name of the global variable. */
  string getGlobal() { result = global }
}

/**
 * Gets an API node referring to the given global variable (if relevant).
 */
private API::Node getGlobalNode(string globalName) {
  result = any(GlobalApiEntryPoint e | e.getGlobal() = globalName).getANode()
}

/** Gets a JavaScript-specific interpretation of the `(type, path)` tuple after resolving the first `n` access path tokens. */
bindingset[type, path]
API::Node getExtraNodeFromPath(string type, AccessPath path, int n) {
  // Global variable accesses is via the 'global' package
  exists(AccessPathToken token |
    type = "global" and
    token = path.getToken(0) and
    token.getName() = "Member" and
    result = getGlobalNode(token.getAnArgument()) and
    n = 1
  )
}

/** Gets a JavaScript-specific interpretation of the `(package, type)` tuple. */
API::Node getExtraNodeFromType(string type) {
  exists(string package, string qualifiedName |
    parseRelevantTypeString(type, package, qualifiedName)
  |
    qualifiedName = "" and
    result = [API::moduleImport(package), API::moduleExport(package)]
    or
    // Access instance of a type based on type annotations
    result = API::Internal::getANodeOfTypeRaw(package, qualifiedName)
  )
}

/**
 * Gets a JavaScript-specific API graph successor of `node` reachable by resolving `token`.
 */
bindingset[token]
API::Node getExtraSuccessorFromNode(API::Node node, AccessPathTokenBase token) {
  token.getName() = "Member" and
  result = node.getMember(token.getAnArgument())
  or
  token.getName() = "AnyMember" and
  result = node.getAMember()
  or
  token.getName() = "Instance" and
  result = node.getInstance()
  or
  token.getName() = "Awaited" and
  result = node.getPromised()
  or
  token.getName() = "ArrayElement" and
  result = node.getMember(DataFlow::PseudoProperties::arrayElement())
  or
  token.getName() = "Element" and
  result = node.getMember(DataFlow::PseudoProperties::arrayLikeElement())
  or
  // Note: MapKey not currently supported
  token.getName() = "MapValue" and
  result = node.getMember(DataFlow::PseudoProperties::mapValueAll())
  or
  // Currently we need to include the "unknown member" for ArrayElement and Element since
  // API graphs do not use store/load steps for arrays
  token.getName() = ["ArrayElement", "Element"] and
  result = node.getUnknownMember()
  or
  token.getName() = "Parameter" and
  token.getAnArgument() = "this" and
  result = node.getReceiver()
  or
  token.getName() = "DecoratedClass" and
  result = node.getADecoratedClass()
  or
  token.getName() = "DecoratedMember" and
  result = node.getADecoratedMember()
  or
  token.getName() = "DecoratedParameter" and
  result = node.getADecoratedParameter()
}

/**
 * Gets a JavaScript-specific API graph successor of `node` reachable by resolving `token`.
 */
bindingset[token]
API::Node getExtraSuccessorFromInvoke(API::InvokeNode node, AccessPathTokenBase token) {
  token.getName() = "Instance" and
  result = node.getInstance()
  or
  token.getName() = "Argument" and
  token.getAnArgument() = "this" and
  result.asSink() = node.(DataFlow::CallNode).getReceiver()
}

/**
 * Holds if `name` is the name of a built-in method on Object, Array, or String.
 */
private predicate isCommonBuiltinMethodName(string name) {
  exists(JS::ExternalInstanceMemberDecl member |
    member.getBaseName() in ["Object", "Array", "String"] and
    name = member.getName()
  )
}

/**
 * Holds if fuzzy evaluation should not traverse through `call`.
 */
private predicate blockFuzzyCall(DataFlow::CallNode call) {
  isCommonBuiltinMethodName(call.getCalleeName())
}

pragma[inline]
API::Node getAFuzzySuccessor(API::Node node) {
  result = node.getAMember() and
  // Block traversal into calls to built-ins like .toString() and .substring()
  // Since there is no API node representing the call itself, block flow into the callee node.
  not exists(DataFlow::CallNode call |
    node.asSource() = call.getCalleeNode() and
    blockFuzzyCall(call)
  )
  or
  result = node.getAParameter()
  or
  result = node.getReturn()
  or
  result = node.getPromised()
  or
  // include 'this' parameters but not 'this' arguments
  result = node.getReceiver() and result.asSource() instanceof DataFlow::ThisNode
}

/**
 * Holds if `invoke` matches the JS-specific call site filter in `token`.
 */
bindingset[token]
predicate invocationMatchesExtraCallSiteFilter(API::InvokeNode invoke, AccessPathTokenBase token) {
  token.getName() = "NewCall" and
  invoke instanceof API::NewNode
  or
  token.getName() = "Call" and
  invoke instanceof API::CallNode and
  invoke instanceof DataFlow::CallNode // Workaround compiler bug
  or
  token.getName() = "WithStringArgument" and
  exists(string operand, string argIndex, string stringValue |
    operand = token.getAnArgument() and
    argIndex = operand.splitAt("=", 0) and
    stringValue = operand.splitAt("=", 1) and
    invoke.getArgument(parseIntWithArity(argIndex, invoke.getNumArgument())).getStringValue() =
      stringValue
  )
}

/**
 * Holds if `path` is an input or output spec for a summary with the given `base` node.
 */
pragma[nomagic]
private predicate relevantInputOutputPath(API::InvokeNode base, AccessPath inputOrOutput) {
  exists(string type, string input, string output, string path |
    ModelOutput::relevantSummaryModel(type, path, input, output, _) and
    ModelOutput::resolvedSummaryBase(type, path, base) and
    inputOrOutput = [input, output]
  )
}

/**
 * Gets the API node for the first `n` tokens of the given input/output path, evaluated relative to `baseNode`.
 */
private API::Node getNodeFromInputOutputPath(API::InvokeNode baseNode, AccessPath path, int n) {
  relevantInputOutputPath(baseNode, path) and
  (
    n = 1 and
    result = getSuccessorFromInvoke(baseNode, path.getToken(0))
    or
    result =
      getSuccessorFromNode(getNodeFromInputOutputPath(baseNode, path, n - 1), path.getToken(n - 1))
  )
}

/**
 * Gets the API node for the given input/output path, evaluated relative to `baseNode`.
 */
private API::Node getNodeFromInputOutputPath(API::InvokeNode baseNode, AccessPath path) {
  result = getNodeFromInputOutputPath(baseNode, path, path.getNumToken())
}

/**
 * Holds if a CSV summary contributed the step `pred -> succ` of the given `kind`.
 */
predicate summaryStep(API::Node pred, API::Node succ, string kind) {
  exists(string type, string path, API::InvokeNode base, AccessPath input, AccessPath output |
    ModelOutput::relevantSummaryModel(type, path, input, output, kind) and
    ModelOutput::resolvedSummaryBase(type, path, base) and
    pred = getNodeFromInputOutputPath(base, input) and
    succ = getNodeFromInputOutputPath(base, output)
  )
}

class InvokeNode = API::InvokeNode;

/** Gets an `InvokeNode` corresponding to an invocation of `node`. */
InvokeNode getAnInvocationOf(API::Node node) { result = node.getAnInvocation() }

/**
 * Holds if `name` is a valid name for an access path token in the identifying access path.
 */
bindingset[name]
predicate isExtraValidTokenNameInIdentifyingAccessPath(string name) {
  name =
    [
      "Member", "AnyMember", "Instance", "Awaited", "ArrayElement", "Element", "MapValue",
      "NewCall", "Call", "DecoratedClass", "DecoratedMember", "DecoratedParameter",
      "WithStringArgument"
    ]
}

/**
 * Holds if `name` is a valid name for an access path token with no arguments, occurring
 * in an identifying access path.
 */
predicate isExtraValidNoArgumentTokenInIdentifyingAccessPath(string name) {
  name =
    [
      "AnyMember", "Instance", "Awaited", "ArrayElement", "Element", "MapValue", "NewCall", "Call",
      "DecoratedClass", "DecoratedMember", "DecoratedParameter"
    ]
}

/**
 * Holds if `argument` is a valid argument to an access path token with the given `name`, occurring
 * in an identifying access path.
 */
bindingset[name, argument]
predicate isExtraValidTokenArgumentInIdentifyingAccessPath(string name, string argument) {
  name = ["Member"] and
  exists(argument)
  or
  name = "WithStringArgument" and
  exists(argument.indexOf("=")) and
  exists(parseIntWithArity(argument.splitAt("=", 0), 10))
}

module ModelOutputSpecific {
  /**
   * Gets a node that should be seen as an instance of `package,type` due to a type definition
   * contributed by a CSV model.
   */
  cached
  API::Node getATypeNode(string package, string qualifiedName) {
    exists(string rawType |
      result = ModelOutput::getATypeNode(rawType) and
      parseTypeString(rawType, package, qualifiedName)
    )
  }
}<|MERGE_RESOLUTION|>--- conflicted
+++ resolved
@@ -46,20 +46,15 @@
  * Holds if models describing `package` may be relevant for the analysis of this database.
  */
 predicate isPackageUsed(string package) {
-<<<<<<< HEAD
-=======
-  exists(DataFlow::moduleImport(package))
+  package = "global"
+  or
+  package = any(JS::Import imp).getImportedPath().getValue()
+  or
+  any(JS::TypeName t).hasQualifiedName(package, _)
+  or
+  any(JS::TypeAnnotation t).hasQualifiedName(package, _)
   or
   exists(JS::PackageJson json | json.getPackageName() = package)
-  or
->>>>>>> 8d504d8b
-  package = "global"
-  or
-  package = any(JS::Import imp).getImportedPath().getValue()
-  or
-  any(JS::TypeName t).hasQualifiedName(package, _)
-  or
-  any(JS::TypeAnnotation t).hasQualifiedName(package, _)
 }
 
 bindingset[type]
