.. csv-table::
   :header-rows: 1
   :widths: auto
   :stub-columns: 1

   Language,Variants,Compilers,Extensions
   C/C++,"C89, C99, C11, C17, C++98, C++03, C++11, C++14, C++17, C++20 [1]_ [2]_","Clang (including clang-cl [3]_ and armclang) extensions (up to Clang 17.0),

   GNU extensions (up to GCC 13.2),

   Microsoft extensions (up to VS 2022),

   Arm Compiler 5 [4]_","``.cpp``, ``.c++``, ``.cxx``, ``.hpp``, ``.hh``, ``.h++``, ``.hxx``, ``.c``, ``.cc``, ``.h``"
   C#,C# up to 12,"Microsoft Visual Studio up to 2019 with .NET up to 4.8,

   .NET Core up to 3.1

   .NET 5, .NET 6, .NET 7, .NET 8","``.sln``, ``.csproj``, ``.cs``, ``.cshtml``, ``.xaml``"
   Go (aka Golang), "Go up to 1.22", "Go 1.11 or more recent", ``.go``
   Java,"Java 7 to 22 [5]_","javac (OpenJDK and Oracle JDK),

   Eclipse compiler for Java (ECJ) [6]_",``.java``
   Kotlin,"Kotlin 1.5.0 to 2.0.0\ *x*","kotlinc",``.kt``
   JavaScript,ECMAScript 2022 or lower,Not applicable,"``.js``, ``.jsx``, ``.mjs``, ``.es``, ``.es6``, ``.htm``, ``.html``, ``.xhtm``, ``.xhtml``, ``.vue``, ``.hbs``, ``.ejs``, ``.njk``, ``.json``, ``.yaml``, ``.yml``, ``.raml``, ``.xml`` [7]_"
   Python [8]_,"2.7, 3.5, 3.6, 3.7, 3.8, 3.9, 3.10, 3.11, 3.12",Not applicable,``.py``
   Ruby [9]_,"up to 3.3",Not applicable,"``.rb``, ``.erb``, ``.gemspec``, ``Gemfile``"
   Swift [10]_,"Swift 5.4-5.10","Swift compiler","``.swift``"
   TypeScript [11]_,"2.6-5.5",Standard TypeScript compiler,"``.ts``, ``.tsx``, ``.mts``, ``.cts``"

.. container:: footnote-group

    .. [1] C++20 support is currently in beta. Modules are *not* supported.
    .. [2] Objective-C, Objective-C++, C++/CLI, and C++/CX are not supported.
    .. [3] Support for the clang-cl compiler is preliminary.
    .. [4] Support for the Arm Compiler (armcc) is preliminary.
    .. [5] Builds that execute on Java 7 to 22 can be analyzed. The analysis understands Java 22 standard language features.
    .. [6] ECJ is supported when the build invokes it via the Maven Compiler plugin or the Takari Lifecycle plugin.
<<<<<<< HEAD
    .. [7] Kotlin support is currently in beta.
    .. [8] JSX and Flow code, YAML, JSON, HTML, and XML files may also be analyzed with JavaScript files.
    .. [9] The extractor requires Python 3 to run. To analyze Python 2.7 you should install both versions of Python.
    .. [10] Requires glibc 2.17.
    .. [11] Support for the analysis of Swift requires macOS or Linux.
    .. [12] TypeScript analysis is performed by running the JavaScript extractor with TypeScript enabled. This is the default.
=======
    .. [7] JSX and Flow code, YAML, JSON, HTML, and XML files may also be analyzed with JavaScript files.
    .. [8] The extractor requires Python 3 to run. To analyze Python 2.7 you should install both versions of Python.
    .. [9] Requires glibc 2.17.
    .. [10] Swift support is currently in beta. Support for the analysis of Swift requires macOS or Linux.
    .. [11] TypeScript analysis is performed by running the JavaScript extractor with TypeScript enabled. This is the default.
>>>>>>> 5da3fb5e
<|MERGE_RESOLUTION|>--- conflicted
+++ resolved
@@ -35,17 +35,8 @@
     .. [4] Support for the Arm Compiler (armcc) is preliminary.
     .. [5] Builds that execute on Java 7 to 22 can be analyzed. The analysis understands Java 22 standard language features.
     .. [6] ECJ is supported when the build invokes it via the Maven Compiler plugin or the Takari Lifecycle plugin.
-<<<<<<< HEAD
-    .. [7] Kotlin support is currently in beta.
-    .. [8] JSX and Flow code, YAML, JSON, HTML, and XML files may also be analyzed with JavaScript files.
-    .. [9] The extractor requires Python 3 to run. To analyze Python 2.7 you should install both versions of Python.
-    .. [10] Requires glibc 2.17.
-    .. [11] Support for the analysis of Swift requires macOS or Linux.
-    .. [12] TypeScript analysis is performed by running the JavaScript extractor with TypeScript enabled. This is the default.
-=======
     .. [7] JSX and Flow code, YAML, JSON, HTML, and XML files may also be analyzed with JavaScript files.
     .. [8] The extractor requires Python 3 to run. To analyze Python 2.7 you should install both versions of Python.
     .. [9] Requires glibc 2.17.
-    .. [10] Swift support is currently in beta. Support for the analysis of Swift requires macOS or Linux.
-    .. [11] TypeScript analysis is performed by running the JavaScript extractor with TypeScript enabled. This is the default.
->>>>>>> 5da3fb5e
+    .. [10] Support for the analysis of Swift requires macOS or Linux.
+    .. [11] TypeScript analysis is performed by running the JavaScript extractor with TypeScript enabled. This is the default.