#select
| StoredXss.go:13:21:13:36 | ...+... | StoredXss.go:13:21:13:31 | call to Name | StoredXss.go:13:21:13:36 | ...+... | Stored cross-site scripting vulnerability due to $@. | StoredXss.go:13:21:13:31 | call to Name | stored value |
| stored.go:30:22:30:25 | name | stored.go:18:3:18:28 | ... := ...[0] | stored.go:30:22:30:25 | name | Stored cross-site scripting vulnerability due to $@. | stored.go:18:3:18:28 | ... := ...[0] | stored value |
| stored.go:61:22:61:25 | path | stored.go:59:30:59:33 | definition of path | stored.go:61:22:61:25 | path | Stored cross-site scripting vulnerability due to $@. | stored.go:59:30:59:33 | definition of path | stored value |
edges
| StoredXss.go:13:21:13:31 | call to Name | StoredXss.go:13:21:13:36 | ...+... | provenance |  |
<<<<<<< HEAD
| stored.go:18:3:18:28 | ... := ...[0] | stored.go:25:14:25:17 | rows | provenance |  |
=======
| stored.go:18:3:18:28 | ... := ...[0] | stored.go:25:14:25:17 | rows | provenance | Src:MaD:1  |
| stored.go:25:14:25:17 | rows | stored.go:25:24:25:26 | &... | provenance | FunctionModel |
>>>>>>> 5cc34a16
| stored.go:25:14:25:17 | rows | stored.go:25:29:25:33 | &... | provenance | FunctionModel |
| stored.go:25:29:25:33 | &... | stored.go:30:22:30:25 | name | provenance |  |
| stored.go:59:30:59:33 | definition of path | stored.go:61:22:61:25 | path | provenance |  |
models
| 1 | Source: database/sql; DB; true; Query; ; ; ReturnValue[0]; database; manual |
nodes
| StoredXss.go:13:21:13:31 | call to Name | semmle.label | call to Name |
| StoredXss.go:13:21:13:36 | ...+... | semmle.label | ...+... |
| stored.go:18:3:18:28 | ... := ...[0] | semmle.label | ... := ...[0] |
| stored.go:25:14:25:17 | rows | semmle.label | rows |
| stored.go:25:29:25:33 | &... | semmle.label | &... |
| stored.go:30:22:30:25 | name | semmle.label | name |
| stored.go:59:30:59:33 | definition of path | semmle.label | definition of path |
| stored.go:61:22:61:25 | path | semmle.label | path |
subpaths<|MERGE_RESOLUTION|>--- conflicted
+++ resolved
@@ -4,12 +4,7 @@
 | stored.go:61:22:61:25 | path | stored.go:59:30:59:33 | definition of path | stored.go:61:22:61:25 | path | Stored cross-site scripting vulnerability due to $@. | stored.go:59:30:59:33 | definition of path | stored value |
 edges
 | StoredXss.go:13:21:13:31 | call to Name | StoredXss.go:13:21:13:36 | ...+... | provenance |  |
-<<<<<<< HEAD
-| stored.go:18:3:18:28 | ... := ...[0] | stored.go:25:14:25:17 | rows | provenance |  |
-=======
 | stored.go:18:3:18:28 | ... := ...[0] | stored.go:25:14:25:17 | rows | provenance | Src:MaD:1  |
-| stored.go:25:14:25:17 | rows | stored.go:25:24:25:26 | &... | provenance | FunctionModel |
->>>>>>> 5cc34a16
 | stored.go:25:14:25:17 | rows | stored.go:25:29:25:33 | &... | provenance | FunctionModel |
 | stored.go:25:29:25:33 | &... | stored.go:30:22:30:25 | name | provenance |  |
 | stored.go:59:30:59:33 | definition of path | stored.go:61:22:61:25 | path | provenance |  |
