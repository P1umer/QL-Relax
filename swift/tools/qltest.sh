#!/bin/bash

mkdir -p "$CODEQL_EXTRACTOR_SWIFT_TRAP_DIR"

QLTEST_LOG="$CODEQL_EXTRACTOR_SWIFT_LOG_DIR"/qltest.log

export LD_LIBRARY_PATH="$CODEQL_EXTRACTOR_SWIFT_ROOT/tools/$CODEQL_PLATFORM"

EXTRACTOR="$CODEQL_EXTRACTOR_SWIFT_ROOT/tools/$CODEQL_PLATFORM/extractor"
SDK="$CODEQL_EXTRACTOR_SWIFT_ROOT/qltest/$CODEQL_PLATFORM/sdk"

for src in *.swift; do
  env=()
  opts=(-sdk "$SDK" -c -primary-file "$src")
  opts+=($(sed -n '1 s=//codeql-extractor-options:==p' $src))
<<<<<<< HEAD
  env+=($(sed -n '1 s=//codeql-extractor-env:==p' $src))
  echo -e "calling extractor with flags: ${opts[@]}\n" >> $QLTEST_LOG
  if ! env "${env[@]}" "$EXTRACTOR" "${opts[@]}" >> $QLTEST_LOG 2>&1; then
=======
  expected_status=$(sed -n 's=//codeql-extractor-expected-status:\s*==p' $src)
  expected_status=${expected_status:-0}
  echo -e "calling extractor with flags: ${opts[@]}\n" >> $QLTEST_LOG
  "$EXTRACTOR" "${opts[@]}" >> $QLTEST_LOG 2>&1
  actual_status=$?
  if [[ $actual_status != $expected_status ]]; then
>>>>>>> 858ae3da
    FAILED=1
  fi
done

if [ -n "$FAILED" ]; then
  cat "$QLTEST_LOG" # Show compiler errors on extraction failure
  exit 1
fi<|MERGE_RESOLUTION|>--- conflicted
+++ resolved
@@ -13,18 +13,13 @@
   env=()
   opts=(-sdk "$SDK" -c -primary-file "$src")
   opts+=($(sed -n '1 s=//codeql-extractor-options:==p' $src))
-<<<<<<< HEAD
+  expected_status=$(sed -n 's=//codeql-extractor-expected-status:\s*==p' $src)
+  expected_status=${expected_status:-0}
   env+=($(sed -n '1 s=//codeql-extractor-env:==p' $src))
   echo -e "calling extractor with flags: ${opts[@]}\n" >> $QLTEST_LOG
-  if ! env "${env[@]}" "$EXTRACTOR" "${opts[@]}" >> $QLTEST_LOG 2>&1; then
-=======
-  expected_status=$(sed -n 's=//codeql-extractor-expected-status:\s*==p' $src)
-  expected_status=${expected_status:-0}
-  echo -e "calling extractor with flags: ${opts[@]}\n" >> $QLTEST_LOG
-  "$EXTRACTOR" "${opts[@]}" >> $QLTEST_LOG 2>&1
+  env "${env[@]}" "$EXTRACTOR" "${opts[@]}" >> $QLTEST_LOG 2>&1
   actual_status=$?
   if [[ $actual_status != $expected_status ]]; then
->>>>>>> 858ae3da
     FAILED=1
   fi
 done
