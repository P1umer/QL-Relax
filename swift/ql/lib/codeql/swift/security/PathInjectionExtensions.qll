--- conflicted
+++ resolved
@@ -36,10 +36,6 @@
 private class DefaultPathInjectionBarrier extends PathInjectionBarrier {
   DefaultPathInjectionBarrier() {
     // This is a simplified implementation.
-<<<<<<< HEAD
-=======
-    // TODO: Implement a complete path barrier when Guards are available.
->>>>>>> 77ec3458
     exists(CallExpr starts, CallExpr normalize, DataFlow::Node validated |
       starts.getStaticTarget().getName() = "starts(with:)" and
       starts.getStaticTarget().getEnclosingDecl() instanceof FilePath and
