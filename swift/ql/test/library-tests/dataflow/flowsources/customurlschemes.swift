// --- stubs ---
class UIApplication {
<<<<<<< HEAD
    struct OpenURLOptionsKey: Hashable {}
    struct LaunchOptionsKey: Hashable {
        init(rawValue: String) {}
        public static let url: UIApplication.LaunchOptionsKey = UIApplication.LaunchOptionsKey(rawValue: "")
=======
    struct OpenURLOptionsKey : Hashable {
        static func == (lhs: OpenURLOptionsKey, rhs: OpenURLOptionsKey) -> Bool {
            return true;
        }

        func hash(into hasher: inout Hasher) {}
>>>>>>> 88c4a2f6
    }
}

struct URL {}

protocol UIApplicationDelegate {
    func application(_ app: UIApplication, open url: URL, options: [UIApplication.OpenURLOptionsKey : Any]) -> Bool
    func application(_ application: UIApplication, handleOpen url: URL) -> Bool
    func application(_ application: UIApplication, open url: URL, sourceApplication: String?, annotation: Any) -> Bool
<<<<<<< HEAD
    func application(_ application: UIApplication, didFinishLaunchingWithOptions launchOptions: [UIApplication.LaunchOptionsKey : Any]?) -> Bool
    func application(_ application: UIApplication, willFinishLaunchingWithOptions launchOptions: [UIApplication.LaunchOptionsKey : Any]?) -> Bool
=======
>>>>>>> 88c4a2f6
}

// --- tests ---

class AppDelegate: UIApplicationDelegate {
    func application(_ app: UIApplication, open url: URL, options: [UIApplication.OpenURLOptionsKey : Any]) -> Bool { // SOURCE
<<<<<<< HEAD
        return false
    }

    func application(_ application: UIApplication, handleOpen url: URL) -> Bool { // SOURCE
        return false
    }

    func application(_ application: UIApplication, open url: URL, sourceApplication: String?, annotation: Any) -> Bool { // SOURCE
        return false
    }

    func application(_ application: UIApplication, didFinishLaunchingWithOptions launchOptions: [UIApplication.LaunchOptionsKey : Any]?) -> Bool {
        launchOptions?[.url] // SOURCE
        return false
    }

    func application(_ application: UIApplication, willFinishLaunchingWithOptions launchOptions: [UIApplication.LaunchOptionsKey : Any]?) -> Bool {
        launchOptions?[.url] // SOURCE
        return false
=======
        return true;
    }

    func application(_ application: UIApplication, handleOpen url: URL) -> Bool { // SOURCE
        return true;
    }

    func application(_ application: UIApplication, open url: URL, sourceApplication: String?, annotation: Any) -> Bool { // SOURCE
        return true;
>>>>>>> 88c4a2f6
    }

}<|MERGE_RESOLUTION|>--- conflicted
+++ resolved
@@ -1,18 +1,16 @@
 // --- stubs ---
 class UIApplication {
-<<<<<<< HEAD
-    struct OpenURLOptionsKey: Hashable {}
-    struct LaunchOptionsKey: Hashable {
-        init(rawValue: String) {}
-        public static let url: UIApplication.LaunchOptionsKey = UIApplication.LaunchOptionsKey(rawValue: "")
-=======
     struct OpenURLOptionsKey : Hashable {
         static func == (lhs: OpenURLOptionsKey, rhs: OpenURLOptionsKey) -> Bool {
             return true;
         }
 
         func hash(into hasher: inout Hasher) {}
->>>>>>> 88c4a2f6
+    }
+    struct LaunchOptionsKey: Hashable {
+        init(rawValue: String) {}
+        public static let url: UIApplication.LaunchOptionsKey = UIApplication.LaunchOptionsKey(rawValue: "")
+        func hash(into hasher: inout Hasher) {}
     }
 }
 
@@ -22,48 +20,33 @@
     func application(_ app: UIApplication, open url: URL, options: [UIApplication.OpenURLOptionsKey : Any]) -> Bool
     func application(_ application: UIApplication, handleOpen url: URL) -> Bool
     func application(_ application: UIApplication, open url: URL, sourceApplication: String?, annotation: Any) -> Bool
-<<<<<<< HEAD
     func application(_ application: UIApplication, didFinishLaunchingWithOptions launchOptions: [UIApplication.LaunchOptionsKey : Any]?) -> Bool
     func application(_ application: UIApplication, willFinishLaunchingWithOptions launchOptions: [UIApplication.LaunchOptionsKey : Any]?) -> Bool
-=======
->>>>>>> 88c4a2f6
 }
 
 // --- tests ---
 
 class AppDelegate: UIApplicationDelegate {
     func application(_ app: UIApplication, open url: URL, options: [UIApplication.OpenURLOptionsKey : Any]) -> Bool { // SOURCE
-<<<<<<< HEAD
-        return false
+        return true
     }
 
     func application(_ application: UIApplication, handleOpen url: URL) -> Bool { // SOURCE
-        return false
+        return true
     }
 
     func application(_ application: UIApplication, open url: URL, sourceApplication: String?, annotation: Any) -> Bool { // SOURCE
-        return false
+        return true
     }
 
     func application(_ application: UIApplication, didFinishLaunchingWithOptions launchOptions: [UIApplication.LaunchOptionsKey : Any]?) -> Bool {
         launchOptions?[.url] // SOURCE
-        return false
+        return true
     }
 
     func application(_ application: UIApplication, willFinishLaunchingWithOptions launchOptions: [UIApplication.LaunchOptionsKey : Any]?) -> Bool {
         launchOptions?[.url] // SOURCE
-        return false
-=======
-        return true;
-    }
-
-    func application(_ application: UIApplication, handleOpen url: URL) -> Bool { // SOURCE
-        return true;
-    }
-
-    func application(_ application: UIApplication, open url: URL, sourceApplication: String?, annotation: Any) -> Bool { // SOURCE
-        return true;
->>>>>>> 88c4a2f6
+        return true
     }
 
 }