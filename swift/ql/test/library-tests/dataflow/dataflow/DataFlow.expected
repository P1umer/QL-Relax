edges
| file://:0:0:0:0 | self [a, x] | file://:0:0:0:0 | .a [x] |
| file://:0:0:0:0 | self [str] | file://:0:0:0:0 | .str |
| file://:0:0:0:0 | self [x, some:0] | file://:0:0:0:0 | .x [some:0] |
| file://:0:0:0:0 | self [x] | file://:0:0:0:0 | .x |
| file://:0:0:0:0 | value | file://:0:0:0:0 | [post] self [x] |
| file://:0:0:0:0 | value [some:0] | file://:0:0:0:0 | [post] self [x, some:0] |
| test.swift:6:19:6:26 | call to source() | test.swift:7:15:7:15 | t1 |
| test.swift:6:19:6:26 | call to source() | test.swift:9:15:9:15 | t1 |
| test.swift:6:19:6:26 | call to source() | test.swift:10:15:10:15 | t2 |
| test.swift:25:20:25:27 | call to source() | test.swift:29:18:29:21 | x |
| test.swift:26:26:26:33 | call to source() | test.swift:29:26:29:29 | y |
| test.swift:29:18:29:21 | x | test.swift:30:15:30:15 | x |
| test.swift:29:26:29:29 | y | test.swift:31:15:31:15 | y |
| test.swift:35:12:35:19 | call to source() | test.swift:39:15:39:29 | call to callee_source() |
| test.swift:43:19:43:26 | call to source() | test.swift:50:15:50:15 | t |
| test.swift:53:1:56:1 | arg[return] | test.swift:61:23:61:23 | [post] x |
| test.swift:54:11:54:18 | call to source() | test.swift:53:1:56:1 | arg[return] |
| test.swift:61:23:61:23 | [post] x | test.swift:62:15:62:15 | x |
| test.swift:65:16:65:28 | arg1 | test.swift:65:1:70:1 | arg2[return] |
| test.swift:73:18:73:25 | call to source() | test.swift:75:22:75:22 | x |
| test.swift:73:18:73:25 | call to source() | test.swift:76:15:76:15 | x |
| test.swift:75:22:75:22 | x | test.swift:65:16:65:28 | arg1 |
| test.swift:75:22:75:22 | x | test.swift:75:32:75:32 | [post] y |
| test.swift:75:32:75:32 | [post] y | test.swift:77:15:77:15 | y |
| test.swift:80:1:82:1 | arg[return] | test.swift:97:40:97:40 | [post] x |
| test.swift:81:11:81:18 | call to source() | test.swift:80:1:82:1 | arg[return] |
| test.swift:84:1:91:1 | arg[return] | test.swift:104:41:104:41 | [post] x |
| test.swift:86:15:86:22 | call to source() | test.swift:84:1:91:1 | arg[return] |
| test.swift:89:15:89:22 | call to source() | test.swift:84:1:91:1 | arg[return] |
| test.swift:97:40:97:40 | [post] x | test.swift:98:19:98:19 | x |
| test.swift:104:41:104:41 | [post] x | test.swift:105:19:105:19 | x |
| test.swift:109:9:109:14 | arg | test.swift:110:12:110:12 | arg |
| test.swift:113:14:113:19 | arg | test.swift:114:19:114:19 | arg |
| test.swift:113:14:113:19 | arg | test.swift:114:19:114:19 | arg |
| test.swift:114:19:114:19 | arg | test.swift:109:9:109:14 | arg |
| test.swift:114:19:114:19 | arg | test.swift:114:12:114:22 | call to ... |
| test.swift:114:19:114:19 | arg | test.swift:114:12:114:22 | call to ... |
| test.swift:114:19:114:19 | arg | test.swift:123:10:123:13 | i |
| test.swift:118:18:118:25 | call to source() | test.swift:119:31:119:31 | x |
| test.swift:119:18:119:44 | call to forward(arg:lambda:) | test.swift:120:15:120:15 | y |
| test.swift:119:31:119:31 | x | test.swift:113:14:113:19 | arg |
| test.swift:119:31:119:31 | x | test.swift:119:18:119:44 | call to forward(arg:lambda:) |
| test.swift:122:18:125:6 | call to forward(arg:lambda:) | test.swift:126:15:126:15 | z |
| test.swift:122:31:122:38 | call to source() | test.swift:113:14:113:19 | arg |
| test.swift:122:31:122:38 | call to source() | test.swift:122:18:125:6 | call to forward(arg:lambda:) |
| test.swift:123:10:123:13 | i | test.swift:124:16:124:16 | i |
| test.swift:142:10:142:13 | i | test.swift:143:16:143:16 | i |
| test.swift:145:23:145:30 | call to source() | test.swift:142:10:142:13 | i |
| test.swift:145:23:145:30 | call to source() | test.swift:145:15:145:31 | call to ... |
| test.swift:149:16:149:23 | call to source() | test.swift:151:15:151:28 | call to ... |
| test.swift:149:16:149:23 | call to source() | test.swift:159:16:159:29 | call to ... |
| test.swift:154:10:154:13 | i | test.swift:155:19:155:19 | i |
| test.swift:157:16:157:23 | call to source() | test.swift:154:10:154:13 | i |
| test.swift:159:16:159:29 | call to ... | test.swift:154:10:154:13 | i |
| test.swift:163:7:163:7 | self [x] | file://:0:0:0:0 | self [x] |
| test.swift:163:7:163:7 | value | file://:0:0:0:0 | value |
| test.swift:169:12:169:22 | value | test.swift:170:9:170:9 | value |
| test.swift:170:5:170:5 | [post] self [x] | test.swift:169:3:171:3 | self[return] [x] |
| test.swift:170:9:170:9 | value | test.swift:163:7:163:7 | value |
| test.swift:170:9:170:9 | value | test.swift:170:5:170:5 | [post] self [x] |
| test.swift:173:8:173:8 | self [x] | test.swift:174:12:174:12 | self [x] |
| test.swift:174:12:174:12 | self [x] | test.swift:163:7:163:7 | self [x] |
| test.swift:174:12:174:12 | self [x] | test.swift:174:12:174:12 | .x |
| test.swift:180:3:180:3 | [post] a [x] | test.swift:181:13:181:13 | a [x] |
| test.swift:180:9:180:16 | call to source() | test.swift:163:7:163:7 | value |
| test.swift:180:9:180:16 | call to source() | test.swift:180:3:180:3 | [post] a [x] |
| test.swift:181:13:181:13 | a [x] | test.swift:163:7:163:7 | self [x] |
| test.swift:181:13:181:13 | a [x] | test.swift:181:13:181:15 | .x |
| test.swift:185:7:185:7 | self [a, x] | file://:0:0:0:0 | self [a, x] |
| test.swift:194:3:194:3 | [post] b [a, x] | test.swift:195:13:195:13 | b [a, x] |
| test.swift:194:3:194:5 | [post] getter for .a [x] | test.swift:194:3:194:3 | [post] b [a, x] |
| test.swift:194:11:194:18 | call to source() | test.swift:163:7:163:7 | value |
| test.swift:194:11:194:18 | call to source() | test.swift:194:3:194:5 | [post] getter for .a [x] |
| test.swift:195:13:195:13 | b [a, x] | test.swift:185:7:185:7 | self [a, x] |
| test.swift:195:13:195:13 | b [a, x] | test.swift:195:13:195:15 | .a [x] |
| test.swift:195:13:195:15 | .a [x] | test.swift:163:7:163:7 | self [x] |
| test.swift:195:13:195:15 | .a [x] | test.swift:195:13:195:17 | .x |
| test.swift:200:3:200:3 | [post] a [x] | test.swift:201:13:201:13 | a [x] |
| test.swift:200:9:200:16 | call to source() | test.swift:169:12:169:22 | value |
| test.swift:200:9:200:16 | call to source() | test.swift:200:3:200:3 | [post] a [x] |
| test.swift:201:13:201:13 | a [x] | test.swift:163:7:163:7 | self [x] |
| test.swift:201:13:201:13 | a [x] | test.swift:201:13:201:15 | .x |
| test.swift:206:3:206:3 | [post] a [x] | test.swift:207:13:207:13 | a [x] |
| test.swift:206:9:206:16 | call to source() | test.swift:163:7:163:7 | value |
| test.swift:206:9:206:16 | call to source() | test.swift:206:3:206:3 | [post] a [x] |
| test.swift:207:13:207:13 | a [x] | test.swift:173:8:173:8 | self [x] |
| test.swift:207:13:207:13 | a [x] | test.swift:207:13:207:19 | call to get() |
| test.swift:212:3:212:3 | [post] a [x] | test.swift:213:13:213:13 | a [x] |
| test.swift:212:9:212:16 | call to source() | test.swift:169:12:169:22 | value |
| test.swift:212:9:212:16 | call to source() | test.swift:212:3:212:3 | [post] a [x] |
| test.swift:213:13:213:13 | a [x] | test.swift:173:8:173:8 | self [x] |
| test.swift:213:13:213:13 | a [x] | test.swift:213:13:213:19 | call to get() |
| test.swift:218:3:218:3 | [post] b [a, x] | test.swift:219:13:219:13 | b [a, x] |
| test.swift:218:3:218:5 | [post] getter for .a [x] | test.swift:218:3:218:3 | [post] b [a, x] |
| test.swift:218:11:218:18 | call to source() | test.swift:169:12:169:22 | value |
| test.swift:218:11:218:18 | call to source() | test.swift:218:3:218:5 | [post] getter for .a [x] |
| test.swift:219:13:219:13 | b [a, x] | test.swift:185:7:185:7 | self [a, x] |
| test.swift:219:13:219:13 | b [a, x] | test.swift:219:13:219:15 | .a [x] |
| test.swift:219:13:219:15 | .a [x] | test.swift:163:7:163:7 | self [x] |
| test.swift:219:13:219:15 | .a [x] | test.swift:219:13:219:17 | .x |
| test.swift:225:14:225:21 | call to source() | test.swift:235:13:235:15 | .source_value |
| test.swift:225:14:225:21 | call to source() | test.swift:238:13:238:15 | .source_value |
| test.swift:259:12:259:19 | call to source() | test.swift:259:12:259:19 | call to source() [some:0] |
| test.swift:259:12:259:19 | call to source() | test.swift:263:13:263:28 | call to optionalSource() |
| test.swift:259:12:259:19 | call to source() [some:0] | test.swift:263:13:263:28 | call to optionalSource() [some:0] |
| test.swift:259:12:259:19 | call to source() [some:0] | test.swift:517:13:517:28 | call to optionalSource() [some:0] |
| test.swift:259:12:259:19 | call to source() [some:0] | test.swift:544:13:544:28 | call to optionalSource() [some:0] |
| test.swift:263:13:263:28 | call to optionalSource() | test.swift:265:15:265:15 | x |
| test.swift:263:13:263:28 | call to optionalSource() | test.swift:267:15:267:16 | ...! |
| test.swift:263:13:263:28 | call to optionalSource() | test.swift:271:15:271:16 | ...? |
| test.swift:263:13:263:28 | call to optionalSource() | test.swift:274:15:274:20 | ... ??(_:_:) ... |
| test.swift:263:13:263:28 | call to optionalSource() | test.swift:275:15:275:27 | ... ??(_:_:) ... |
| test.swift:263:13:263:28 | call to optionalSource() | test.swift:279:15:279:31 | ... ? ... : ... |
| test.swift:263:13:263:28 | call to optionalSource() | test.swift:280:15:280:38 | ... ? ... : ... |
| test.swift:263:13:263:28 | call to optionalSource() | test.swift:291:16:291:17 | ...? |
| test.swift:263:13:263:28 | call to optionalSource() | test.swift:303:15:303:16 | ...! |
| test.swift:263:13:263:28 | call to optionalSource() [some:0] | test.swift:267:15:267:15 | x [some:0] |
| test.swift:263:13:263:28 | call to optionalSource() [some:0] | test.swift:279:26:279:26 | x [some:0] |
| test.swift:263:13:263:28 | call to optionalSource() [some:0] | test.swift:280:26:280:26 | x [some:0] |
| test.swift:263:13:263:28 | call to optionalSource() [some:0] | test.swift:284:8:284:12 | let ...? [some:0] |
| test.swift:263:13:263:28 | call to optionalSource() [some:0] | test.swift:291:16:291:17 | ...? [some:0] |
| test.swift:263:13:263:28 | call to optionalSource() [some:0] | test.swift:298:11:298:15 | let ...? [some:0] |
| test.swift:263:13:263:28 | call to optionalSource() [some:0] | test.swift:303:15:303:15 | x [some:0] |
| test.swift:263:13:263:28 | call to optionalSource() [some:0] | test.swift:306:13:306:24 | .some(...) [some:0] |
| test.swift:263:13:263:28 | call to optionalSource() [some:0] | test.swift:314:10:314:21 | .some(...) [some:0] |
| test.swift:267:15:267:15 | x [some:0] | test.swift:267:15:267:16 | ...! |
| test.swift:270:15:270:22 | call to source() | test.swift:270:15:270:31 | call to signum() |
| test.swift:271:15:271:16 | ...? | test.swift:271:15:271:25 | call to signum() |
| test.swift:271:15:271:25 | call to signum() | test.swift:271:15:271:25 | OptionalEvaluationExpr |
| test.swift:279:26:279:26 | x [some:0] | test.swift:279:26:279:27 | ...! |
| test.swift:279:26:279:27 | ...! | test.swift:279:15:279:31 | ... ? ... : ... |
| test.swift:280:26:280:26 | x [some:0] | test.swift:280:26:280:27 | ...! |
| test.swift:280:26:280:27 | ...! | test.swift:280:15:280:38 | ... ? ... : ... |
| test.swift:280:31:280:38 | call to source() | test.swift:280:15:280:38 | ... ? ... : ... |
| test.swift:282:31:282:38 | call to source() | test.swift:282:15:282:38 | ... ? ... : ... |
| test.swift:284:8:284:12 | let ...? [some:0] | test.swift:284:12:284:12 | z |
| test.swift:284:12:284:12 | z | test.swift:285:19:285:19 | z |
| test.swift:291:8:291:12 | let ...? [some:0] | test.swift:291:12:291:12 | z |
| test.swift:291:12:291:12 | z | test.swift:292:19:292:19 | z |
| test.swift:291:16:291:17 | ...? | test.swift:291:16:291:26 | call to signum() |
| test.swift:291:16:291:17 | ...? [some:0] | test.swift:291:16:291:26 | call to signum() [some:0] |
| test.swift:291:16:291:26 | call to signum() | test.swift:291:16:291:26 | call to signum() [some:0] |
| test.swift:291:16:291:26 | call to signum() [some:0] | test.swift:291:8:291:12 | let ...? [some:0] |
| test.swift:298:11:298:15 | let ...? [some:0] | test.swift:298:15:298:15 | z1 |
| test.swift:298:15:298:15 | z1 | test.swift:300:15:300:15 | z1 |
| test.swift:303:15:303:15 | x [some:0] | test.swift:303:15:303:16 | ...! |
| test.swift:303:15:303:16 | ...! | test.swift:303:15:303:25 | call to signum() |
| test.swift:306:13:306:24 | .some(...) [some:0] | test.swift:306:23:306:23 | z |
| test.swift:306:23:306:23 | z | test.swift:307:19:307:19 | z |
| test.swift:314:10:314:21 | .some(...) [some:0] | test.swift:314:20:314:20 | z |
| test.swift:314:20:314:20 | z | test.swift:315:19:315:19 | z |
| test.swift:331:14:331:26 | (...) [Tuple element at index 1] | test.swift:335:15:335:15 | t1 [Tuple element at index 1] |
| test.swift:331:18:331:25 | call to source() | test.swift:331:14:331:26 | (...) [Tuple element at index 1] |
| test.swift:335:15:335:15 | t1 [Tuple element at index 1] | test.swift:335:15:335:18 | .1 |
| test.swift:343:5:343:5 | [post] t1 [Tuple element at index 0] | test.swift:346:15:346:15 | t1 [Tuple element at index 0] |
| test.swift:343:12:343:19 | call to source() | test.swift:343:5:343:5 | [post] t1 [Tuple element at index 0] |
| test.swift:346:15:346:15 | t1 [Tuple element at index 0] | test.swift:346:15:346:18 | .0 |
| test.swift:351:14:351:45 | (...) [Tuple element at index 0] | test.swift:353:9:353:17 | (...) [Tuple element at index 0] |
| test.swift:351:14:351:45 | (...) [Tuple element at index 0] | test.swift:356:15:356:15 | t1 [Tuple element at index 0] |
| test.swift:351:14:351:45 | (...) [Tuple element at index 0] | test.swift:360:15:360:15 | t2 [Tuple element at index 0] |
| test.swift:351:14:351:45 | (...) [Tuple element at index 1] | test.swift:353:9:353:17 | (...) [Tuple element at index 1] |
| test.swift:351:14:351:45 | (...) [Tuple element at index 1] | test.swift:357:15:357:15 | t1 [Tuple element at index 1] |
| test.swift:351:14:351:45 | (...) [Tuple element at index 1] | test.swift:361:15:361:15 | t2 [Tuple element at index 1] |
| test.swift:351:18:351:25 | call to source() | test.swift:351:14:351:45 | (...) [Tuple element at index 0] |
| test.swift:351:31:351:38 | call to source() | test.swift:351:14:351:45 | (...) [Tuple element at index 1] |
| test.swift:353:9:353:17 | (...) [Tuple element at index 0] | test.swift:353:10:353:10 | a |
| test.swift:353:9:353:17 | (...) [Tuple element at index 1] | test.swift:353:13:353:13 | b |
| test.swift:353:10:353:10 | a | test.swift:363:15:363:15 | a |
| test.swift:353:13:353:13 | b | test.swift:364:15:364:15 | b |
| test.swift:356:15:356:15 | t1 [Tuple element at index 0] | test.swift:356:15:356:18 | .0 |
| test.swift:357:15:357:15 | t1 [Tuple element at index 1] | test.swift:357:15:357:18 | .1 |
| test.swift:360:15:360:15 | t2 [Tuple element at index 0] | test.swift:360:15:360:18 | .0 |
| test.swift:361:15:361:15 | t2 [Tuple element at index 1] | test.swift:361:15:361:18 | .1 |
<<<<<<< HEAD
| test.swift:398:9:398:27 | call to ... [mySingle:0] | test.swift:403:10:403:25 | .mySingle(...) [mySingle:0] |
| test.swift:398:9:398:27 | call to ... [mySingle:0] | test.swift:412:13:412:28 | .mySingle(...) [mySingle:0] |
| test.swift:398:19:398:26 | call to source() | test.swift:398:9:398:27 | call to ... [mySingle:0] |
| test.swift:403:10:403:25 | .mySingle(...) [mySingle:0] | test.swift:403:24:403:24 | a |
| test.swift:403:24:403:24 | a | test.swift:404:19:404:19 | a |
| test.swift:412:13:412:28 | .mySingle(...) [mySingle:0] | test.swift:412:27:412:27 | x |
| test.swift:412:27:412:27 | x | test.swift:413:19:413:19 | x |
| test.swift:420:9:420:34 | call to ... [myPair:1] | test.swift:427:10:427:30 | .myPair(...) [myPair:1] |
| test.swift:420:9:420:34 | call to ... [myPair:1] | test.swift:437:13:437:33 | .myPair(...) [myPair:1] |
| test.swift:420:9:420:34 | call to ... [myPair:1] | test.swift:442:33:442:33 | a [myPair:1] |
| test.swift:420:9:420:34 | call to ... [myPair:1] | test.swift:471:13:471:13 | a [myPair:1] |
| test.swift:420:26:420:33 | call to source() | test.swift:420:9:420:34 | call to ... [myPair:1] |
| test.swift:427:10:427:30 | .myPair(...) [myPair:1] | test.swift:427:29:427:29 | b |
| test.swift:427:29:427:29 | b | test.swift:429:19:429:19 | b |
| test.swift:437:13:437:33 | .myPair(...) [myPair:1] | test.swift:437:32:437:32 | y |
| test.swift:437:32:437:32 | y | test.swift:439:19:439:19 | y |
| test.swift:442:21:442:34 | call to ... [myCons:1, myPair:1] | test.swift:452:14:452:38 | .myCons(...) [myCons:1, myPair:1] |
| test.swift:442:21:442:34 | call to ... [myCons:1, myPair:1] | test.swift:467:17:467:41 | .myCons(...) [myCons:1, myPair:1] |
| test.swift:442:21:442:34 | call to ... [myCons:1, myPair:1] | test.swift:471:16:471:16 | b [myCons:1, myPair:1] |
| test.swift:442:33:442:33 | a [myPair:1] | test.swift:442:21:442:34 | call to ... [myCons:1, myPair:1] |
| test.swift:452:14:452:38 | .myCons(...) [myCons:1, myPair:1] | test.swift:452:25:452:37 | .myPair(...) [myPair:1] |
| test.swift:452:25:452:37 | .myPair(...) [myPair:1] | test.swift:452:36:452:36 | c |
| test.swift:452:36:452:36 | c | test.swift:455:19:455:19 | c |
| test.swift:463:13:463:39 | .myPair(...) [myPair:0] | test.swift:463:31:463:31 | x |
| test.swift:463:31:463:31 | x | test.swift:464:19:464:19 | x |
| test.swift:463:43:463:62 | call to ... [myPair:0] | test.swift:463:13:463:39 | .myPair(...) [myPair:0] |
| test.swift:463:51:463:58 | call to source() | test.swift:463:43:463:62 | call to ... [myPair:0] |
| test.swift:467:17:467:41 | .myCons(...) [myCons:1, myPair:1] | test.swift:467:28:467:40 | .myPair(...) [myPair:1] |
| test.swift:467:28:467:40 | .myPair(...) [myPair:1] | test.swift:467:39:467:39 | c |
| test.swift:467:39:467:39 | c | test.swift:468:19:468:19 | c |
| test.swift:471:12:471:17 | (...) [Tuple element at index 0, myPair:1] | test.swift:472:14:472:55 | (...) [Tuple element at index 0, myPair:1] |
| test.swift:471:12:471:17 | (...) [Tuple element at index 1, myCons:1, myPair:1] | test.swift:472:14:472:55 | (...) [Tuple element at index 1, myCons:1, myPair:1] |
| test.swift:471:13:471:13 | a [myPair:1] | test.swift:471:12:471:17 | (...) [Tuple element at index 0, myPair:1] |
| test.swift:471:16:471:16 | b [myCons:1, myPair:1] | test.swift:471:12:471:17 | (...) [Tuple element at index 1, myCons:1, myPair:1] |
| test.swift:472:14:472:55 | (...) [Tuple element at index 0, myPair:1] | test.swift:472:15:472:27 | .myPair(...) [myPair:1] |
| test.swift:472:14:472:55 | (...) [Tuple element at index 1, myCons:1, myPair:1] | test.swift:472:30:472:54 | .myCons(...) [myCons:1, myPair:1] |
| test.swift:472:15:472:27 | .myPair(...) [myPair:1] | test.swift:472:26:472:26 | b |
| test.swift:472:26:472:26 | b | test.swift:474:19:474:19 | b |
| test.swift:472:30:472:54 | .myCons(...) [myCons:1, myPair:1] | test.swift:472:41:472:53 | .myPair(...) [myPair:1] |
| test.swift:472:41:472:53 | .myPair(...) [myPair:1] | test.swift:472:52:472:52 | e |
| test.swift:472:52:472:52 | e | test.swift:477:19:477:19 | e |
| test.swift:486:13:486:28 | call to optionalSource() [some:0] | test.swift:488:8:488:12 | let ...? [some:0] |
| test.swift:486:13:486:28 | call to optionalSource() [some:0] | test.swift:493:19:493:19 | x [some:0] |
| test.swift:488:8:488:12 | let ...? [some:0] | test.swift:488:12:488:12 | a |
| test.swift:488:12:488:12 | a | test.swift:489:19:489:19 | a |
| test.swift:493:18:493:23 | (...) [Tuple element at index 0, some:0] | test.swift:495:10:495:37 | (...) [Tuple element at index 0, some:0] |
| test.swift:493:19:493:19 | x [some:0] | test.swift:493:18:493:23 | (...) [Tuple element at index 0, some:0] |
| test.swift:495:10:495:37 | (...) [Tuple element at index 0, some:0] | test.swift:495:11:495:22 | .some(...) [some:0] |
| test.swift:495:11:495:22 | .some(...) [some:0] | test.swift:495:21:495:21 | a |
| test.swift:495:21:495:21 | a | test.swift:496:19:496:19 | a |
| test.swift:509:9:509:9 | self [x, some:0] | file://:0:0:0:0 | self [x, some:0] |
| test.swift:509:9:509:9 | value [some:0] | file://:0:0:0:0 | value [some:0] |
| test.swift:513:13:513:28 | call to optionalSource() [some:0] | test.swift:515:12:515:12 | x [some:0] |
| test.swift:515:5:515:5 | [post] cx [x, some:0] | test.swift:519:20:519:20 | cx [x, some:0] |
| test.swift:515:12:515:12 | x [some:0] | test.swift:509:9:509:9 | value [some:0] |
| test.swift:515:12:515:12 | x [some:0] | test.swift:515:5:515:5 | [post] cx [x, some:0] |
| test.swift:519:11:519:15 | let ...? [some:0] | test.swift:519:15:519:15 | z1 |
| test.swift:519:15:519:15 | z1 | test.swift:520:15:520:15 | z1 |
| test.swift:519:20:519:20 | cx [x, some:0] | test.swift:509:9:509:9 | self [x, some:0] |
| test.swift:519:20:519:20 | cx [x, some:0] | test.swift:519:20:519:23 | .x [some:0] |
| test.swift:519:20:519:23 | .x [some:0] | test.swift:519:11:519:15 | let ...? [some:0] |
| test.swift:526:14:526:21 | call to source() | test.swift:526:13:526:21 | call to +(_:) |
| test.swift:535:9:535:9 | self [str] | file://:0:0:0:0 | self [str] |
| test.swift:536:10:536:13 | s | test.swift:537:13:537:13 | s |
| test.swift:537:7:537:7 | [post] self [str] | test.swift:536:5:538:5 | self[return] [str] |
| test.swift:537:13:537:13 | s | test.swift:537:7:537:7 | [post] self [str] |
| test.swift:542:17:545:5 | self[return] [str] | test.swift:550:13:550:41 | call to MyClass.init(contentsOfFile:) [str] |
| test.swift:543:7:543:7 | [post] self [str] | test.swift:542:17:545:5 | self[return] [str] |
| test.swift:543:7:543:7 | [post] self [str] | test.swift:544:17:544:17 | self [str] |
| test.swift:543:20:543:28 | call to source3() | test.swift:536:10:536:13 | s |
| test.swift:543:20:543:28 | call to source3() | test.swift:543:7:543:7 | [post] self [str] |
| test.swift:544:17:544:17 | self [str] | test.swift:544:17:544:17 | .str |
| test.swift:549:13:549:33 | call to MyClass.init(s:) [str] | test.swift:535:9:535:9 | self [str] |
| test.swift:549:13:549:33 | call to MyClass.init(s:) [str] | test.swift:549:13:549:35 | .str |
| test.swift:549:24:549:32 | call to source3() | test.swift:536:10:536:13 | s |
| test.swift:549:24:549:32 | call to source3() | test.swift:549:13:549:33 | call to MyClass.init(s:) [str] |
| test.swift:550:13:550:41 | call to MyClass.init(contentsOfFile:) [str] | test.swift:535:9:535:9 | self [str] |
| test.swift:550:13:550:41 | call to MyClass.init(contentsOfFile:) [str] | test.swift:550:13:550:43 | .str |
| test.swift:567:8:567:11 | x | test.swift:568:14:568:14 | x |
| test.swift:568:5:568:5 | [post] self [x] | test.swift:567:3:569:3 | self[return] [x] |
| test.swift:568:14:568:14 | x | test.swift:568:5:568:5 | [post] self [x] |
| test.swift:573:11:573:24 | call to S.init(x:) [x] | test.swift:575:13:575:13 | s [x] |
| test.swift:573:11:573:24 | call to S.init(x:) [x] | test.swift:578:13:578:13 | s [x] |
| test.swift:573:16:573:23 | call to source() | test.swift:567:8:567:11 | x |
| test.swift:573:16:573:23 | call to source() | test.swift:573:11:573:24 | call to S.init(x:) [x] |
| test.swift:574:11:574:14 | enter #keyPath(...) [x] | test.swift:574:14:574:14 | KeyPathComponent [x] |
| test.swift:574:14:574:14 | KeyPathComponent [x] | test.swift:574:11:574:14 | exit #keyPath(...) |
| test.swift:575:13:575:13 | s [x] | test.swift:574:11:574:14 | enter #keyPath(...) [x] |
| test.swift:575:13:575:13 | s [x] | test.swift:575:13:575:25 | \\...[...] |
| test.swift:577:36:577:38 | enter #keyPath(...) [x] | test.swift:577:38:577:38 | KeyPathComponent [x] |
| test.swift:577:38:577:38 | KeyPathComponent [x] | test.swift:577:36:577:38 | exit #keyPath(...) |
| test.swift:578:13:578:13 | s [x] | test.swift:577:36:577:38 | enter #keyPath(...) [x] |
| test.swift:578:13:578:13 | s [x] | test.swift:578:13:578:32 | \\...[...] |
| test.swift:584:8:584:11 | s [x] | test.swift:585:14:585:14 | s [x] |
| test.swift:585:5:585:5 | [post] self [s, x] | test.swift:584:3:586:3 | self[return] [s, x] |
| test.swift:585:14:585:14 | s [x] | test.swift:585:5:585:5 | [post] self [s, x] |
| test.swift:590:11:590:24 | call to S.init(x:) [x] | test.swift:591:18:591:18 | s [x] |
| test.swift:590:16:590:23 | call to source() | test.swift:567:8:567:11 | x |
| test.swift:590:16:590:23 | call to source() | test.swift:590:11:590:24 | call to S.init(x:) [x] |
| test.swift:591:12:591:19 | call to S2.init(s:) [s, x] | test.swift:593:13:593:13 | s2 [s, x] |
| test.swift:591:18:591:18 | s [x] | test.swift:584:8:584:11 | s [x] |
| test.swift:591:18:591:18 | s [x] | test.swift:591:12:591:19 | call to S2.init(s:) [s, x] |
| test.swift:592:11:592:17 | enter #keyPath(...) [s, x] | test.swift:592:15:592:15 | KeyPathComponent [s, x] |
| test.swift:592:15:592:15 | KeyPathComponent [s, x] | test.swift:592:17:592:17 | KeyPathComponent [x] |
| test.swift:592:17:592:17 | KeyPathComponent [x] | test.swift:592:11:592:17 | exit #keyPath(...) |
| test.swift:593:13:593:13 | s2 [s, x] | test.swift:592:11:592:17 | enter #keyPath(...) [s, x] |
| test.swift:593:13:593:13 | s2 [s, x] | test.swift:593:13:593:26 | \\...[...] |
| test.swift:597:17:597:26 | [...] [Array element] | test.swift:599:15:599:15 | array [Array element] |
| test.swift:597:18:597:25 | call to source() | test.swift:597:17:597:26 | [...] [Array element] |
| test.swift:598:13:598:22 | enter #keyPath(...) [Array element] | test.swift:598:20:598:22 | KeyPathComponent [Array element] |
| test.swift:598:20:598:22 | KeyPathComponent [Array element] | test.swift:598:13:598:22 | exit #keyPath(...) |
| test.swift:599:15:599:15 | array [Array element] | test.swift:598:13:598:22 | enter #keyPath(...) [Array element] |
| test.swift:599:15:599:15 | array [Array element] | test.swift:599:15:599:31 | \\...[...] |
| test.swift:618:13:618:20 | call to source() | test.swift:626:15:626:15 | y |
| test.swift:628:9:628:16 | call to source() | test.swift:630:11:630:11 | x |
| test.swift:628:9:628:16 | call to source() | test.swift:631:15:631:15 | x |
| test.swift:630:11:630:11 | x | test.swift:630:15:630:15 | [post] y |
| test.swift:630:15:630:15 | [post] y | test.swift:632:15:632:15 | y |
| test.swift:638:5:638:5 | [post] arr1 [Array element] | test.swift:639:15:639:15 | arr1 [Array element] |
| test.swift:638:15:638:22 | call to source() | test.swift:638:5:638:5 | [post] arr1 [Array element] |
| test.swift:639:15:639:15 | arr1 [Array element] | test.swift:639:15:639:21 | ...[...] |
| test.swift:642:16:642:25 | [...] [Array element] | test.swift:643:15:643:15 | arr2 [Array element] |
| test.swift:642:17:642:24 | call to source() | test.swift:642:16:642:25 | [...] [Array element] |
| test.swift:643:15:643:15 | arr2 [Array element] | test.swift:643:15:643:21 | ...[...] |
| test.swift:645:18:645:29 | [...] [Array element, Array element] | test.swift:647:15:647:15 | matrix [Array element, Array element] |
| test.swift:645:19:645:28 | [...] [Array element] | test.swift:645:18:645:29 | [...] [Array element, Array element] |
| test.swift:645:20:645:27 | call to source() | test.swift:645:19:645:28 | [...] [Array element] |
| test.swift:647:15:647:15 | matrix [Array element, Array element] | test.swift:647:15:647:23 | ...[...] [Array element] |
| test.swift:647:15:647:23 | ...[...] [Array element] | test.swift:647:15:647:26 | ...[...] |
| test.swift:650:5:650:5 | [post] matrix2 [Array element, Array element] | test.swift:651:15:651:15 | matrix2 [Array element, Array element] |
| test.swift:650:5:650:14 | [post] getter for ...[...] [Array element] | test.swift:650:5:650:5 | [post] matrix2 [Array element, Array element] |
| test.swift:650:21:650:28 | call to source() | test.swift:650:5:650:14 | [post] getter for ...[...] [Array element] |
| test.swift:651:15:651:15 | matrix2 [Array element, Array element] | test.swift:651:15:651:24 | ...[...] [Array element] |
| test.swift:651:15:651:24 | ...[...] [Array element] | test.swift:651:15:651:27 | ...[...] |
| test.swift:662:5:662:5 | [post] arr6 [Array element] | test.swift:663:15:663:15 | arr6 [Array element] |
| test.swift:662:17:662:24 | call to source() | test.swift:662:5:662:5 | [post] arr6 [Array element] |
| test.swift:663:15:663:15 | arr6 [Array element] | test.swift:663:15:663:21 | ...[...] |
=======
| test.swift:375:16:375:21 | v | test.swift:375:61:375:61 | v |
| test.swift:375:61:375:61 | v | test.swift:375:45:375:62 | call to ... [mySingle:0] |
| test.swift:377:18:377:23 | v | test.swift:377:59:377:59 | v |
| test.swift:377:59:377:59 | v | test.swift:377:45:377:60 | call to ... [some:0] |
| test.swift:403:9:403:27 | call to ... [mySingle:0] | test.swift:408:10:408:25 | .mySingle(...) [mySingle:0] |
| test.swift:403:9:403:27 | call to ... [mySingle:0] | test.swift:417:13:417:28 | .mySingle(...) [mySingle:0] |
| test.swift:403:19:403:26 | call to source() | test.swift:403:9:403:27 | call to ... [mySingle:0] |
| test.swift:408:10:408:25 | .mySingle(...) [mySingle:0] | test.swift:408:24:408:24 | a |
| test.swift:408:24:408:24 | a | test.swift:409:19:409:19 | a |
| test.swift:417:13:417:28 | .mySingle(...) [mySingle:0] | test.swift:417:27:417:27 | x |
| test.swift:417:27:417:27 | x | test.swift:418:19:418:19 | x |
| test.swift:425:9:425:34 | call to ... [myPair:1] | test.swift:432:10:432:30 | .myPair(...) [myPair:1] |
| test.swift:425:9:425:34 | call to ... [myPair:1] | test.swift:442:13:442:33 | .myPair(...) [myPair:1] |
| test.swift:425:9:425:34 | call to ... [myPair:1] | test.swift:447:33:447:33 | a [myPair:1] |
| test.swift:425:9:425:34 | call to ... [myPair:1] | test.swift:476:13:476:13 | a [myPair:1] |
| test.swift:425:26:425:33 | call to source() | test.swift:425:9:425:34 | call to ... [myPair:1] |
| test.swift:432:10:432:30 | .myPair(...) [myPair:1] | test.swift:432:29:432:29 | b |
| test.swift:432:29:432:29 | b | test.swift:434:19:434:19 | b |
| test.swift:442:13:442:33 | .myPair(...) [myPair:1] | test.swift:442:32:442:32 | y |
| test.swift:442:32:442:32 | y | test.swift:444:19:444:19 | y |
| test.swift:447:21:447:34 | call to ... [myCons:1, myPair:1] | test.swift:457:14:457:38 | .myCons(...) [myCons:1, myPair:1] |
| test.swift:447:21:447:34 | call to ... [myCons:1, myPair:1] | test.swift:472:17:472:41 | .myCons(...) [myCons:1, myPair:1] |
| test.swift:447:21:447:34 | call to ... [myCons:1, myPair:1] | test.swift:476:16:476:16 | b [myCons:1, myPair:1] |
| test.swift:447:33:447:33 | a [myPair:1] | test.swift:447:21:447:34 | call to ... [myCons:1, myPair:1] |
| test.swift:457:14:457:38 | .myCons(...) [myCons:1, myPair:1] | test.swift:457:25:457:37 | .myPair(...) [myPair:1] |
| test.swift:457:25:457:37 | .myPair(...) [myPair:1] | test.swift:457:36:457:36 | c |
| test.swift:457:36:457:36 | c | test.swift:460:19:460:19 | c |
| test.swift:468:13:468:39 | .myPair(...) [myPair:0] | test.swift:468:31:468:31 | x |
| test.swift:468:31:468:31 | x | test.swift:469:19:469:19 | x |
| test.swift:468:43:468:62 | call to ... [myPair:0] | test.swift:468:13:468:39 | .myPair(...) [myPair:0] |
| test.swift:468:51:468:58 | call to source() | test.swift:468:43:468:62 | call to ... [myPair:0] |
| test.swift:472:17:472:41 | .myCons(...) [myCons:1, myPair:1] | test.swift:472:28:472:40 | .myPair(...) [myPair:1] |
| test.swift:472:28:472:40 | .myPair(...) [myPair:1] | test.swift:472:39:472:39 | c |
| test.swift:472:39:472:39 | c | test.swift:473:19:473:19 | c |
| test.swift:476:12:476:17 | (...) [Tuple element at index 0, myPair:1] | test.swift:477:14:477:55 | (...) [Tuple element at index 0, myPair:1] |
| test.swift:476:12:476:17 | (...) [Tuple element at index 1, myCons:1, myPair:1] | test.swift:477:14:477:55 | (...) [Tuple element at index 1, myCons:1, myPair:1] |
| test.swift:476:13:476:13 | a [myPair:1] | test.swift:476:12:476:17 | (...) [Tuple element at index 0, myPair:1] |
| test.swift:476:16:476:16 | b [myCons:1, myPair:1] | test.swift:476:12:476:17 | (...) [Tuple element at index 1, myCons:1, myPair:1] |
| test.swift:477:14:477:55 | (...) [Tuple element at index 0, myPair:1] | test.swift:477:15:477:27 | .myPair(...) [myPair:1] |
| test.swift:477:14:477:55 | (...) [Tuple element at index 1, myCons:1, myPair:1] | test.swift:477:30:477:54 | .myCons(...) [myCons:1, myPair:1] |
| test.swift:477:15:477:27 | .myPair(...) [myPair:1] | test.swift:477:26:477:26 | b |
| test.swift:477:26:477:26 | b | test.swift:479:19:479:19 | b |
| test.swift:477:30:477:54 | .myCons(...) [myCons:1, myPair:1] | test.swift:477:41:477:53 | .myPair(...) [myPair:1] |
| test.swift:477:41:477:53 | .myPair(...) [myPair:1] | test.swift:477:52:477:52 | e |
| test.swift:477:52:477:52 | e | test.swift:482:19:482:19 | e |
| test.swift:488:14:488:38 | call to ... [mySingle:0] | test.swift:494:13:494:35 | .mySingle(...) [mySingle:0] |
| test.swift:488:30:488:37 | call to source() | test.swift:488:14:488:38 | call to ... [mySingle:0] |
| test.swift:490:14:490:32 | call to mkMyEnum1(_:) [mySingle:0] | test.swift:496:13:496:35 | .mySingle(...) [mySingle:0] |
| test.swift:490:24:490:31 | call to source() | test.swift:375:16:375:21 | v |
| test.swift:490:24:490:31 | call to source() | test.swift:490:14:490:32 | call to mkMyEnum1(_:) [mySingle:0] |
| test.swift:492:14:492:32 | call to mkMyEnum2(_:) [mySingle:0] | test.swift:498:13:498:35 | .mySingle(...) [mySingle:0] |
| test.swift:492:24:492:31 | call to source() | test.swift:492:14:492:32 | call to mkMyEnum2(_:) [mySingle:0] |
| test.swift:494:13:494:35 | .mySingle(...) [mySingle:0] | test.swift:494:33:494:33 | d2 |
| test.swift:494:33:494:33 | d2 | test.swift:494:54:494:54 | d2 |
| test.swift:496:13:496:35 | .mySingle(...) [mySingle:0] | test.swift:496:33:496:33 | d4 |
| test.swift:496:33:496:33 | d4 | test.swift:496:54:496:54 | d4 |
| test.swift:498:13:498:35 | .mySingle(...) [mySingle:0] | test.swift:498:33:498:33 | d6 |
| test.swift:498:33:498:33 | d6 | test.swift:498:54:498:54 | d6 |
| test.swift:501:14:501:36 | call to ... [some:0] | test.swift:507:15:507:15 | e2 [some:0] |
| test.swift:501:28:501:35 | call to source() | test.swift:501:14:501:36 | call to ... [some:0] |
| test.swift:503:14:503:34 | call to mkOptional1(_:) [some:0] | test.swift:509:15:509:15 | e4 [some:0] |
| test.swift:503:26:503:33 | call to source() | test.swift:377:18:377:23 | v |
| test.swift:503:26:503:33 | call to source() | test.swift:503:14:503:34 | call to mkOptional1(_:) [some:0] |
| test.swift:505:14:505:34 | call to mkOptional2(_:) [some:0] | test.swift:511:15:511:15 | e6 [some:0] |
| test.swift:505:26:505:33 | call to source() | test.swift:505:14:505:34 | call to mkOptional2(_:) [some:0] |
| test.swift:507:15:507:15 | e2 [some:0] | test.swift:507:15:507:17 | ...! |
| test.swift:509:15:509:15 | e4 [some:0] | test.swift:509:15:509:17 | ...! |
| test.swift:511:15:511:15 | e6 [some:0] | test.swift:511:15:511:17 | ...! |
| test.swift:517:13:517:28 | call to optionalSource() [some:0] | test.swift:519:8:519:12 | let ...? [some:0] |
| test.swift:517:13:517:28 | call to optionalSource() [some:0] | test.swift:524:19:524:19 | x [some:0] |
| test.swift:519:8:519:12 | let ...? [some:0] | test.swift:519:12:519:12 | a |
| test.swift:519:12:519:12 | a | test.swift:520:19:520:19 | a |
| test.swift:524:18:524:23 | (...) [Tuple element at index 0, some:0] | test.swift:526:10:526:37 | (...) [Tuple element at index 0, some:0] |
| test.swift:524:19:524:19 | x [some:0] | test.swift:524:18:524:23 | (...) [Tuple element at index 0, some:0] |
| test.swift:526:10:526:37 | (...) [Tuple element at index 0, some:0] | test.swift:526:11:526:22 | .some(...) [some:0] |
| test.swift:526:11:526:22 | .some(...) [some:0] | test.swift:526:21:526:21 | a |
| test.swift:526:21:526:21 | a | test.swift:527:19:527:19 | a |
| test.swift:540:9:540:9 | self [x, some:0] | file://:0:0:0:0 | self [x, some:0] |
| test.swift:540:9:540:9 | value [some:0] | file://:0:0:0:0 | value [some:0] |
| test.swift:544:13:544:28 | call to optionalSource() [some:0] | test.swift:546:12:546:12 | x [some:0] |
| test.swift:546:5:546:5 | [post] cx [x, some:0] | test.swift:550:20:550:20 | cx [x, some:0] |
| test.swift:546:12:546:12 | x [some:0] | test.swift:540:9:540:9 | value [some:0] |
| test.swift:546:12:546:12 | x [some:0] | test.swift:546:5:546:5 | [post] cx [x, some:0] |
| test.swift:550:11:550:15 | let ...? [some:0] | test.swift:550:15:550:15 | z1 |
| test.swift:550:15:550:15 | z1 | test.swift:551:15:551:15 | z1 |
| test.swift:550:20:550:20 | cx [x, some:0] | test.swift:540:9:540:9 | self [x, some:0] |
| test.swift:550:20:550:20 | cx [x, some:0] | test.swift:550:20:550:23 | .x [some:0] |
| test.swift:550:20:550:23 | .x [some:0] | test.swift:550:11:550:15 | let ...? [some:0] |
| test.swift:557:14:557:21 | call to source() | test.swift:557:13:557:21 | call to +(_:) |
| test.swift:566:9:566:9 | self [str] | file://:0:0:0:0 | self [str] |
| test.swift:567:10:567:13 | s | test.swift:568:13:568:13 | s |
| test.swift:568:7:568:7 | [post] self [str] | test.swift:567:5:569:5 | self[return] [str] |
| test.swift:568:13:568:13 | s | test.swift:568:7:568:7 | [post] self [str] |
| test.swift:573:17:576:5 | self[return] [str] | test.swift:581:13:581:41 | call to MyClass.init(contentsOfFile:) [str] |
| test.swift:574:7:574:7 | [post] self [str] | test.swift:573:17:576:5 | self[return] [str] |
| test.swift:574:7:574:7 | [post] self [str] | test.swift:575:17:575:17 | self [str] |
| test.swift:574:20:574:28 | call to source3() | test.swift:567:10:567:13 | s |
| test.swift:574:20:574:28 | call to source3() | test.swift:574:7:574:7 | [post] self [str] |
| test.swift:575:17:575:17 | self [str] | test.swift:575:17:575:17 | .str |
| test.swift:580:13:580:33 | call to MyClass.init(s:) [str] | test.swift:566:9:566:9 | self [str] |
| test.swift:580:13:580:33 | call to MyClass.init(s:) [str] | test.swift:580:13:580:35 | .str |
| test.swift:580:24:580:32 | call to source3() | test.swift:567:10:567:13 | s |
| test.swift:580:24:580:32 | call to source3() | test.swift:580:13:580:33 | call to MyClass.init(s:) [str] |
| test.swift:581:13:581:41 | call to MyClass.init(contentsOfFile:) [str] | test.swift:566:9:566:9 | self [str] |
| test.swift:581:13:581:41 | call to MyClass.init(contentsOfFile:) [str] | test.swift:581:13:581:43 | .str |
| test.swift:598:8:598:11 | x | test.swift:599:14:599:14 | x |
| test.swift:599:5:599:5 | [post] self [x] | test.swift:598:3:600:3 | self[return] [x] |
| test.swift:599:14:599:14 | x | test.swift:599:5:599:5 | [post] self [x] |
| test.swift:604:11:604:24 | call to S.init(x:) [x] | test.swift:606:13:606:13 | s [x] |
| test.swift:604:11:604:24 | call to S.init(x:) [x] | test.swift:609:13:609:13 | s [x] |
| test.swift:604:16:604:23 | call to source() | test.swift:598:8:598:11 | x |
| test.swift:604:16:604:23 | call to source() | test.swift:604:11:604:24 | call to S.init(x:) [x] |
| test.swift:605:11:605:14 | enter #keyPath(...) [x] | test.swift:605:14:605:14 | KeyPathComponent [x] |
| test.swift:605:14:605:14 | KeyPathComponent [x] | test.swift:605:11:605:14 | exit #keyPath(...) |
| test.swift:606:13:606:13 | s [x] | test.swift:605:11:605:14 | enter #keyPath(...) [x] |
| test.swift:606:13:606:13 | s [x] | test.swift:606:13:606:25 | \\...[...] |
| test.swift:608:36:608:38 | enter #keyPath(...) [x] | test.swift:608:38:608:38 | KeyPathComponent [x] |
| test.swift:608:38:608:38 | KeyPathComponent [x] | test.swift:608:36:608:38 | exit #keyPath(...) |
| test.swift:609:13:609:13 | s [x] | test.swift:608:36:608:38 | enter #keyPath(...) [x] |
| test.swift:609:13:609:13 | s [x] | test.swift:609:13:609:32 | \\...[...] |
| test.swift:615:8:615:11 | s [x] | test.swift:616:14:616:14 | s [x] |
| test.swift:616:5:616:5 | [post] self [s, x] | test.swift:615:3:617:3 | self[return] [s, x] |
| test.swift:616:14:616:14 | s [x] | test.swift:616:5:616:5 | [post] self [s, x] |
| test.swift:621:11:621:24 | call to S.init(x:) [x] | test.swift:622:18:622:18 | s [x] |
| test.swift:621:16:621:23 | call to source() | test.swift:598:8:598:11 | x |
| test.swift:621:16:621:23 | call to source() | test.swift:621:11:621:24 | call to S.init(x:) [x] |
| test.swift:622:12:622:19 | call to S2.init(s:) [s, x] | test.swift:624:13:624:13 | s2 [s, x] |
| test.swift:622:18:622:18 | s [x] | test.swift:615:8:615:11 | s [x] |
| test.swift:622:18:622:18 | s [x] | test.swift:622:12:622:19 | call to S2.init(s:) [s, x] |
| test.swift:623:11:623:17 | enter #keyPath(...) [s, x] | test.swift:623:15:623:15 | KeyPathComponent [s, x] |
| test.swift:623:15:623:15 | KeyPathComponent [s, x] | test.swift:623:17:623:17 | KeyPathComponent [x] |
| test.swift:623:17:623:17 | KeyPathComponent [x] | test.swift:623:11:623:17 | exit #keyPath(...) |
| test.swift:624:13:624:13 | s2 [s, x] | test.swift:623:11:623:17 | enter #keyPath(...) [s, x] |
| test.swift:624:13:624:13 | s2 [s, x] | test.swift:624:13:624:26 | \\...[...] |
| test.swift:649:13:649:20 | call to source() | test.swift:657:15:657:15 | y |
| test.swift:659:9:659:16 | call to source() | test.swift:661:10:661:11 | &... |
| test.swift:659:9:659:16 | call to source() | test.swift:662:15:662:15 | x |
| test.swift:661:10:661:11 | &... | test.swift:661:14:661:15 | [post] &... |
| test.swift:661:14:661:15 | [post] &... | test.swift:663:15:663:15 | y |
>>>>>>> 8438fb23
nodes
| file://:0:0:0:0 | .a [x] | semmle.label | .a [x] |
| file://:0:0:0:0 | .str | semmle.label | .str |
| file://:0:0:0:0 | .x | semmle.label | .x |
| file://:0:0:0:0 | .x [some:0] | semmle.label | .x [some:0] |
| file://:0:0:0:0 | [post] self [x, some:0] | semmle.label | [post] self [x, some:0] |
| file://:0:0:0:0 | [post] self [x] | semmle.label | [post] self [x] |
| file://:0:0:0:0 | self [a, x] | semmle.label | self [a, x] |
| file://:0:0:0:0 | self [str] | semmle.label | self [str] |
| file://:0:0:0:0 | self [x, some:0] | semmle.label | self [x, some:0] |
| file://:0:0:0:0 | self [x] | semmle.label | self [x] |
| file://:0:0:0:0 | value | semmle.label | value |
| file://:0:0:0:0 | value [some:0] | semmle.label | value [some:0] |
| test.swift:6:19:6:26 | call to source() | semmle.label | call to source() |
| test.swift:7:15:7:15 | t1 | semmle.label | t1 |
| test.swift:9:15:9:15 | t1 | semmle.label | t1 |
| test.swift:10:15:10:15 | t2 | semmle.label | t2 |
| test.swift:25:20:25:27 | call to source() | semmle.label | call to source() |
| test.swift:26:26:26:33 | call to source() | semmle.label | call to source() |
| test.swift:29:18:29:21 | x | semmle.label | x |
| test.swift:29:26:29:29 | y | semmle.label | y |
| test.swift:30:15:30:15 | x | semmle.label | x |
| test.swift:31:15:31:15 | y | semmle.label | y |
| test.swift:35:12:35:19 | call to source() | semmle.label | call to source() |
| test.swift:39:15:39:29 | call to callee_source() | semmle.label | call to callee_source() |
| test.swift:43:19:43:26 | call to source() | semmle.label | call to source() |
| test.swift:50:15:50:15 | t | semmle.label | t |
| test.swift:53:1:56:1 | arg[return] | semmle.label | arg[return] |
| test.swift:54:11:54:18 | call to source() | semmle.label | call to source() |
| test.swift:61:23:61:23 | [post] x | semmle.label | [post] x |
| test.swift:62:15:62:15 | x | semmle.label | x |
| test.swift:65:1:70:1 | arg2[return] | semmle.label | arg2[return] |
| test.swift:65:16:65:28 | arg1 | semmle.label | arg1 |
| test.swift:73:18:73:25 | call to source() | semmle.label | call to source() |
| test.swift:75:22:75:22 | x | semmle.label | x |
| test.swift:75:32:75:32 | [post] y | semmle.label | [post] y |
| test.swift:76:15:76:15 | x | semmle.label | x |
| test.swift:77:15:77:15 | y | semmle.label | y |
| test.swift:80:1:82:1 | arg[return] | semmle.label | arg[return] |
| test.swift:81:11:81:18 | call to source() | semmle.label | call to source() |
| test.swift:84:1:91:1 | arg[return] | semmle.label | arg[return] |
| test.swift:86:15:86:22 | call to source() | semmle.label | call to source() |
| test.swift:89:15:89:22 | call to source() | semmle.label | call to source() |
| test.swift:97:40:97:40 | [post] x | semmle.label | [post] x |
| test.swift:98:19:98:19 | x | semmle.label | x |
| test.swift:104:41:104:41 | [post] x | semmle.label | [post] x |
| test.swift:105:19:105:19 | x | semmle.label | x |
| test.swift:109:9:109:14 | arg | semmle.label | arg |
| test.swift:110:12:110:12 | arg | semmle.label | arg |
| test.swift:113:14:113:19 | arg | semmle.label | arg |
| test.swift:113:14:113:19 | arg | semmle.label | arg |
| test.swift:114:12:114:22 | call to ... | semmle.label | call to ... |
| test.swift:114:12:114:22 | call to ... | semmle.label | call to ... |
| test.swift:114:19:114:19 | arg | semmle.label | arg |
| test.swift:114:19:114:19 | arg | semmle.label | arg |
| test.swift:118:18:118:25 | call to source() | semmle.label | call to source() |
| test.swift:119:18:119:44 | call to forward(arg:lambda:) | semmle.label | call to forward(arg:lambda:) |
| test.swift:119:31:119:31 | x | semmle.label | x |
| test.swift:120:15:120:15 | y | semmle.label | y |
| test.swift:122:18:125:6 | call to forward(arg:lambda:) | semmle.label | call to forward(arg:lambda:) |
| test.swift:122:31:122:38 | call to source() | semmle.label | call to source() |
| test.swift:123:10:123:13 | i | semmle.label | i |
| test.swift:124:16:124:16 | i | semmle.label | i |
| test.swift:126:15:126:15 | z | semmle.label | z |
| test.swift:138:19:138:26 | call to source() | semmle.label | call to source() |
| test.swift:142:10:142:13 | i | semmle.label | i |
| test.swift:143:16:143:16 | i | semmle.label | i |
| test.swift:145:15:145:31 | call to ... | semmle.label | call to ... |
| test.swift:145:23:145:30 | call to source() | semmle.label | call to source() |
| test.swift:149:16:149:23 | call to source() | semmle.label | call to source() |
| test.swift:151:15:151:28 | call to ... | semmle.label | call to ... |
| test.swift:154:10:154:13 | i | semmle.label | i |
| test.swift:155:19:155:19 | i | semmle.label | i |
| test.swift:157:16:157:23 | call to source() | semmle.label | call to source() |
| test.swift:159:16:159:29 | call to ... | semmle.label | call to ... |
| test.swift:163:7:163:7 | self [x] | semmle.label | self [x] |
| test.swift:163:7:163:7 | value | semmle.label | value |
| test.swift:169:3:171:3 | self[return] [x] | semmle.label | self[return] [x] |
| test.swift:169:12:169:22 | value | semmle.label | value |
| test.swift:170:5:170:5 | [post] self [x] | semmle.label | [post] self [x] |
| test.swift:170:9:170:9 | value | semmle.label | value |
| test.swift:173:8:173:8 | self [x] | semmle.label | self [x] |
| test.swift:174:12:174:12 | .x | semmle.label | .x |
| test.swift:174:12:174:12 | self [x] | semmle.label | self [x] |
| test.swift:180:3:180:3 | [post] a [x] | semmle.label | [post] a [x] |
| test.swift:180:9:180:16 | call to source() | semmle.label | call to source() |
| test.swift:181:13:181:13 | a [x] | semmle.label | a [x] |
| test.swift:181:13:181:15 | .x | semmle.label | .x |
| test.swift:185:7:185:7 | self [a, x] | semmle.label | self [a, x] |
| test.swift:194:3:194:3 | [post] b [a, x] | semmle.label | [post] b [a, x] |
| test.swift:194:3:194:5 | [post] getter for .a [x] | semmle.label | [post] getter for .a [x] |
| test.swift:194:11:194:18 | call to source() | semmle.label | call to source() |
| test.swift:195:13:195:13 | b [a, x] | semmle.label | b [a, x] |
| test.swift:195:13:195:15 | .a [x] | semmle.label | .a [x] |
| test.swift:195:13:195:17 | .x | semmle.label | .x |
| test.swift:200:3:200:3 | [post] a [x] | semmle.label | [post] a [x] |
| test.swift:200:9:200:16 | call to source() | semmle.label | call to source() |
| test.swift:201:13:201:13 | a [x] | semmle.label | a [x] |
| test.swift:201:13:201:15 | .x | semmle.label | .x |
| test.swift:206:3:206:3 | [post] a [x] | semmle.label | [post] a [x] |
| test.swift:206:9:206:16 | call to source() | semmle.label | call to source() |
| test.swift:207:13:207:13 | a [x] | semmle.label | a [x] |
| test.swift:207:13:207:19 | call to get() | semmle.label | call to get() |
| test.swift:212:3:212:3 | [post] a [x] | semmle.label | [post] a [x] |
| test.swift:212:9:212:16 | call to source() | semmle.label | call to source() |
| test.swift:213:13:213:13 | a [x] | semmle.label | a [x] |
| test.swift:213:13:213:19 | call to get() | semmle.label | call to get() |
| test.swift:218:3:218:3 | [post] b [a, x] | semmle.label | [post] b [a, x] |
| test.swift:218:3:218:5 | [post] getter for .a [x] | semmle.label | [post] getter for .a [x] |
| test.swift:218:11:218:18 | call to source() | semmle.label | call to source() |
| test.swift:219:13:219:13 | b [a, x] | semmle.label | b [a, x] |
| test.swift:219:13:219:15 | .a [x] | semmle.label | .a [x] |
| test.swift:219:13:219:17 | .x | semmle.label | .x |
| test.swift:225:14:225:21 | call to source() | semmle.label | call to source() |
| test.swift:235:13:235:15 | .source_value | semmle.label | .source_value |
| test.swift:238:13:238:15 | .source_value | semmle.label | .source_value |
| test.swift:259:12:259:19 | call to source() | semmle.label | call to source() |
| test.swift:259:12:259:19 | call to source() [some:0] | semmle.label | call to source() [some:0] |
| test.swift:263:13:263:28 | call to optionalSource() | semmle.label | call to optionalSource() |
| test.swift:263:13:263:28 | call to optionalSource() [some:0] | semmle.label | call to optionalSource() [some:0] |
| test.swift:265:15:265:15 | x | semmle.label | x |
| test.swift:267:15:267:15 | x [some:0] | semmle.label | x [some:0] |
| test.swift:267:15:267:16 | ...! | semmle.label | ...! |
| test.swift:270:15:270:22 | call to source() | semmle.label | call to source() |
| test.swift:270:15:270:31 | call to signum() | semmle.label | call to signum() |
| test.swift:271:15:271:16 | ...? | semmle.label | ...? |
| test.swift:271:15:271:25 | OptionalEvaluationExpr | semmle.label | OptionalEvaluationExpr |
| test.swift:271:15:271:25 | call to signum() | semmle.label | call to signum() |
| test.swift:274:15:274:20 | ... ??(_:_:) ... | semmle.label | ... ??(_:_:) ... |
| test.swift:275:15:275:27 | ... ??(_:_:) ... | semmle.label | ... ??(_:_:) ... |
| test.swift:279:15:279:31 | ... ? ... : ... | semmle.label | ... ? ... : ... |
| test.swift:279:26:279:26 | x [some:0] | semmle.label | x [some:0] |
| test.swift:279:26:279:27 | ...! | semmle.label | ...! |
| test.swift:280:15:280:38 | ... ? ... : ... | semmle.label | ... ? ... : ... |
| test.swift:280:26:280:26 | x [some:0] | semmle.label | x [some:0] |
| test.swift:280:26:280:27 | ...! | semmle.label | ...! |
| test.swift:280:31:280:38 | call to source() | semmle.label | call to source() |
| test.swift:282:15:282:38 | ... ? ... : ... | semmle.label | ... ? ... : ... |
| test.swift:282:31:282:38 | call to source() | semmle.label | call to source() |
| test.swift:284:8:284:12 | let ...? [some:0] | semmle.label | let ...? [some:0] |
| test.swift:284:12:284:12 | z | semmle.label | z |
| test.swift:285:19:285:19 | z | semmle.label | z |
| test.swift:291:8:291:12 | let ...? [some:0] | semmle.label | let ...? [some:0] |
| test.swift:291:12:291:12 | z | semmle.label | z |
| test.swift:291:16:291:17 | ...? | semmle.label | ...? |
| test.swift:291:16:291:17 | ...? [some:0] | semmle.label | ...? [some:0] |
| test.swift:291:16:291:26 | call to signum() | semmle.label | call to signum() |
| test.swift:291:16:291:26 | call to signum() [some:0] | semmle.label | call to signum() [some:0] |
| test.swift:292:19:292:19 | z | semmle.label | z |
| test.swift:298:11:298:15 | let ...? [some:0] | semmle.label | let ...? [some:0] |
| test.swift:298:15:298:15 | z1 | semmle.label | z1 |
| test.swift:300:15:300:15 | z1 | semmle.label | z1 |
| test.swift:303:15:303:15 | x [some:0] | semmle.label | x [some:0] |
| test.swift:303:15:303:16 | ...! | semmle.label | ...! |
| test.swift:303:15:303:25 | call to signum() | semmle.label | call to signum() |
| test.swift:306:13:306:24 | .some(...) [some:0] | semmle.label | .some(...) [some:0] |
| test.swift:306:23:306:23 | z | semmle.label | z |
| test.swift:307:19:307:19 | z | semmle.label | z |
| test.swift:314:10:314:21 | .some(...) [some:0] | semmle.label | .some(...) [some:0] |
| test.swift:314:20:314:20 | z | semmle.label | z |
| test.swift:315:19:315:19 | z | semmle.label | z |
| test.swift:331:14:331:26 | (...) [Tuple element at index 1] | semmle.label | (...) [Tuple element at index 1] |
| test.swift:331:18:331:25 | call to source() | semmle.label | call to source() |
| test.swift:335:15:335:15 | t1 [Tuple element at index 1] | semmle.label | t1 [Tuple element at index 1] |
| test.swift:335:15:335:18 | .1 | semmle.label | .1 |
| test.swift:343:5:343:5 | [post] t1 [Tuple element at index 0] | semmle.label | [post] t1 [Tuple element at index 0] |
| test.swift:343:12:343:19 | call to source() | semmle.label | call to source() |
| test.swift:346:15:346:15 | t1 [Tuple element at index 0] | semmle.label | t1 [Tuple element at index 0] |
| test.swift:346:15:346:18 | .0 | semmle.label | .0 |
| test.swift:351:14:351:45 | (...) [Tuple element at index 0] | semmle.label | (...) [Tuple element at index 0] |
| test.swift:351:14:351:45 | (...) [Tuple element at index 1] | semmle.label | (...) [Tuple element at index 1] |
| test.swift:351:18:351:25 | call to source() | semmle.label | call to source() |
| test.swift:351:31:351:38 | call to source() | semmle.label | call to source() |
| test.swift:353:9:353:17 | (...) [Tuple element at index 0] | semmle.label | (...) [Tuple element at index 0] |
| test.swift:353:9:353:17 | (...) [Tuple element at index 1] | semmle.label | (...) [Tuple element at index 1] |
| test.swift:353:10:353:10 | a | semmle.label | a |
| test.swift:353:13:353:13 | b | semmle.label | b |
| test.swift:356:15:356:15 | t1 [Tuple element at index 0] | semmle.label | t1 [Tuple element at index 0] |
| test.swift:356:15:356:18 | .0 | semmle.label | .0 |
| test.swift:357:15:357:15 | t1 [Tuple element at index 1] | semmle.label | t1 [Tuple element at index 1] |
| test.swift:357:15:357:18 | .1 | semmle.label | .1 |
| test.swift:360:15:360:15 | t2 [Tuple element at index 0] | semmle.label | t2 [Tuple element at index 0] |
| test.swift:360:15:360:18 | .0 | semmle.label | .0 |
| test.swift:361:15:361:15 | t2 [Tuple element at index 1] | semmle.label | t2 [Tuple element at index 1] |
| test.swift:361:15:361:18 | .1 | semmle.label | .1 |
| test.swift:363:15:363:15 | a | semmle.label | a |
| test.swift:364:15:364:15 | b | semmle.label | b |
<<<<<<< HEAD
| test.swift:398:9:398:27 | call to ... [mySingle:0] | semmle.label | call to ... [mySingle:0] |
| test.swift:398:19:398:26 | call to source() | semmle.label | call to source() |
| test.swift:403:10:403:25 | .mySingle(...) [mySingle:0] | semmle.label | .mySingle(...) [mySingle:0] |
| test.swift:403:24:403:24 | a | semmle.label | a |
| test.swift:404:19:404:19 | a | semmle.label | a |
| test.swift:412:13:412:28 | .mySingle(...) [mySingle:0] | semmle.label | .mySingle(...) [mySingle:0] |
| test.swift:412:27:412:27 | x | semmle.label | x |
| test.swift:413:19:413:19 | x | semmle.label | x |
| test.swift:420:9:420:34 | call to ... [myPair:1] | semmle.label | call to ... [myPair:1] |
| test.swift:420:26:420:33 | call to source() | semmle.label | call to source() |
| test.swift:427:10:427:30 | .myPair(...) [myPair:1] | semmle.label | .myPair(...) [myPair:1] |
| test.swift:427:29:427:29 | b | semmle.label | b |
| test.swift:429:19:429:19 | b | semmle.label | b |
| test.swift:437:13:437:33 | .myPair(...) [myPair:1] | semmle.label | .myPair(...) [myPair:1] |
| test.swift:437:32:437:32 | y | semmle.label | y |
| test.swift:439:19:439:19 | y | semmle.label | y |
| test.swift:442:21:442:34 | call to ... [myCons:1, myPair:1] | semmle.label | call to ... [myCons:1, myPair:1] |
| test.swift:442:33:442:33 | a [myPair:1] | semmle.label | a [myPair:1] |
| test.swift:452:14:452:38 | .myCons(...) [myCons:1, myPair:1] | semmle.label | .myCons(...) [myCons:1, myPair:1] |
| test.swift:452:25:452:37 | .myPair(...) [myPair:1] | semmle.label | .myPair(...) [myPair:1] |
| test.swift:452:36:452:36 | c | semmle.label | c |
| test.swift:455:19:455:19 | c | semmle.label | c |
| test.swift:463:13:463:39 | .myPair(...) [myPair:0] | semmle.label | .myPair(...) [myPair:0] |
| test.swift:463:31:463:31 | x | semmle.label | x |
| test.swift:463:43:463:62 | call to ... [myPair:0] | semmle.label | call to ... [myPair:0] |
| test.swift:463:51:463:58 | call to source() | semmle.label | call to source() |
| test.swift:464:19:464:19 | x | semmle.label | x |
| test.swift:467:17:467:41 | .myCons(...) [myCons:1, myPair:1] | semmle.label | .myCons(...) [myCons:1, myPair:1] |
| test.swift:467:28:467:40 | .myPair(...) [myPair:1] | semmle.label | .myPair(...) [myPair:1] |
| test.swift:467:39:467:39 | c | semmle.label | c |
| test.swift:468:19:468:19 | c | semmle.label | c |
| test.swift:471:12:471:17 | (...) [Tuple element at index 0, myPair:1] | semmle.label | (...) [Tuple element at index 0, myPair:1] |
| test.swift:471:12:471:17 | (...) [Tuple element at index 1, myCons:1, myPair:1] | semmle.label | (...) [Tuple element at index 1, myCons:1, myPair:1] |
| test.swift:471:13:471:13 | a [myPair:1] | semmle.label | a [myPair:1] |
| test.swift:471:16:471:16 | b [myCons:1, myPair:1] | semmle.label | b [myCons:1, myPair:1] |
| test.swift:472:14:472:55 | (...) [Tuple element at index 0, myPair:1] | semmle.label | (...) [Tuple element at index 0, myPair:1] |
| test.swift:472:14:472:55 | (...) [Tuple element at index 1, myCons:1, myPair:1] | semmle.label | (...) [Tuple element at index 1, myCons:1, myPair:1] |
| test.swift:472:15:472:27 | .myPair(...) [myPair:1] | semmle.label | .myPair(...) [myPair:1] |
| test.swift:472:26:472:26 | b | semmle.label | b |
| test.swift:472:30:472:54 | .myCons(...) [myCons:1, myPair:1] | semmle.label | .myCons(...) [myCons:1, myPair:1] |
| test.swift:472:41:472:53 | .myPair(...) [myPair:1] | semmle.label | .myPair(...) [myPair:1] |
| test.swift:472:52:472:52 | e | semmle.label | e |
| test.swift:474:19:474:19 | b | semmle.label | b |
| test.swift:477:19:477:19 | e | semmle.label | e |
| test.swift:486:13:486:28 | call to optionalSource() [some:0] | semmle.label | call to optionalSource() [some:0] |
| test.swift:488:8:488:12 | let ...? [some:0] | semmle.label | let ...? [some:0] |
| test.swift:488:12:488:12 | a | semmle.label | a |
| test.swift:489:19:489:19 | a | semmle.label | a |
| test.swift:493:18:493:23 | (...) [Tuple element at index 0, some:0] | semmle.label | (...) [Tuple element at index 0, some:0] |
| test.swift:493:19:493:19 | x [some:0] | semmle.label | x [some:0] |
| test.swift:495:10:495:37 | (...) [Tuple element at index 0, some:0] | semmle.label | (...) [Tuple element at index 0, some:0] |
| test.swift:495:11:495:22 | .some(...) [some:0] | semmle.label | .some(...) [some:0] |
| test.swift:495:21:495:21 | a | semmle.label | a |
| test.swift:496:19:496:19 | a | semmle.label | a |
| test.swift:509:9:509:9 | self [x, some:0] | semmle.label | self [x, some:0] |
| test.swift:509:9:509:9 | value [some:0] | semmle.label | value [some:0] |
| test.swift:513:13:513:28 | call to optionalSource() [some:0] | semmle.label | call to optionalSource() [some:0] |
| test.swift:515:5:515:5 | [post] cx [x, some:0] | semmle.label | [post] cx [x, some:0] |
| test.swift:515:12:515:12 | x [some:0] | semmle.label | x [some:0] |
| test.swift:519:11:519:15 | let ...? [some:0] | semmle.label | let ...? [some:0] |
| test.swift:519:15:519:15 | z1 | semmle.label | z1 |
| test.swift:519:20:519:20 | cx [x, some:0] | semmle.label | cx [x, some:0] |
| test.swift:519:20:519:23 | .x [some:0] | semmle.label | .x [some:0] |
| test.swift:520:15:520:15 | z1 | semmle.label | z1 |
| test.swift:526:13:526:21 | call to +(_:) | semmle.label | call to +(_:) |
| test.swift:526:14:526:21 | call to source() | semmle.label | call to source() |
| test.swift:527:14:527:21 | call to source() | semmle.label | call to source() |
| test.swift:535:9:535:9 | self [str] | semmle.label | self [str] |
| test.swift:536:5:538:5 | self[return] [str] | semmle.label | self[return] [str] |
| test.swift:536:10:536:13 | s | semmle.label | s |
| test.swift:537:7:537:7 | [post] self [str] | semmle.label | [post] self [str] |
| test.swift:537:13:537:13 | s | semmle.label | s |
| test.swift:542:17:545:5 | self[return] [str] | semmle.label | self[return] [str] |
| test.swift:543:7:543:7 | [post] self [str] | semmle.label | [post] self [str] |
| test.swift:543:20:543:28 | call to source3() | semmle.label | call to source3() |
| test.swift:544:17:544:17 | .str | semmle.label | .str |
| test.swift:544:17:544:17 | self [str] | semmle.label | self [str] |
| test.swift:549:13:549:33 | call to MyClass.init(s:) [str] | semmle.label | call to MyClass.init(s:) [str] |
| test.swift:549:13:549:35 | .str | semmle.label | .str |
| test.swift:549:24:549:32 | call to source3() | semmle.label | call to source3() |
| test.swift:550:13:550:41 | call to MyClass.init(contentsOfFile:) [str] | semmle.label | call to MyClass.init(contentsOfFile:) [str] |
| test.swift:550:13:550:43 | .str | semmle.label | .str |
| test.swift:567:3:569:3 | self[return] [x] | semmle.label | self[return] [x] |
| test.swift:567:8:567:11 | x | semmle.label | x |
| test.swift:568:5:568:5 | [post] self [x] | semmle.label | [post] self [x] |
| test.swift:568:14:568:14 | x | semmle.label | x |
| test.swift:573:11:573:24 | call to S.init(x:) [x] | semmle.label | call to S.init(x:) [x] |
| test.swift:573:16:573:23 | call to source() | semmle.label | call to source() |
| test.swift:574:11:574:14 | enter #keyPath(...) [x] | semmle.label | enter #keyPath(...) [x] |
| test.swift:574:11:574:14 | exit #keyPath(...) | semmle.label | exit #keyPath(...) |
| test.swift:574:14:574:14 | KeyPathComponent [x] | semmle.label | KeyPathComponent [x] |
| test.swift:575:13:575:13 | s [x] | semmle.label | s [x] |
| test.swift:575:13:575:25 | \\...[...] | semmle.label | \\...[...] |
| test.swift:577:36:577:38 | enter #keyPath(...) [x] | semmle.label | enter #keyPath(...) [x] |
| test.swift:577:36:577:38 | exit #keyPath(...) | semmle.label | exit #keyPath(...) |
| test.swift:577:38:577:38 | KeyPathComponent [x] | semmle.label | KeyPathComponent [x] |
| test.swift:578:13:578:13 | s [x] | semmle.label | s [x] |
| test.swift:578:13:578:32 | \\...[...] | semmle.label | \\...[...] |
| test.swift:584:3:586:3 | self[return] [s, x] | semmle.label | self[return] [s, x] |
| test.swift:584:8:584:11 | s [x] | semmle.label | s [x] |
| test.swift:585:5:585:5 | [post] self [s, x] | semmle.label | [post] self [s, x] |
| test.swift:585:14:585:14 | s [x] | semmle.label | s [x] |
| test.swift:590:11:590:24 | call to S.init(x:) [x] | semmle.label | call to S.init(x:) [x] |
| test.swift:590:16:590:23 | call to source() | semmle.label | call to source() |
| test.swift:591:12:591:19 | call to S2.init(s:) [s, x] | semmle.label | call to S2.init(s:) [s, x] |
| test.swift:591:18:591:18 | s [x] | semmle.label | s [x] |
| test.swift:592:11:592:17 | enter #keyPath(...) [s, x] | semmle.label | enter #keyPath(...) [s, x] |
| test.swift:592:11:592:17 | exit #keyPath(...) | semmle.label | exit #keyPath(...) |
| test.swift:592:15:592:15 | KeyPathComponent [s, x] | semmle.label | KeyPathComponent [s, x] |
| test.swift:592:17:592:17 | KeyPathComponent [x] | semmle.label | KeyPathComponent [x] |
| test.swift:593:13:593:13 | s2 [s, x] | semmle.label | s2 [s, x] |
| test.swift:593:13:593:26 | \\...[...] | semmle.label | \\...[...] |
| test.swift:597:17:597:26 | [...] [Array element] | semmle.label | [...] [Array element] |
| test.swift:597:18:597:25 | call to source() | semmle.label | call to source() |
| test.swift:598:13:598:22 | enter #keyPath(...) [Array element] | semmle.label | enter #keyPath(...) [Array element] |
| test.swift:598:13:598:22 | exit #keyPath(...) | semmle.label | exit #keyPath(...) |
| test.swift:598:20:598:22 | KeyPathComponent [Array element] | semmle.label | KeyPathComponent [Array element] |
| test.swift:599:15:599:15 | array [Array element] | semmle.label | array [Array element] |
| test.swift:599:15:599:31 | \\...[...] | semmle.label | \\...[...] |
| test.swift:618:13:618:20 | call to source() | semmle.label | call to source() |
| test.swift:626:15:626:15 | y | semmle.label | y |
| test.swift:628:9:628:16 | call to source() | semmle.label | call to source() |
| test.swift:630:11:630:11 | x | semmle.label | x |
| test.swift:630:15:630:15 | [post] y | semmle.label | [post] y |
| test.swift:631:15:631:15 | x | semmle.label | x |
| test.swift:632:15:632:15 | y | semmle.label | y |
| test.swift:638:5:638:5 | [post] arr1 [Array element] | semmle.label | [post] arr1 [Array element] |
| test.swift:638:15:638:22 | call to source() | semmle.label | call to source() |
| test.swift:639:15:639:15 | arr1 [Array element] | semmle.label | arr1 [Array element] |
| test.swift:639:15:639:21 | ...[...] | semmle.label | ...[...] |
| test.swift:642:16:642:25 | [...] [Array element] | semmle.label | [...] [Array element] |
| test.swift:642:17:642:24 | call to source() | semmle.label | call to source() |
| test.swift:643:15:643:15 | arr2 [Array element] | semmle.label | arr2 [Array element] |
| test.swift:643:15:643:21 | ...[...] | semmle.label | ...[...] |
| test.swift:645:18:645:29 | [...] [Array element, Array element] | semmle.label | [...] [Array element, Array element] |
| test.swift:645:19:645:28 | [...] [Array element] | semmle.label | [...] [Array element] |
| test.swift:645:20:645:27 | call to source() | semmle.label | call to source() |
| test.swift:647:15:647:15 | matrix [Array element, Array element] | semmle.label | matrix [Array element, Array element] |
| test.swift:647:15:647:23 | ...[...] [Array element] | semmle.label | ...[...] [Array element] |
| test.swift:647:15:647:26 | ...[...] | semmle.label | ...[...] |
| test.swift:650:5:650:5 | [post] matrix2 [Array element, Array element] | semmle.label | [post] matrix2 [Array element, Array element] |
| test.swift:650:5:650:14 | [post] getter for ...[...] [Array element] | semmle.label | [post] getter for ...[...] [Array element] |
| test.swift:650:21:650:28 | call to source() | semmle.label | call to source() |
| test.swift:651:15:651:15 | matrix2 [Array element, Array element] | semmle.label | matrix2 [Array element, Array element] |
| test.swift:651:15:651:24 | ...[...] [Array element] | semmle.label | ...[...] [Array element] |
| test.swift:651:15:651:27 | ...[...] | semmle.label | ...[...] |
| test.swift:662:5:662:5 | [post] arr6 [Array element] | semmle.label | [post] arr6 [Array element] |
| test.swift:662:17:662:24 | call to source() | semmle.label | call to source() |
| test.swift:663:15:663:15 | arr6 [Array element] | semmle.label | arr6 [Array element] |
| test.swift:663:15:663:21 | ...[...] | semmle.label | ...[...] |
=======
| test.swift:375:16:375:21 | v | semmle.label | v |
| test.swift:375:45:375:62 | call to ... [mySingle:0] | semmle.label | call to ... [mySingle:0] |
| test.swift:375:61:375:61 | v | semmle.label | v |
| test.swift:377:18:377:23 | v | semmle.label | v |
| test.swift:377:45:377:60 | call to ... [some:0] | semmle.label | call to ... [some:0] |
| test.swift:377:59:377:59 | v | semmle.label | v |
| test.swift:403:9:403:27 | call to ... [mySingle:0] | semmle.label | call to ... [mySingle:0] |
| test.swift:403:19:403:26 | call to source() | semmle.label | call to source() |
| test.swift:408:10:408:25 | .mySingle(...) [mySingle:0] | semmle.label | .mySingle(...) [mySingle:0] |
| test.swift:408:24:408:24 | a | semmle.label | a |
| test.swift:409:19:409:19 | a | semmle.label | a |
| test.swift:417:13:417:28 | .mySingle(...) [mySingle:0] | semmle.label | .mySingle(...) [mySingle:0] |
| test.swift:417:27:417:27 | x | semmle.label | x |
| test.swift:418:19:418:19 | x | semmle.label | x |
| test.swift:425:9:425:34 | call to ... [myPair:1] | semmle.label | call to ... [myPair:1] |
| test.swift:425:26:425:33 | call to source() | semmle.label | call to source() |
| test.swift:432:10:432:30 | .myPair(...) [myPair:1] | semmle.label | .myPair(...) [myPair:1] |
| test.swift:432:29:432:29 | b | semmle.label | b |
| test.swift:434:19:434:19 | b | semmle.label | b |
| test.swift:442:13:442:33 | .myPair(...) [myPair:1] | semmle.label | .myPair(...) [myPair:1] |
| test.swift:442:32:442:32 | y | semmle.label | y |
| test.swift:444:19:444:19 | y | semmle.label | y |
| test.swift:447:21:447:34 | call to ... [myCons:1, myPair:1] | semmle.label | call to ... [myCons:1, myPair:1] |
| test.swift:447:33:447:33 | a [myPair:1] | semmle.label | a [myPair:1] |
| test.swift:457:14:457:38 | .myCons(...) [myCons:1, myPair:1] | semmle.label | .myCons(...) [myCons:1, myPair:1] |
| test.swift:457:25:457:37 | .myPair(...) [myPair:1] | semmle.label | .myPair(...) [myPair:1] |
| test.swift:457:36:457:36 | c | semmle.label | c |
| test.swift:460:19:460:19 | c | semmle.label | c |
| test.swift:468:13:468:39 | .myPair(...) [myPair:0] | semmle.label | .myPair(...) [myPair:0] |
| test.swift:468:31:468:31 | x | semmle.label | x |
| test.swift:468:43:468:62 | call to ... [myPair:0] | semmle.label | call to ... [myPair:0] |
| test.swift:468:51:468:58 | call to source() | semmle.label | call to source() |
| test.swift:469:19:469:19 | x | semmle.label | x |
| test.swift:472:17:472:41 | .myCons(...) [myCons:1, myPair:1] | semmle.label | .myCons(...) [myCons:1, myPair:1] |
| test.swift:472:28:472:40 | .myPair(...) [myPair:1] | semmle.label | .myPair(...) [myPair:1] |
| test.swift:472:39:472:39 | c | semmle.label | c |
| test.swift:473:19:473:19 | c | semmle.label | c |
| test.swift:476:12:476:17 | (...) [Tuple element at index 0, myPair:1] | semmle.label | (...) [Tuple element at index 0, myPair:1] |
| test.swift:476:12:476:17 | (...) [Tuple element at index 1, myCons:1, myPair:1] | semmle.label | (...) [Tuple element at index 1, myCons:1, myPair:1] |
| test.swift:476:13:476:13 | a [myPair:1] | semmle.label | a [myPair:1] |
| test.swift:476:16:476:16 | b [myCons:1, myPair:1] | semmle.label | b [myCons:1, myPair:1] |
| test.swift:477:14:477:55 | (...) [Tuple element at index 0, myPair:1] | semmle.label | (...) [Tuple element at index 0, myPair:1] |
| test.swift:477:14:477:55 | (...) [Tuple element at index 1, myCons:1, myPair:1] | semmle.label | (...) [Tuple element at index 1, myCons:1, myPair:1] |
| test.swift:477:15:477:27 | .myPair(...) [myPair:1] | semmle.label | .myPair(...) [myPair:1] |
| test.swift:477:26:477:26 | b | semmle.label | b |
| test.swift:477:30:477:54 | .myCons(...) [myCons:1, myPair:1] | semmle.label | .myCons(...) [myCons:1, myPair:1] |
| test.swift:477:41:477:53 | .myPair(...) [myPair:1] | semmle.label | .myPair(...) [myPair:1] |
| test.swift:477:52:477:52 | e | semmle.label | e |
| test.swift:479:19:479:19 | b | semmle.label | b |
| test.swift:482:19:482:19 | e | semmle.label | e |
| test.swift:488:14:488:38 | call to ... [mySingle:0] | semmle.label | call to ... [mySingle:0] |
| test.swift:488:30:488:37 | call to source() | semmle.label | call to source() |
| test.swift:490:14:490:32 | call to mkMyEnum1(_:) [mySingle:0] | semmle.label | call to mkMyEnum1(_:) [mySingle:0] |
| test.swift:490:24:490:31 | call to source() | semmle.label | call to source() |
| test.swift:492:14:492:32 | call to mkMyEnum2(_:) [mySingle:0] | semmle.label | call to mkMyEnum2(_:) [mySingle:0] |
| test.swift:492:24:492:31 | call to source() | semmle.label | call to source() |
| test.swift:494:13:494:35 | .mySingle(...) [mySingle:0] | semmle.label | .mySingle(...) [mySingle:0] |
| test.swift:494:33:494:33 | d2 | semmle.label | d2 |
| test.swift:494:54:494:54 | d2 | semmle.label | d2 |
| test.swift:496:13:496:35 | .mySingle(...) [mySingle:0] | semmle.label | .mySingle(...) [mySingle:0] |
| test.swift:496:33:496:33 | d4 | semmle.label | d4 |
| test.swift:496:54:496:54 | d4 | semmle.label | d4 |
| test.swift:498:13:498:35 | .mySingle(...) [mySingle:0] | semmle.label | .mySingle(...) [mySingle:0] |
| test.swift:498:33:498:33 | d6 | semmle.label | d6 |
| test.swift:498:54:498:54 | d6 | semmle.label | d6 |
| test.swift:501:14:501:36 | call to ... [some:0] | semmle.label | call to ... [some:0] |
| test.swift:501:28:501:35 | call to source() | semmle.label | call to source() |
| test.swift:503:14:503:34 | call to mkOptional1(_:) [some:0] | semmle.label | call to mkOptional1(_:) [some:0] |
| test.swift:503:26:503:33 | call to source() | semmle.label | call to source() |
| test.swift:505:14:505:34 | call to mkOptional2(_:) [some:0] | semmle.label | call to mkOptional2(_:) [some:0] |
| test.swift:505:26:505:33 | call to source() | semmle.label | call to source() |
| test.swift:507:15:507:15 | e2 [some:0] | semmle.label | e2 [some:0] |
| test.swift:507:15:507:17 | ...! | semmle.label | ...! |
| test.swift:509:15:509:15 | e4 [some:0] | semmle.label | e4 [some:0] |
| test.swift:509:15:509:17 | ...! | semmle.label | ...! |
| test.swift:511:15:511:15 | e6 [some:0] | semmle.label | e6 [some:0] |
| test.swift:511:15:511:17 | ...! | semmle.label | ...! |
| test.swift:517:13:517:28 | call to optionalSource() [some:0] | semmle.label | call to optionalSource() [some:0] |
| test.swift:519:8:519:12 | let ...? [some:0] | semmle.label | let ...? [some:0] |
| test.swift:519:12:519:12 | a | semmle.label | a |
| test.swift:520:19:520:19 | a | semmle.label | a |
| test.swift:524:18:524:23 | (...) [Tuple element at index 0, some:0] | semmle.label | (...) [Tuple element at index 0, some:0] |
| test.swift:524:19:524:19 | x [some:0] | semmle.label | x [some:0] |
| test.swift:526:10:526:37 | (...) [Tuple element at index 0, some:0] | semmle.label | (...) [Tuple element at index 0, some:0] |
| test.swift:526:11:526:22 | .some(...) [some:0] | semmle.label | .some(...) [some:0] |
| test.swift:526:21:526:21 | a | semmle.label | a |
| test.swift:527:19:527:19 | a | semmle.label | a |
| test.swift:540:9:540:9 | self [x, some:0] | semmle.label | self [x, some:0] |
| test.swift:540:9:540:9 | value [some:0] | semmle.label | value [some:0] |
| test.swift:544:13:544:28 | call to optionalSource() [some:0] | semmle.label | call to optionalSource() [some:0] |
| test.swift:546:5:546:5 | [post] cx [x, some:0] | semmle.label | [post] cx [x, some:0] |
| test.swift:546:12:546:12 | x [some:0] | semmle.label | x [some:0] |
| test.swift:550:11:550:15 | let ...? [some:0] | semmle.label | let ...? [some:0] |
| test.swift:550:15:550:15 | z1 | semmle.label | z1 |
| test.swift:550:20:550:20 | cx [x, some:0] | semmle.label | cx [x, some:0] |
| test.swift:550:20:550:23 | .x [some:0] | semmle.label | .x [some:0] |
| test.swift:551:15:551:15 | z1 | semmle.label | z1 |
| test.swift:557:13:557:21 | call to +(_:) | semmle.label | call to +(_:) |
| test.swift:557:14:557:21 | call to source() | semmle.label | call to source() |
| test.swift:558:14:558:21 | call to source() | semmle.label | call to source() |
| test.swift:566:9:566:9 | self [str] | semmle.label | self [str] |
| test.swift:567:5:569:5 | self[return] [str] | semmle.label | self[return] [str] |
| test.swift:567:10:567:13 | s | semmle.label | s |
| test.swift:568:7:568:7 | [post] self [str] | semmle.label | [post] self [str] |
| test.swift:568:13:568:13 | s | semmle.label | s |
| test.swift:573:17:576:5 | self[return] [str] | semmle.label | self[return] [str] |
| test.swift:574:7:574:7 | [post] self [str] | semmle.label | [post] self [str] |
| test.swift:574:20:574:28 | call to source3() | semmle.label | call to source3() |
| test.swift:575:17:575:17 | .str | semmle.label | .str |
| test.swift:575:17:575:17 | self [str] | semmle.label | self [str] |
| test.swift:580:13:580:33 | call to MyClass.init(s:) [str] | semmle.label | call to MyClass.init(s:) [str] |
| test.swift:580:13:580:35 | .str | semmle.label | .str |
| test.swift:580:24:580:32 | call to source3() | semmle.label | call to source3() |
| test.swift:581:13:581:41 | call to MyClass.init(contentsOfFile:) [str] | semmle.label | call to MyClass.init(contentsOfFile:) [str] |
| test.swift:581:13:581:43 | .str | semmle.label | .str |
| test.swift:598:3:600:3 | self[return] [x] | semmle.label | self[return] [x] |
| test.swift:598:8:598:11 | x | semmle.label | x |
| test.swift:599:5:599:5 | [post] self [x] | semmle.label | [post] self [x] |
| test.swift:599:14:599:14 | x | semmle.label | x |
| test.swift:604:11:604:24 | call to S.init(x:) [x] | semmle.label | call to S.init(x:) [x] |
| test.swift:604:16:604:23 | call to source() | semmle.label | call to source() |
| test.swift:605:11:605:14 | enter #keyPath(...) [x] | semmle.label | enter #keyPath(...) [x] |
| test.swift:605:11:605:14 | exit #keyPath(...) | semmle.label | exit #keyPath(...) |
| test.swift:605:14:605:14 | KeyPathComponent [x] | semmle.label | KeyPathComponent [x] |
| test.swift:606:13:606:13 | s [x] | semmle.label | s [x] |
| test.swift:606:13:606:25 | \\...[...] | semmle.label | \\...[...] |
| test.swift:608:36:608:38 | enter #keyPath(...) [x] | semmle.label | enter #keyPath(...) [x] |
| test.swift:608:36:608:38 | exit #keyPath(...) | semmle.label | exit #keyPath(...) |
| test.swift:608:38:608:38 | KeyPathComponent [x] | semmle.label | KeyPathComponent [x] |
| test.swift:609:13:609:13 | s [x] | semmle.label | s [x] |
| test.swift:609:13:609:32 | \\...[...] | semmle.label | \\...[...] |
| test.swift:615:3:617:3 | self[return] [s, x] | semmle.label | self[return] [s, x] |
| test.swift:615:8:615:11 | s [x] | semmle.label | s [x] |
| test.swift:616:5:616:5 | [post] self [s, x] | semmle.label | [post] self [s, x] |
| test.swift:616:14:616:14 | s [x] | semmle.label | s [x] |
| test.swift:621:11:621:24 | call to S.init(x:) [x] | semmle.label | call to S.init(x:) [x] |
| test.swift:621:16:621:23 | call to source() | semmle.label | call to source() |
| test.swift:622:12:622:19 | call to S2.init(s:) [s, x] | semmle.label | call to S2.init(s:) [s, x] |
| test.swift:622:18:622:18 | s [x] | semmle.label | s [x] |
| test.swift:623:11:623:17 | enter #keyPath(...) [s, x] | semmle.label | enter #keyPath(...) [s, x] |
| test.swift:623:11:623:17 | exit #keyPath(...) | semmle.label | exit #keyPath(...) |
| test.swift:623:15:623:15 | KeyPathComponent [s, x] | semmle.label | KeyPathComponent [s, x] |
| test.swift:623:17:623:17 | KeyPathComponent [x] | semmle.label | KeyPathComponent [x] |
| test.swift:624:13:624:13 | s2 [s, x] | semmle.label | s2 [s, x] |
| test.swift:624:13:624:26 | \\...[...] | semmle.label | \\...[...] |
| test.swift:649:13:649:20 | call to source() | semmle.label | call to source() |
| test.swift:657:15:657:15 | y | semmle.label | y |
| test.swift:659:9:659:16 | call to source() | semmle.label | call to source() |
| test.swift:661:10:661:11 | &... | semmle.label | &... |
| test.swift:661:14:661:15 | [post] &... | semmle.label | [post] &... |
| test.swift:662:15:662:15 | x | semmle.label | x |
| test.swift:663:15:663:15 | y | semmle.label | y |
>>>>>>> 8438fb23
subpaths
| test.swift:75:22:75:22 | x | test.swift:65:16:65:28 | arg1 | test.swift:65:1:70:1 | arg2[return] | test.swift:75:32:75:32 | [post] y |
| test.swift:114:19:114:19 | arg | test.swift:109:9:109:14 | arg | test.swift:110:12:110:12 | arg | test.swift:114:12:114:22 | call to ... |
| test.swift:114:19:114:19 | arg | test.swift:123:10:123:13 | i | test.swift:124:16:124:16 | i | test.swift:114:12:114:22 | call to ... |
| test.swift:119:31:119:31 | x | test.swift:113:14:113:19 | arg | test.swift:114:12:114:22 | call to ... | test.swift:119:18:119:44 | call to forward(arg:lambda:) |
| test.swift:122:31:122:38 | call to source() | test.swift:113:14:113:19 | arg | test.swift:114:12:114:22 | call to ... | test.swift:122:18:125:6 | call to forward(arg:lambda:) |
| test.swift:145:23:145:30 | call to source() | test.swift:142:10:142:13 | i | test.swift:143:16:143:16 | i | test.swift:145:15:145:31 | call to ... |
| test.swift:170:9:170:9 | value | test.swift:163:7:163:7 | value | file://:0:0:0:0 | [post] self [x] | test.swift:170:5:170:5 | [post] self [x] |
| test.swift:174:12:174:12 | self [x] | test.swift:163:7:163:7 | self [x] | file://:0:0:0:0 | .x | test.swift:174:12:174:12 | .x |
| test.swift:180:9:180:16 | call to source() | test.swift:163:7:163:7 | value | file://:0:0:0:0 | [post] self [x] | test.swift:180:3:180:3 | [post] a [x] |
| test.swift:181:13:181:13 | a [x] | test.swift:163:7:163:7 | self [x] | file://:0:0:0:0 | .x | test.swift:181:13:181:15 | .x |
| test.swift:194:11:194:18 | call to source() | test.swift:163:7:163:7 | value | file://:0:0:0:0 | [post] self [x] | test.swift:194:3:194:5 | [post] getter for .a [x] |
| test.swift:195:13:195:13 | b [a, x] | test.swift:185:7:185:7 | self [a, x] | file://:0:0:0:0 | .a [x] | test.swift:195:13:195:15 | .a [x] |
| test.swift:195:13:195:15 | .a [x] | test.swift:163:7:163:7 | self [x] | file://:0:0:0:0 | .x | test.swift:195:13:195:17 | .x |
| test.swift:200:9:200:16 | call to source() | test.swift:169:12:169:22 | value | test.swift:169:3:171:3 | self[return] [x] | test.swift:200:3:200:3 | [post] a [x] |
| test.swift:200:9:200:16 | call to source() | test.swift:169:12:169:22 | value | test.swift:170:5:170:5 | [post] self [x] | test.swift:200:3:200:3 | [post] a [x] |
| test.swift:201:13:201:13 | a [x] | test.swift:163:7:163:7 | self [x] | file://:0:0:0:0 | .x | test.swift:201:13:201:15 | .x |
| test.swift:206:9:206:16 | call to source() | test.swift:163:7:163:7 | value | file://:0:0:0:0 | [post] self [x] | test.swift:206:3:206:3 | [post] a [x] |
| test.swift:207:13:207:13 | a [x] | test.swift:173:8:173:8 | self [x] | test.swift:174:12:174:12 | .x | test.swift:207:13:207:19 | call to get() |
| test.swift:212:9:212:16 | call to source() | test.swift:169:12:169:22 | value | test.swift:169:3:171:3 | self[return] [x] | test.swift:212:3:212:3 | [post] a [x] |
| test.swift:212:9:212:16 | call to source() | test.swift:169:12:169:22 | value | test.swift:170:5:170:5 | [post] self [x] | test.swift:212:3:212:3 | [post] a [x] |
| test.swift:213:13:213:13 | a [x] | test.swift:173:8:173:8 | self [x] | test.swift:174:12:174:12 | .x | test.swift:213:13:213:19 | call to get() |
| test.swift:218:11:218:18 | call to source() | test.swift:169:12:169:22 | value | test.swift:169:3:171:3 | self[return] [x] | test.swift:218:3:218:5 | [post] getter for .a [x] |
| test.swift:218:11:218:18 | call to source() | test.swift:169:12:169:22 | value | test.swift:170:5:170:5 | [post] self [x] | test.swift:218:3:218:5 | [post] getter for .a [x] |
| test.swift:219:13:219:13 | b [a, x] | test.swift:185:7:185:7 | self [a, x] | file://:0:0:0:0 | .a [x] | test.swift:219:13:219:15 | .a [x] |
| test.swift:219:13:219:15 | .a [x] | test.swift:163:7:163:7 | self [x] | file://:0:0:0:0 | .x | test.swift:219:13:219:17 | .x |
<<<<<<< HEAD
| test.swift:515:12:515:12 | x [some:0] | test.swift:509:9:509:9 | value [some:0] | file://:0:0:0:0 | [post] self [x, some:0] | test.swift:515:5:515:5 | [post] cx [x, some:0] |
| test.swift:519:20:519:20 | cx [x, some:0] | test.swift:509:9:509:9 | self [x, some:0] | file://:0:0:0:0 | .x [some:0] | test.swift:519:20:519:23 | .x [some:0] |
| test.swift:543:20:543:28 | call to source3() | test.swift:536:10:536:13 | s | test.swift:537:7:537:7 | [post] self [str] | test.swift:543:7:543:7 | [post] self [str] |
| test.swift:549:13:549:33 | call to MyClass.init(s:) [str] | test.swift:535:9:535:9 | self [str] | file://:0:0:0:0 | .str | test.swift:549:13:549:35 | .str |
| test.swift:549:24:549:32 | call to source3() | test.swift:536:10:536:13 | s | test.swift:536:5:538:5 | self[return] [str] | test.swift:549:13:549:33 | call to MyClass.init(s:) [str] |
| test.swift:550:13:550:41 | call to MyClass.init(contentsOfFile:) [str] | test.swift:535:9:535:9 | self [str] | file://:0:0:0:0 | .str | test.swift:550:13:550:43 | .str |
| test.swift:573:16:573:23 | call to source() | test.swift:567:8:567:11 | x | test.swift:567:3:569:3 | self[return] [x] | test.swift:573:11:573:24 | call to S.init(x:) [x] |
| test.swift:575:13:575:13 | s [x] | test.swift:574:11:574:14 | enter #keyPath(...) [x] | test.swift:574:11:574:14 | exit #keyPath(...) | test.swift:575:13:575:25 | \\...[...] |
| test.swift:578:13:578:13 | s [x] | test.swift:577:36:577:38 | enter #keyPath(...) [x] | test.swift:577:36:577:38 | exit #keyPath(...) | test.swift:578:13:578:32 | \\...[...] |
| test.swift:590:16:590:23 | call to source() | test.swift:567:8:567:11 | x | test.swift:567:3:569:3 | self[return] [x] | test.swift:590:11:590:24 | call to S.init(x:) [x] |
| test.swift:591:18:591:18 | s [x] | test.swift:584:8:584:11 | s [x] | test.swift:584:3:586:3 | self[return] [s, x] | test.swift:591:12:591:19 | call to S2.init(s:) [s, x] |
| test.swift:593:13:593:13 | s2 [s, x] | test.swift:592:11:592:17 | enter #keyPath(...) [s, x] | test.swift:592:11:592:17 | exit #keyPath(...) | test.swift:593:13:593:26 | \\...[...] |
| test.swift:599:15:599:15 | array [Array element] | test.swift:598:13:598:22 | enter #keyPath(...) [Array element] | test.swift:598:13:598:22 | exit #keyPath(...) | test.swift:599:15:599:31 | \\...[...] |
=======
| test.swift:490:24:490:31 | call to source() | test.swift:375:16:375:21 | v | test.swift:375:45:375:62 | call to ... [mySingle:0] | test.swift:490:14:490:32 | call to mkMyEnum1(_:) [mySingle:0] |
| test.swift:503:26:503:33 | call to source() | test.swift:377:18:377:23 | v | test.swift:377:45:377:60 | call to ... [some:0] | test.swift:503:14:503:34 | call to mkOptional1(_:) [some:0] |
| test.swift:546:12:546:12 | x [some:0] | test.swift:540:9:540:9 | value [some:0] | file://:0:0:0:0 | [post] self [x, some:0] | test.swift:546:5:546:5 | [post] cx [x, some:0] |
| test.swift:550:20:550:20 | cx [x, some:0] | test.swift:540:9:540:9 | self [x, some:0] | file://:0:0:0:0 | .x [some:0] | test.swift:550:20:550:23 | .x [some:0] |
| test.swift:574:20:574:28 | call to source3() | test.swift:567:10:567:13 | s | test.swift:568:7:568:7 | [post] self [str] | test.swift:574:7:574:7 | [post] self [str] |
| test.swift:580:13:580:33 | call to MyClass.init(s:) [str] | test.swift:566:9:566:9 | self [str] | file://:0:0:0:0 | .str | test.swift:580:13:580:35 | .str |
| test.swift:580:24:580:32 | call to source3() | test.swift:567:10:567:13 | s | test.swift:567:5:569:5 | self[return] [str] | test.swift:580:13:580:33 | call to MyClass.init(s:) [str] |
| test.swift:581:13:581:41 | call to MyClass.init(contentsOfFile:) [str] | test.swift:566:9:566:9 | self [str] | file://:0:0:0:0 | .str | test.swift:581:13:581:43 | .str |
| test.swift:604:16:604:23 | call to source() | test.swift:598:8:598:11 | x | test.swift:598:3:600:3 | self[return] [x] | test.swift:604:11:604:24 | call to S.init(x:) [x] |
| test.swift:606:13:606:13 | s [x] | test.swift:605:11:605:14 | enter #keyPath(...) [x] | test.swift:605:11:605:14 | exit #keyPath(...) | test.swift:606:13:606:25 | \\...[...] |
| test.swift:609:13:609:13 | s [x] | test.swift:608:36:608:38 | enter #keyPath(...) [x] | test.swift:608:36:608:38 | exit #keyPath(...) | test.swift:609:13:609:32 | \\...[...] |
| test.swift:621:16:621:23 | call to source() | test.swift:598:8:598:11 | x | test.swift:598:3:600:3 | self[return] [x] | test.swift:621:11:621:24 | call to S.init(x:) [x] |
| test.swift:622:18:622:18 | s [x] | test.swift:615:8:615:11 | s [x] | test.swift:615:3:617:3 | self[return] [s, x] | test.swift:622:12:622:19 | call to S2.init(s:) [s, x] |
| test.swift:624:13:624:13 | s2 [s, x] | test.swift:623:11:623:17 | enter #keyPath(...) [s, x] | test.swift:623:11:623:17 | exit #keyPath(...) | test.swift:624:13:624:26 | \\...[...] |
>>>>>>> 8438fb23
#select
| test.swift:7:15:7:15 | t1 | test.swift:6:19:6:26 | call to source() | test.swift:7:15:7:15 | t1 | result |
| test.swift:9:15:9:15 | t1 | test.swift:6:19:6:26 | call to source() | test.swift:9:15:9:15 | t1 | result |
| test.swift:10:15:10:15 | t2 | test.swift:6:19:6:26 | call to source() | test.swift:10:15:10:15 | t2 | result |
| test.swift:30:15:30:15 | x | test.swift:25:20:25:27 | call to source() | test.swift:30:15:30:15 | x | result |
| test.swift:31:15:31:15 | y | test.swift:26:26:26:33 | call to source() | test.swift:31:15:31:15 | y | result |
| test.swift:39:15:39:29 | call to callee_source() | test.swift:35:12:35:19 | call to source() | test.swift:39:15:39:29 | call to callee_source() | result |
| test.swift:50:15:50:15 | t | test.swift:43:19:43:26 | call to source() | test.swift:50:15:50:15 | t | result |
| test.swift:62:15:62:15 | x | test.swift:54:11:54:18 | call to source() | test.swift:62:15:62:15 | x | result |
| test.swift:76:15:76:15 | x | test.swift:73:18:73:25 | call to source() | test.swift:76:15:76:15 | x | result |
| test.swift:77:15:77:15 | y | test.swift:73:18:73:25 | call to source() | test.swift:77:15:77:15 | y | result |
| test.swift:98:19:98:19 | x | test.swift:81:11:81:18 | call to source() | test.swift:98:19:98:19 | x | result |
| test.swift:105:19:105:19 | x | test.swift:86:15:86:22 | call to source() | test.swift:105:19:105:19 | x | result |
| test.swift:105:19:105:19 | x | test.swift:89:15:89:22 | call to source() | test.swift:105:19:105:19 | x | result |
| test.swift:120:15:120:15 | y | test.swift:118:18:118:25 | call to source() | test.swift:120:15:120:15 | y | result |
| test.swift:126:15:126:15 | z | test.swift:122:31:122:38 | call to source() | test.swift:126:15:126:15 | z | result |
| test.swift:138:19:138:26 | call to source() | test.swift:138:19:138:26 | call to source() | test.swift:138:19:138:26 | call to source() | result |
| test.swift:145:15:145:31 | call to ... | test.swift:145:23:145:30 | call to source() | test.swift:145:15:145:31 | call to ... | result |
| test.swift:151:15:151:28 | call to ... | test.swift:149:16:149:23 | call to source() | test.swift:151:15:151:28 | call to ... | result |
| test.swift:155:19:155:19 | i | test.swift:149:16:149:23 | call to source() | test.swift:155:19:155:19 | i | result |
| test.swift:155:19:155:19 | i | test.swift:157:16:157:23 | call to source() | test.swift:155:19:155:19 | i | result |
| test.swift:181:13:181:15 | .x | test.swift:180:9:180:16 | call to source() | test.swift:181:13:181:15 | .x | result |
| test.swift:195:13:195:17 | .x | test.swift:194:11:194:18 | call to source() | test.swift:195:13:195:17 | .x | result |
| test.swift:201:13:201:15 | .x | test.swift:200:9:200:16 | call to source() | test.swift:201:13:201:15 | .x | result |
| test.swift:207:13:207:19 | call to get() | test.swift:206:9:206:16 | call to source() | test.swift:207:13:207:19 | call to get() | result |
| test.swift:213:13:213:19 | call to get() | test.swift:212:9:212:16 | call to source() | test.swift:213:13:213:19 | call to get() | result |
| test.swift:219:13:219:17 | .x | test.swift:218:11:218:18 | call to source() | test.swift:219:13:219:17 | .x | result |
| test.swift:235:13:235:15 | .source_value | test.swift:225:14:225:21 | call to source() | test.swift:235:13:235:15 | .source_value | result |
| test.swift:238:13:238:15 | .source_value | test.swift:225:14:225:21 | call to source() | test.swift:238:13:238:15 | .source_value | result |
| test.swift:265:15:265:15 | x | test.swift:259:12:259:19 | call to source() | test.swift:265:15:265:15 | x | result |
| test.swift:267:15:267:16 | ...! | test.swift:259:12:259:19 | call to source() | test.swift:267:15:267:16 | ...! | result |
| test.swift:270:15:270:31 | call to signum() | test.swift:270:15:270:22 | call to source() | test.swift:270:15:270:31 | call to signum() | result |
| test.swift:271:15:271:25 | OptionalEvaluationExpr | test.swift:259:12:259:19 | call to source() | test.swift:271:15:271:25 | OptionalEvaluationExpr | result |
| test.swift:274:15:274:20 | ... ??(_:_:) ... | test.swift:259:12:259:19 | call to source() | test.swift:274:15:274:20 | ... ??(_:_:) ... | result |
| test.swift:275:15:275:27 | ... ??(_:_:) ... | test.swift:259:12:259:19 | call to source() | test.swift:275:15:275:27 | ... ??(_:_:) ... | result |
| test.swift:279:15:279:31 | ... ? ... : ... | test.swift:259:12:259:19 | call to source() | test.swift:279:15:279:31 | ... ? ... : ... | result |
| test.swift:280:15:280:38 | ... ? ... : ... | test.swift:259:12:259:19 | call to source() | test.swift:280:15:280:38 | ... ? ... : ... | result |
| test.swift:280:15:280:38 | ... ? ... : ... | test.swift:280:31:280:38 | call to source() | test.swift:280:15:280:38 | ... ? ... : ... | result |
| test.swift:282:15:282:38 | ... ? ... : ... | test.swift:282:31:282:38 | call to source() | test.swift:282:15:282:38 | ... ? ... : ... | result |
| test.swift:285:19:285:19 | z | test.swift:259:12:259:19 | call to source() | test.swift:285:19:285:19 | z | result |
| test.swift:292:19:292:19 | z | test.swift:259:12:259:19 | call to source() | test.swift:292:19:292:19 | z | result |
| test.swift:300:15:300:15 | z1 | test.swift:259:12:259:19 | call to source() | test.swift:300:15:300:15 | z1 | result |
| test.swift:303:15:303:25 | call to signum() | test.swift:259:12:259:19 | call to source() | test.swift:303:15:303:25 | call to signum() | result |
| test.swift:307:19:307:19 | z | test.swift:259:12:259:19 | call to source() | test.swift:307:19:307:19 | z | result |
| test.swift:315:19:315:19 | z | test.swift:259:12:259:19 | call to source() | test.swift:315:19:315:19 | z | result |
| test.swift:335:15:335:18 | .1 | test.swift:331:18:331:25 | call to source() | test.swift:335:15:335:18 | .1 | result |
| test.swift:346:15:346:18 | .0 | test.swift:343:12:343:19 | call to source() | test.swift:346:15:346:18 | .0 | result |
| test.swift:356:15:356:18 | .0 | test.swift:351:18:351:25 | call to source() | test.swift:356:15:356:18 | .0 | result |
| test.swift:357:15:357:18 | .1 | test.swift:351:31:351:38 | call to source() | test.swift:357:15:357:18 | .1 | result |
| test.swift:360:15:360:18 | .0 | test.swift:351:18:351:25 | call to source() | test.swift:360:15:360:18 | .0 | result |
| test.swift:361:15:361:18 | .1 | test.swift:351:31:351:38 | call to source() | test.swift:361:15:361:18 | .1 | result |
| test.swift:363:15:363:15 | a | test.swift:351:18:351:25 | call to source() | test.swift:363:15:363:15 | a | result |
| test.swift:364:15:364:15 | b | test.swift:351:31:351:38 | call to source() | test.swift:364:15:364:15 | b | result |
<<<<<<< HEAD
| test.swift:404:19:404:19 | a | test.swift:398:19:398:26 | call to source() | test.swift:404:19:404:19 | a | result |
| test.swift:413:19:413:19 | x | test.swift:398:19:398:26 | call to source() | test.swift:413:19:413:19 | x | result |
| test.swift:429:19:429:19 | b | test.swift:420:26:420:33 | call to source() | test.swift:429:19:429:19 | b | result |
| test.swift:439:19:439:19 | y | test.swift:420:26:420:33 | call to source() | test.swift:439:19:439:19 | y | result |
| test.swift:455:19:455:19 | c | test.swift:420:26:420:33 | call to source() | test.swift:455:19:455:19 | c | result |
| test.swift:464:19:464:19 | x | test.swift:463:51:463:58 | call to source() | test.swift:464:19:464:19 | x | result |
| test.swift:468:19:468:19 | c | test.swift:420:26:420:33 | call to source() | test.swift:468:19:468:19 | c | result |
| test.swift:474:19:474:19 | b | test.swift:420:26:420:33 | call to source() | test.swift:474:19:474:19 | b | result |
| test.swift:477:19:477:19 | e | test.swift:420:26:420:33 | call to source() | test.swift:477:19:477:19 | e | result |
| test.swift:489:19:489:19 | a | test.swift:259:12:259:19 | call to source() | test.swift:489:19:489:19 | a | result |
| test.swift:496:19:496:19 | a | test.swift:259:12:259:19 | call to source() | test.swift:496:19:496:19 | a | result |
| test.swift:520:15:520:15 | z1 | test.swift:259:12:259:19 | call to source() | test.swift:520:15:520:15 | z1 | result |
| test.swift:526:13:526:21 | call to +(_:) | test.swift:526:14:526:21 | call to source() | test.swift:526:13:526:21 | call to +(_:) | result |
| test.swift:527:14:527:21 | call to source() | test.swift:527:14:527:21 | call to source() | test.swift:527:14:527:21 | call to source() | result |
| test.swift:544:17:544:17 | .str | test.swift:543:20:543:28 | call to source3() | test.swift:544:17:544:17 | .str | result |
| test.swift:549:13:549:35 | .str | test.swift:549:24:549:32 | call to source3() | test.swift:549:13:549:35 | .str | result |
| test.swift:550:13:550:43 | .str | test.swift:543:20:543:28 | call to source3() | test.swift:550:13:550:43 | .str | result |
| test.swift:575:13:575:25 | \\...[...] | test.swift:573:16:573:23 | call to source() | test.swift:575:13:575:25 | \\...[...] | result |
| test.swift:578:13:578:32 | \\...[...] | test.swift:573:16:573:23 | call to source() | test.swift:578:13:578:32 | \\...[...] | result |
| test.swift:593:13:593:26 | \\...[...] | test.swift:590:16:590:23 | call to source() | test.swift:593:13:593:26 | \\...[...] | result |
| test.swift:599:15:599:31 | \\...[...] | test.swift:597:18:597:25 | call to source() | test.swift:599:15:599:31 | \\...[...] | result |
| test.swift:626:15:626:15 | y | test.swift:618:13:618:20 | call to source() | test.swift:626:15:626:15 | y | result |
| test.swift:631:15:631:15 | x | test.swift:628:9:628:16 | call to source() | test.swift:631:15:631:15 | x | result |
| test.swift:632:15:632:15 | y | test.swift:628:9:628:16 | call to source() | test.swift:632:15:632:15 | y | result |
| test.swift:639:15:639:21 | ...[...] | test.swift:638:15:638:22 | call to source() | test.swift:639:15:639:21 | ...[...] | result |
| test.swift:643:15:643:21 | ...[...] | test.swift:642:17:642:24 | call to source() | test.swift:643:15:643:21 | ...[...] | result |
| test.swift:647:15:647:26 | ...[...] | test.swift:645:20:645:27 | call to source() | test.swift:647:15:647:26 | ...[...] | result |
| test.swift:651:15:651:27 | ...[...] | test.swift:650:21:650:28 | call to source() | test.swift:651:15:651:27 | ...[...] | result |
| test.swift:663:15:663:21 | ...[...] | test.swift:662:17:662:24 | call to source() | test.swift:663:15:663:21 | ...[...] | result |
=======
| test.swift:409:19:409:19 | a | test.swift:403:19:403:26 | call to source() | test.swift:409:19:409:19 | a | result |
| test.swift:418:19:418:19 | x | test.swift:403:19:403:26 | call to source() | test.swift:418:19:418:19 | x | result |
| test.swift:434:19:434:19 | b | test.swift:425:26:425:33 | call to source() | test.swift:434:19:434:19 | b | result |
| test.swift:444:19:444:19 | y | test.swift:425:26:425:33 | call to source() | test.swift:444:19:444:19 | y | result |
| test.swift:460:19:460:19 | c | test.swift:425:26:425:33 | call to source() | test.swift:460:19:460:19 | c | result |
| test.swift:469:19:469:19 | x | test.swift:468:51:468:58 | call to source() | test.swift:469:19:469:19 | x | result |
| test.swift:473:19:473:19 | c | test.swift:425:26:425:33 | call to source() | test.swift:473:19:473:19 | c | result |
| test.swift:479:19:479:19 | b | test.swift:425:26:425:33 | call to source() | test.swift:479:19:479:19 | b | result |
| test.swift:482:19:482:19 | e | test.swift:425:26:425:33 | call to source() | test.swift:482:19:482:19 | e | result |
| test.swift:494:54:494:54 | d2 | test.swift:488:30:488:37 | call to source() | test.swift:494:54:494:54 | d2 | result |
| test.swift:496:54:496:54 | d4 | test.swift:490:24:490:31 | call to source() | test.swift:496:54:496:54 | d4 | result |
| test.swift:498:54:498:54 | d6 | test.swift:492:24:492:31 | call to source() | test.swift:498:54:498:54 | d6 | result |
| test.swift:507:15:507:17 | ...! | test.swift:501:28:501:35 | call to source() | test.swift:507:15:507:17 | ...! | result |
| test.swift:509:15:509:17 | ...! | test.swift:503:26:503:33 | call to source() | test.swift:509:15:509:17 | ...! | result |
| test.swift:511:15:511:17 | ...! | test.swift:505:26:505:33 | call to source() | test.swift:511:15:511:17 | ...! | result |
| test.swift:520:19:520:19 | a | test.swift:259:12:259:19 | call to source() | test.swift:520:19:520:19 | a | result |
| test.swift:527:19:527:19 | a | test.swift:259:12:259:19 | call to source() | test.swift:527:19:527:19 | a | result |
| test.swift:551:15:551:15 | z1 | test.swift:259:12:259:19 | call to source() | test.swift:551:15:551:15 | z1 | result |
| test.swift:557:13:557:21 | call to +(_:) | test.swift:557:14:557:21 | call to source() | test.swift:557:13:557:21 | call to +(_:) | result |
| test.swift:558:14:558:21 | call to source() | test.swift:558:14:558:21 | call to source() | test.swift:558:14:558:21 | call to source() | result |
| test.swift:575:17:575:17 | .str | test.swift:574:20:574:28 | call to source3() | test.swift:575:17:575:17 | .str | result |
| test.swift:580:13:580:35 | .str | test.swift:580:24:580:32 | call to source3() | test.swift:580:13:580:35 | .str | result |
| test.swift:581:13:581:43 | .str | test.swift:574:20:574:28 | call to source3() | test.swift:581:13:581:43 | .str | result |
| test.swift:606:13:606:25 | \\...[...] | test.swift:604:16:604:23 | call to source() | test.swift:606:13:606:25 | \\...[...] | result |
| test.swift:609:13:609:32 | \\...[...] | test.swift:604:16:604:23 | call to source() | test.swift:609:13:609:32 | \\...[...] | result |
| test.swift:624:13:624:26 | \\...[...] | test.swift:621:16:621:23 | call to source() | test.swift:624:13:624:26 | \\...[...] | result |
| test.swift:657:15:657:15 | y | test.swift:649:13:649:20 | call to source() | test.swift:657:15:657:15 | y | result |
| test.swift:662:15:662:15 | x | test.swift:659:9:659:16 | call to source() | test.swift:662:15:662:15 | x | result |
| test.swift:663:15:663:15 | y | test.swift:659:9:659:16 | call to source() | test.swift:663:15:663:15 | y | result |
>>>>>>> 8438fb23
<|MERGE_RESOLUTION|>--- conflicted
+++ resolved
@@ -172,145 +172,6 @@
 | test.swift:357:15:357:15 | t1 [Tuple element at index 1] | test.swift:357:15:357:18 | .1 |
 | test.swift:360:15:360:15 | t2 [Tuple element at index 0] | test.swift:360:15:360:18 | .0 |
 | test.swift:361:15:361:15 | t2 [Tuple element at index 1] | test.swift:361:15:361:18 | .1 |
-<<<<<<< HEAD
-| test.swift:398:9:398:27 | call to ... [mySingle:0] | test.swift:403:10:403:25 | .mySingle(...) [mySingle:0] |
-| test.swift:398:9:398:27 | call to ... [mySingle:0] | test.swift:412:13:412:28 | .mySingle(...) [mySingle:0] |
-| test.swift:398:19:398:26 | call to source() | test.swift:398:9:398:27 | call to ... [mySingle:0] |
-| test.swift:403:10:403:25 | .mySingle(...) [mySingle:0] | test.swift:403:24:403:24 | a |
-| test.swift:403:24:403:24 | a | test.swift:404:19:404:19 | a |
-| test.swift:412:13:412:28 | .mySingle(...) [mySingle:0] | test.swift:412:27:412:27 | x |
-| test.swift:412:27:412:27 | x | test.swift:413:19:413:19 | x |
-| test.swift:420:9:420:34 | call to ... [myPair:1] | test.swift:427:10:427:30 | .myPair(...) [myPair:1] |
-| test.swift:420:9:420:34 | call to ... [myPair:1] | test.swift:437:13:437:33 | .myPair(...) [myPair:1] |
-| test.swift:420:9:420:34 | call to ... [myPair:1] | test.swift:442:33:442:33 | a [myPair:1] |
-| test.swift:420:9:420:34 | call to ... [myPair:1] | test.swift:471:13:471:13 | a [myPair:1] |
-| test.swift:420:26:420:33 | call to source() | test.swift:420:9:420:34 | call to ... [myPair:1] |
-| test.swift:427:10:427:30 | .myPair(...) [myPair:1] | test.swift:427:29:427:29 | b |
-| test.swift:427:29:427:29 | b | test.swift:429:19:429:19 | b |
-| test.swift:437:13:437:33 | .myPair(...) [myPair:1] | test.swift:437:32:437:32 | y |
-| test.swift:437:32:437:32 | y | test.swift:439:19:439:19 | y |
-| test.swift:442:21:442:34 | call to ... [myCons:1, myPair:1] | test.swift:452:14:452:38 | .myCons(...) [myCons:1, myPair:1] |
-| test.swift:442:21:442:34 | call to ... [myCons:1, myPair:1] | test.swift:467:17:467:41 | .myCons(...) [myCons:1, myPair:1] |
-| test.swift:442:21:442:34 | call to ... [myCons:1, myPair:1] | test.swift:471:16:471:16 | b [myCons:1, myPair:1] |
-| test.swift:442:33:442:33 | a [myPair:1] | test.swift:442:21:442:34 | call to ... [myCons:1, myPair:1] |
-| test.swift:452:14:452:38 | .myCons(...) [myCons:1, myPair:1] | test.swift:452:25:452:37 | .myPair(...) [myPair:1] |
-| test.swift:452:25:452:37 | .myPair(...) [myPair:1] | test.swift:452:36:452:36 | c |
-| test.swift:452:36:452:36 | c | test.swift:455:19:455:19 | c |
-| test.swift:463:13:463:39 | .myPair(...) [myPair:0] | test.swift:463:31:463:31 | x |
-| test.swift:463:31:463:31 | x | test.swift:464:19:464:19 | x |
-| test.swift:463:43:463:62 | call to ... [myPair:0] | test.swift:463:13:463:39 | .myPair(...) [myPair:0] |
-| test.swift:463:51:463:58 | call to source() | test.swift:463:43:463:62 | call to ... [myPair:0] |
-| test.swift:467:17:467:41 | .myCons(...) [myCons:1, myPair:1] | test.swift:467:28:467:40 | .myPair(...) [myPair:1] |
-| test.swift:467:28:467:40 | .myPair(...) [myPair:1] | test.swift:467:39:467:39 | c |
-| test.swift:467:39:467:39 | c | test.swift:468:19:468:19 | c |
-| test.swift:471:12:471:17 | (...) [Tuple element at index 0, myPair:1] | test.swift:472:14:472:55 | (...) [Tuple element at index 0, myPair:1] |
-| test.swift:471:12:471:17 | (...) [Tuple element at index 1, myCons:1, myPair:1] | test.swift:472:14:472:55 | (...) [Tuple element at index 1, myCons:1, myPair:1] |
-| test.swift:471:13:471:13 | a [myPair:1] | test.swift:471:12:471:17 | (...) [Tuple element at index 0, myPair:1] |
-| test.swift:471:16:471:16 | b [myCons:1, myPair:1] | test.swift:471:12:471:17 | (...) [Tuple element at index 1, myCons:1, myPair:1] |
-| test.swift:472:14:472:55 | (...) [Tuple element at index 0, myPair:1] | test.swift:472:15:472:27 | .myPair(...) [myPair:1] |
-| test.swift:472:14:472:55 | (...) [Tuple element at index 1, myCons:1, myPair:1] | test.swift:472:30:472:54 | .myCons(...) [myCons:1, myPair:1] |
-| test.swift:472:15:472:27 | .myPair(...) [myPair:1] | test.swift:472:26:472:26 | b |
-| test.swift:472:26:472:26 | b | test.swift:474:19:474:19 | b |
-| test.swift:472:30:472:54 | .myCons(...) [myCons:1, myPair:1] | test.swift:472:41:472:53 | .myPair(...) [myPair:1] |
-| test.swift:472:41:472:53 | .myPair(...) [myPair:1] | test.swift:472:52:472:52 | e |
-| test.swift:472:52:472:52 | e | test.swift:477:19:477:19 | e |
-| test.swift:486:13:486:28 | call to optionalSource() [some:0] | test.swift:488:8:488:12 | let ...? [some:0] |
-| test.swift:486:13:486:28 | call to optionalSource() [some:0] | test.swift:493:19:493:19 | x [some:0] |
-| test.swift:488:8:488:12 | let ...? [some:0] | test.swift:488:12:488:12 | a |
-| test.swift:488:12:488:12 | a | test.swift:489:19:489:19 | a |
-| test.swift:493:18:493:23 | (...) [Tuple element at index 0, some:0] | test.swift:495:10:495:37 | (...) [Tuple element at index 0, some:0] |
-| test.swift:493:19:493:19 | x [some:0] | test.swift:493:18:493:23 | (...) [Tuple element at index 0, some:0] |
-| test.swift:495:10:495:37 | (...) [Tuple element at index 0, some:0] | test.swift:495:11:495:22 | .some(...) [some:0] |
-| test.swift:495:11:495:22 | .some(...) [some:0] | test.swift:495:21:495:21 | a |
-| test.swift:495:21:495:21 | a | test.swift:496:19:496:19 | a |
-| test.swift:509:9:509:9 | self [x, some:0] | file://:0:0:0:0 | self [x, some:0] |
-| test.swift:509:9:509:9 | value [some:0] | file://:0:0:0:0 | value [some:0] |
-| test.swift:513:13:513:28 | call to optionalSource() [some:0] | test.swift:515:12:515:12 | x [some:0] |
-| test.swift:515:5:515:5 | [post] cx [x, some:0] | test.swift:519:20:519:20 | cx [x, some:0] |
-| test.swift:515:12:515:12 | x [some:0] | test.swift:509:9:509:9 | value [some:0] |
-| test.swift:515:12:515:12 | x [some:0] | test.swift:515:5:515:5 | [post] cx [x, some:0] |
-| test.swift:519:11:519:15 | let ...? [some:0] | test.swift:519:15:519:15 | z1 |
-| test.swift:519:15:519:15 | z1 | test.swift:520:15:520:15 | z1 |
-| test.swift:519:20:519:20 | cx [x, some:0] | test.swift:509:9:509:9 | self [x, some:0] |
-| test.swift:519:20:519:20 | cx [x, some:0] | test.swift:519:20:519:23 | .x [some:0] |
-| test.swift:519:20:519:23 | .x [some:0] | test.swift:519:11:519:15 | let ...? [some:0] |
-| test.swift:526:14:526:21 | call to source() | test.swift:526:13:526:21 | call to +(_:) |
-| test.swift:535:9:535:9 | self [str] | file://:0:0:0:0 | self [str] |
-| test.swift:536:10:536:13 | s | test.swift:537:13:537:13 | s |
-| test.swift:537:7:537:7 | [post] self [str] | test.swift:536:5:538:5 | self[return] [str] |
-| test.swift:537:13:537:13 | s | test.swift:537:7:537:7 | [post] self [str] |
-| test.swift:542:17:545:5 | self[return] [str] | test.swift:550:13:550:41 | call to MyClass.init(contentsOfFile:) [str] |
-| test.swift:543:7:543:7 | [post] self [str] | test.swift:542:17:545:5 | self[return] [str] |
-| test.swift:543:7:543:7 | [post] self [str] | test.swift:544:17:544:17 | self [str] |
-| test.swift:543:20:543:28 | call to source3() | test.swift:536:10:536:13 | s |
-| test.swift:543:20:543:28 | call to source3() | test.swift:543:7:543:7 | [post] self [str] |
-| test.swift:544:17:544:17 | self [str] | test.swift:544:17:544:17 | .str |
-| test.swift:549:13:549:33 | call to MyClass.init(s:) [str] | test.swift:535:9:535:9 | self [str] |
-| test.swift:549:13:549:33 | call to MyClass.init(s:) [str] | test.swift:549:13:549:35 | .str |
-| test.swift:549:24:549:32 | call to source3() | test.swift:536:10:536:13 | s |
-| test.swift:549:24:549:32 | call to source3() | test.swift:549:13:549:33 | call to MyClass.init(s:) [str] |
-| test.swift:550:13:550:41 | call to MyClass.init(contentsOfFile:) [str] | test.swift:535:9:535:9 | self [str] |
-| test.swift:550:13:550:41 | call to MyClass.init(contentsOfFile:) [str] | test.swift:550:13:550:43 | .str |
-| test.swift:567:8:567:11 | x | test.swift:568:14:568:14 | x |
-| test.swift:568:5:568:5 | [post] self [x] | test.swift:567:3:569:3 | self[return] [x] |
-| test.swift:568:14:568:14 | x | test.swift:568:5:568:5 | [post] self [x] |
-| test.swift:573:11:573:24 | call to S.init(x:) [x] | test.swift:575:13:575:13 | s [x] |
-| test.swift:573:11:573:24 | call to S.init(x:) [x] | test.swift:578:13:578:13 | s [x] |
-| test.swift:573:16:573:23 | call to source() | test.swift:567:8:567:11 | x |
-| test.swift:573:16:573:23 | call to source() | test.swift:573:11:573:24 | call to S.init(x:) [x] |
-| test.swift:574:11:574:14 | enter #keyPath(...) [x] | test.swift:574:14:574:14 | KeyPathComponent [x] |
-| test.swift:574:14:574:14 | KeyPathComponent [x] | test.swift:574:11:574:14 | exit #keyPath(...) |
-| test.swift:575:13:575:13 | s [x] | test.swift:574:11:574:14 | enter #keyPath(...) [x] |
-| test.swift:575:13:575:13 | s [x] | test.swift:575:13:575:25 | \\...[...] |
-| test.swift:577:36:577:38 | enter #keyPath(...) [x] | test.swift:577:38:577:38 | KeyPathComponent [x] |
-| test.swift:577:38:577:38 | KeyPathComponent [x] | test.swift:577:36:577:38 | exit #keyPath(...) |
-| test.swift:578:13:578:13 | s [x] | test.swift:577:36:577:38 | enter #keyPath(...) [x] |
-| test.swift:578:13:578:13 | s [x] | test.swift:578:13:578:32 | \\...[...] |
-| test.swift:584:8:584:11 | s [x] | test.swift:585:14:585:14 | s [x] |
-| test.swift:585:5:585:5 | [post] self [s, x] | test.swift:584:3:586:3 | self[return] [s, x] |
-| test.swift:585:14:585:14 | s [x] | test.swift:585:5:585:5 | [post] self [s, x] |
-| test.swift:590:11:590:24 | call to S.init(x:) [x] | test.swift:591:18:591:18 | s [x] |
-| test.swift:590:16:590:23 | call to source() | test.swift:567:8:567:11 | x |
-| test.swift:590:16:590:23 | call to source() | test.swift:590:11:590:24 | call to S.init(x:) [x] |
-| test.swift:591:12:591:19 | call to S2.init(s:) [s, x] | test.swift:593:13:593:13 | s2 [s, x] |
-| test.swift:591:18:591:18 | s [x] | test.swift:584:8:584:11 | s [x] |
-| test.swift:591:18:591:18 | s [x] | test.swift:591:12:591:19 | call to S2.init(s:) [s, x] |
-| test.swift:592:11:592:17 | enter #keyPath(...) [s, x] | test.swift:592:15:592:15 | KeyPathComponent [s, x] |
-| test.swift:592:15:592:15 | KeyPathComponent [s, x] | test.swift:592:17:592:17 | KeyPathComponent [x] |
-| test.swift:592:17:592:17 | KeyPathComponent [x] | test.swift:592:11:592:17 | exit #keyPath(...) |
-| test.swift:593:13:593:13 | s2 [s, x] | test.swift:592:11:592:17 | enter #keyPath(...) [s, x] |
-| test.swift:593:13:593:13 | s2 [s, x] | test.swift:593:13:593:26 | \\...[...] |
-| test.swift:597:17:597:26 | [...] [Array element] | test.swift:599:15:599:15 | array [Array element] |
-| test.swift:597:18:597:25 | call to source() | test.swift:597:17:597:26 | [...] [Array element] |
-| test.swift:598:13:598:22 | enter #keyPath(...) [Array element] | test.swift:598:20:598:22 | KeyPathComponent [Array element] |
-| test.swift:598:20:598:22 | KeyPathComponent [Array element] | test.swift:598:13:598:22 | exit #keyPath(...) |
-| test.swift:599:15:599:15 | array [Array element] | test.swift:598:13:598:22 | enter #keyPath(...) [Array element] |
-| test.swift:599:15:599:15 | array [Array element] | test.swift:599:15:599:31 | \\...[...] |
-| test.swift:618:13:618:20 | call to source() | test.swift:626:15:626:15 | y |
-| test.swift:628:9:628:16 | call to source() | test.swift:630:11:630:11 | x |
-| test.swift:628:9:628:16 | call to source() | test.swift:631:15:631:15 | x |
-| test.swift:630:11:630:11 | x | test.swift:630:15:630:15 | [post] y |
-| test.swift:630:15:630:15 | [post] y | test.swift:632:15:632:15 | y |
-| test.swift:638:5:638:5 | [post] arr1 [Array element] | test.swift:639:15:639:15 | arr1 [Array element] |
-| test.swift:638:15:638:22 | call to source() | test.swift:638:5:638:5 | [post] arr1 [Array element] |
-| test.swift:639:15:639:15 | arr1 [Array element] | test.swift:639:15:639:21 | ...[...] |
-| test.swift:642:16:642:25 | [...] [Array element] | test.swift:643:15:643:15 | arr2 [Array element] |
-| test.swift:642:17:642:24 | call to source() | test.swift:642:16:642:25 | [...] [Array element] |
-| test.swift:643:15:643:15 | arr2 [Array element] | test.swift:643:15:643:21 | ...[...] |
-| test.swift:645:18:645:29 | [...] [Array element, Array element] | test.swift:647:15:647:15 | matrix [Array element, Array element] |
-| test.swift:645:19:645:28 | [...] [Array element] | test.swift:645:18:645:29 | [...] [Array element, Array element] |
-| test.swift:645:20:645:27 | call to source() | test.swift:645:19:645:28 | [...] [Array element] |
-| test.swift:647:15:647:15 | matrix [Array element, Array element] | test.swift:647:15:647:23 | ...[...] [Array element] |
-| test.swift:647:15:647:23 | ...[...] [Array element] | test.swift:647:15:647:26 | ...[...] |
-| test.swift:650:5:650:5 | [post] matrix2 [Array element, Array element] | test.swift:651:15:651:15 | matrix2 [Array element, Array element] |
-| test.swift:650:5:650:14 | [post] getter for ...[...] [Array element] | test.swift:650:5:650:5 | [post] matrix2 [Array element, Array element] |
-| test.swift:650:21:650:28 | call to source() | test.swift:650:5:650:14 | [post] getter for ...[...] [Array element] |
-| test.swift:651:15:651:15 | matrix2 [Array element, Array element] | test.swift:651:15:651:24 | ...[...] [Array element] |
-| test.swift:651:15:651:24 | ...[...] [Array element] | test.swift:651:15:651:27 | ...[...] |
-| test.swift:662:5:662:5 | [post] arr6 [Array element] | test.swift:663:15:663:15 | arr6 [Array element] |
-| test.swift:662:17:662:24 | call to source() | test.swift:662:5:662:5 | [post] arr6 [Array element] |
-| test.swift:663:15:663:15 | arr6 [Array element] | test.swift:663:15:663:21 | ...[...] |
-=======
 | test.swift:375:16:375:21 | v | test.swift:375:61:375:61 | v |
 | test.swift:375:61:375:61 | v | test.swift:375:45:375:62 | call to ... [mySingle:0] |
 | test.swift:377:18:377:23 | v | test.swift:377:59:377:59 | v |
@@ -445,12 +306,36 @@
 | test.swift:623:17:623:17 | KeyPathComponent [x] | test.swift:623:11:623:17 | exit #keyPath(...) |
 | test.swift:624:13:624:13 | s2 [s, x] | test.swift:623:11:623:17 | enter #keyPath(...) [s, x] |
 | test.swift:624:13:624:13 | s2 [s, x] | test.swift:624:13:624:26 | \\...[...] |
+| test.swift:628:17:628:26 | [...] [Array element] | test.swift:630:15:630:15 | array [Array element] |
+| test.swift:628:18:628:25 | call to source() | test.swift:628:17:628:26 | [...] [Array element] |
+| test.swift:629:13:629:22 | enter #keyPath(...) [Array element] | test.swift:629:20:629:22 | KeyPathComponent [Array element] |
+| test.swift:629:20:629:22 | KeyPathComponent [Array element] | test.swift:629:13:629:22 | exit #keyPath(...) |
+| test.swift:630:15:630:15 | array [Array element] | test.swift:629:13:629:22 | enter #keyPath(...) [Array element] |
+| test.swift:630:15:630:15 | array [Array element] | test.swift:630:15:630:31 | \\...[...] |
 | test.swift:649:13:649:20 | call to source() | test.swift:657:15:657:15 | y |
-| test.swift:659:9:659:16 | call to source() | test.swift:661:10:661:11 | &... |
+| test.swift:659:9:659:16 | call to source() | test.swift:661:11:661:11 | x |
 | test.swift:659:9:659:16 | call to source() | test.swift:662:15:662:15 | x |
-| test.swift:661:10:661:11 | &... | test.swift:661:14:661:15 | [post] &... |
-| test.swift:661:14:661:15 | [post] &... | test.swift:663:15:663:15 | y |
->>>>>>> 8438fb23
+| test.swift:661:11:661:11 | x | test.swift:661:15:661:15 | [post] y |
+| test.swift:661:15:661:15 | [post] y | test.swift:663:15:663:15 | y |
+| test.swift:669:5:669:5 | [post] arr1 [Array element] | test.swift:670:15:670:15 | arr1 [Array element] |
+| test.swift:669:15:669:22 | call to source() | test.swift:669:5:669:5 | [post] arr1 [Array element] |
+| test.swift:670:15:670:15 | arr1 [Array element] | test.swift:670:15:670:21 | ...[...] |
+| test.swift:673:16:673:25 | [...] [Array element] | test.swift:674:15:674:15 | arr2 [Array element] |
+| test.swift:673:17:673:24 | call to source() | test.swift:673:16:673:25 | [...] [Array element] |
+| test.swift:674:15:674:15 | arr2 [Array element] | test.swift:674:15:674:21 | ...[...] |
+| test.swift:676:18:676:29 | [...] [Array element, Array element] | test.swift:678:15:678:15 | matrix [Array element, Array element] |
+| test.swift:676:19:676:28 | [...] [Array element] | test.swift:676:18:676:29 | [...] [Array element, Array element] |
+| test.swift:676:20:676:27 | call to source() | test.swift:676:19:676:28 | [...] [Array element] |
+| test.swift:678:15:678:15 | matrix [Array element, Array element] | test.swift:678:15:678:23 | ...[...] [Array element] |
+| test.swift:678:15:678:23 | ...[...] [Array element] | test.swift:678:15:678:26 | ...[...] |
+| test.swift:681:5:681:5 | [post] matrix2 [Array element, Array element] | test.swift:682:15:682:15 | matrix2 [Array element, Array element] |
+| test.swift:681:5:681:14 | [post] getter for ...[...] [Array element] | test.swift:681:5:681:5 | [post] matrix2 [Array element, Array element] |
+| test.swift:681:21:681:28 | call to source() | test.swift:681:5:681:14 | [post] getter for ...[...] [Array element] |
+| test.swift:682:15:682:15 | matrix2 [Array element, Array element] | test.swift:682:15:682:24 | ...[...] [Array element] |
+| test.swift:682:15:682:24 | ...[...] [Array element] | test.swift:682:15:682:27 | ...[...] |
+| test.swift:693:5:693:5 | [post] arr6 [Array element] | test.swift:694:15:694:15 | arr6 [Array element] |
+| test.swift:693:17:693:24 | call to source() | test.swift:693:5:693:5 | [post] arr6 [Array element] |
+| test.swift:694:15:694:15 | arr6 [Array element] | test.swift:694:15:694:21 | ...[...] |
 nodes
 | file://:0:0:0:0 | .a [x] | semmle.label | .a [x] |
 | file://:0:0:0:0 | .str | semmle.label | .str |
@@ -638,158 +523,6 @@
 | test.swift:361:15:361:18 | .1 | semmle.label | .1 |
 | test.swift:363:15:363:15 | a | semmle.label | a |
 | test.swift:364:15:364:15 | b | semmle.label | b |
-<<<<<<< HEAD
-| test.swift:398:9:398:27 | call to ... [mySingle:0] | semmle.label | call to ... [mySingle:0] |
-| test.swift:398:19:398:26 | call to source() | semmle.label | call to source() |
-| test.swift:403:10:403:25 | .mySingle(...) [mySingle:0] | semmle.label | .mySingle(...) [mySingle:0] |
-| test.swift:403:24:403:24 | a | semmle.label | a |
-| test.swift:404:19:404:19 | a | semmle.label | a |
-| test.swift:412:13:412:28 | .mySingle(...) [mySingle:0] | semmle.label | .mySingle(...) [mySingle:0] |
-| test.swift:412:27:412:27 | x | semmle.label | x |
-| test.swift:413:19:413:19 | x | semmle.label | x |
-| test.swift:420:9:420:34 | call to ... [myPair:1] | semmle.label | call to ... [myPair:1] |
-| test.swift:420:26:420:33 | call to source() | semmle.label | call to source() |
-| test.swift:427:10:427:30 | .myPair(...) [myPair:1] | semmle.label | .myPair(...) [myPair:1] |
-| test.swift:427:29:427:29 | b | semmle.label | b |
-| test.swift:429:19:429:19 | b | semmle.label | b |
-| test.swift:437:13:437:33 | .myPair(...) [myPair:1] | semmle.label | .myPair(...) [myPair:1] |
-| test.swift:437:32:437:32 | y | semmle.label | y |
-| test.swift:439:19:439:19 | y | semmle.label | y |
-| test.swift:442:21:442:34 | call to ... [myCons:1, myPair:1] | semmle.label | call to ... [myCons:1, myPair:1] |
-| test.swift:442:33:442:33 | a [myPair:1] | semmle.label | a [myPair:1] |
-| test.swift:452:14:452:38 | .myCons(...) [myCons:1, myPair:1] | semmle.label | .myCons(...) [myCons:1, myPair:1] |
-| test.swift:452:25:452:37 | .myPair(...) [myPair:1] | semmle.label | .myPair(...) [myPair:1] |
-| test.swift:452:36:452:36 | c | semmle.label | c |
-| test.swift:455:19:455:19 | c | semmle.label | c |
-| test.swift:463:13:463:39 | .myPair(...) [myPair:0] | semmle.label | .myPair(...) [myPair:0] |
-| test.swift:463:31:463:31 | x | semmle.label | x |
-| test.swift:463:43:463:62 | call to ... [myPair:0] | semmle.label | call to ... [myPair:0] |
-| test.swift:463:51:463:58 | call to source() | semmle.label | call to source() |
-| test.swift:464:19:464:19 | x | semmle.label | x |
-| test.swift:467:17:467:41 | .myCons(...) [myCons:1, myPair:1] | semmle.label | .myCons(...) [myCons:1, myPair:1] |
-| test.swift:467:28:467:40 | .myPair(...) [myPair:1] | semmle.label | .myPair(...) [myPair:1] |
-| test.swift:467:39:467:39 | c | semmle.label | c |
-| test.swift:468:19:468:19 | c | semmle.label | c |
-| test.swift:471:12:471:17 | (...) [Tuple element at index 0, myPair:1] | semmle.label | (...) [Tuple element at index 0, myPair:1] |
-| test.swift:471:12:471:17 | (...) [Tuple element at index 1, myCons:1, myPair:1] | semmle.label | (...) [Tuple element at index 1, myCons:1, myPair:1] |
-| test.swift:471:13:471:13 | a [myPair:1] | semmle.label | a [myPair:1] |
-| test.swift:471:16:471:16 | b [myCons:1, myPair:1] | semmle.label | b [myCons:1, myPair:1] |
-| test.swift:472:14:472:55 | (...) [Tuple element at index 0, myPair:1] | semmle.label | (...) [Tuple element at index 0, myPair:1] |
-| test.swift:472:14:472:55 | (...) [Tuple element at index 1, myCons:1, myPair:1] | semmle.label | (...) [Tuple element at index 1, myCons:1, myPair:1] |
-| test.swift:472:15:472:27 | .myPair(...) [myPair:1] | semmle.label | .myPair(...) [myPair:1] |
-| test.swift:472:26:472:26 | b | semmle.label | b |
-| test.swift:472:30:472:54 | .myCons(...) [myCons:1, myPair:1] | semmle.label | .myCons(...) [myCons:1, myPair:1] |
-| test.swift:472:41:472:53 | .myPair(...) [myPair:1] | semmle.label | .myPair(...) [myPair:1] |
-| test.swift:472:52:472:52 | e | semmle.label | e |
-| test.swift:474:19:474:19 | b | semmle.label | b |
-| test.swift:477:19:477:19 | e | semmle.label | e |
-| test.swift:486:13:486:28 | call to optionalSource() [some:0] | semmle.label | call to optionalSource() [some:0] |
-| test.swift:488:8:488:12 | let ...? [some:0] | semmle.label | let ...? [some:0] |
-| test.swift:488:12:488:12 | a | semmle.label | a |
-| test.swift:489:19:489:19 | a | semmle.label | a |
-| test.swift:493:18:493:23 | (...) [Tuple element at index 0, some:0] | semmle.label | (...) [Tuple element at index 0, some:0] |
-| test.swift:493:19:493:19 | x [some:0] | semmle.label | x [some:0] |
-| test.swift:495:10:495:37 | (...) [Tuple element at index 0, some:0] | semmle.label | (...) [Tuple element at index 0, some:0] |
-| test.swift:495:11:495:22 | .some(...) [some:0] | semmle.label | .some(...) [some:0] |
-| test.swift:495:21:495:21 | a | semmle.label | a |
-| test.swift:496:19:496:19 | a | semmle.label | a |
-| test.swift:509:9:509:9 | self [x, some:0] | semmle.label | self [x, some:0] |
-| test.swift:509:9:509:9 | value [some:0] | semmle.label | value [some:0] |
-| test.swift:513:13:513:28 | call to optionalSource() [some:0] | semmle.label | call to optionalSource() [some:0] |
-| test.swift:515:5:515:5 | [post] cx [x, some:0] | semmle.label | [post] cx [x, some:0] |
-| test.swift:515:12:515:12 | x [some:0] | semmle.label | x [some:0] |
-| test.swift:519:11:519:15 | let ...? [some:0] | semmle.label | let ...? [some:0] |
-| test.swift:519:15:519:15 | z1 | semmle.label | z1 |
-| test.swift:519:20:519:20 | cx [x, some:0] | semmle.label | cx [x, some:0] |
-| test.swift:519:20:519:23 | .x [some:0] | semmle.label | .x [some:0] |
-| test.swift:520:15:520:15 | z1 | semmle.label | z1 |
-| test.swift:526:13:526:21 | call to +(_:) | semmle.label | call to +(_:) |
-| test.swift:526:14:526:21 | call to source() | semmle.label | call to source() |
-| test.swift:527:14:527:21 | call to source() | semmle.label | call to source() |
-| test.swift:535:9:535:9 | self [str] | semmle.label | self [str] |
-| test.swift:536:5:538:5 | self[return] [str] | semmle.label | self[return] [str] |
-| test.swift:536:10:536:13 | s | semmle.label | s |
-| test.swift:537:7:537:7 | [post] self [str] | semmle.label | [post] self [str] |
-| test.swift:537:13:537:13 | s | semmle.label | s |
-| test.swift:542:17:545:5 | self[return] [str] | semmle.label | self[return] [str] |
-| test.swift:543:7:543:7 | [post] self [str] | semmle.label | [post] self [str] |
-| test.swift:543:20:543:28 | call to source3() | semmle.label | call to source3() |
-| test.swift:544:17:544:17 | .str | semmle.label | .str |
-| test.swift:544:17:544:17 | self [str] | semmle.label | self [str] |
-| test.swift:549:13:549:33 | call to MyClass.init(s:) [str] | semmle.label | call to MyClass.init(s:) [str] |
-| test.swift:549:13:549:35 | .str | semmle.label | .str |
-| test.swift:549:24:549:32 | call to source3() | semmle.label | call to source3() |
-| test.swift:550:13:550:41 | call to MyClass.init(contentsOfFile:) [str] | semmle.label | call to MyClass.init(contentsOfFile:) [str] |
-| test.swift:550:13:550:43 | .str | semmle.label | .str |
-| test.swift:567:3:569:3 | self[return] [x] | semmle.label | self[return] [x] |
-| test.swift:567:8:567:11 | x | semmle.label | x |
-| test.swift:568:5:568:5 | [post] self [x] | semmle.label | [post] self [x] |
-| test.swift:568:14:568:14 | x | semmle.label | x |
-| test.swift:573:11:573:24 | call to S.init(x:) [x] | semmle.label | call to S.init(x:) [x] |
-| test.swift:573:16:573:23 | call to source() | semmle.label | call to source() |
-| test.swift:574:11:574:14 | enter #keyPath(...) [x] | semmle.label | enter #keyPath(...) [x] |
-| test.swift:574:11:574:14 | exit #keyPath(...) | semmle.label | exit #keyPath(...) |
-| test.swift:574:14:574:14 | KeyPathComponent [x] | semmle.label | KeyPathComponent [x] |
-| test.swift:575:13:575:13 | s [x] | semmle.label | s [x] |
-| test.swift:575:13:575:25 | \\...[...] | semmle.label | \\...[...] |
-| test.swift:577:36:577:38 | enter #keyPath(...) [x] | semmle.label | enter #keyPath(...) [x] |
-| test.swift:577:36:577:38 | exit #keyPath(...) | semmle.label | exit #keyPath(...) |
-| test.swift:577:38:577:38 | KeyPathComponent [x] | semmle.label | KeyPathComponent [x] |
-| test.swift:578:13:578:13 | s [x] | semmle.label | s [x] |
-| test.swift:578:13:578:32 | \\...[...] | semmle.label | \\...[...] |
-| test.swift:584:3:586:3 | self[return] [s, x] | semmle.label | self[return] [s, x] |
-| test.swift:584:8:584:11 | s [x] | semmle.label | s [x] |
-| test.swift:585:5:585:5 | [post] self [s, x] | semmle.label | [post] self [s, x] |
-| test.swift:585:14:585:14 | s [x] | semmle.label | s [x] |
-| test.swift:590:11:590:24 | call to S.init(x:) [x] | semmle.label | call to S.init(x:) [x] |
-| test.swift:590:16:590:23 | call to source() | semmle.label | call to source() |
-| test.swift:591:12:591:19 | call to S2.init(s:) [s, x] | semmle.label | call to S2.init(s:) [s, x] |
-| test.swift:591:18:591:18 | s [x] | semmle.label | s [x] |
-| test.swift:592:11:592:17 | enter #keyPath(...) [s, x] | semmle.label | enter #keyPath(...) [s, x] |
-| test.swift:592:11:592:17 | exit #keyPath(...) | semmle.label | exit #keyPath(...) |
-| test.swift:592:15:592:15 | KeyPathComponent [s, x] | semmle.label | KeyPathComponent [s, x] |
-| test.swift:592:17:592:17 | KeyPathComponent [x] | semmle.label | KeyPathComponent [x] |
-| test.swift:593:13:593:13 | s2 [s, x] | semmle.label | s2 [s, x] |
-| test.swift:593:13:593:26 | \\...[...] | semmle.label | \\...[...] |
-| test.swift:597:17:597:26 | [...] [Array element] | semmle.label | [...] [Array element] |
-| test.swift:597:18:597:25 | call to source() | semmle.label | call to source() |
-| test.swift:598:13:598:22 | enter #keyPath(...) [Array element] | semmle.label | enter #keyPath(...) [Array element] |
-| test.swift:598:13:598:22 | exit #keyPath(...) | semmle.label | exit #keyPath(...) |
-| test.swift:598:20:598:22 | KeyPathComponent [Array element] | semmle.label | KeyPathComponent [Array element] |
-| test.swift:599:15:599:15 | array [Array element] | semmle.label | array [Array element] |
-| test.swift:599:15:599:31 | \\...[...] | semmle.label | \\...[...] |
-| test.swift:618:13:618:20 | call to source() | semmle.label | call to source() |
-| test.swift:626:15:626:15 | y | semmle.label | y |
-| test.swift:628:9:628:16 | call to source() | semmle.label | call to source() |
-| test.swift:630:11:630:11 | x | semmle.label | x |
-| test.swift:630:15:630:15 | [post] y | semmle.label | [post] y |
-| test.swift:631:15:631:15 | x | semmle.label | x |
-| test.swift:632:15:632:15 | y | semmle.label | y |
-| test.swift:638:5:638:5 | [post] arr1 [Array element] | semmle.label | [post] arr1 [Array element] |
-| test.swift:638:15:638:22 | call to source() | semmle.label | call to source() |
-| test.swift:639:15:639:15 | arr1 [Array element] | semmle.label | arr1 [Array element] |
-| test.swift:639:15:639:21 | ...[...] | semmle.label | ...[...] |
-| test.swift:642:16:642:25 | [...] [Array element] | semmle.label | [...] [Array element] |
-| test.swift:642:17:642:24 | call to source() | semmle.label | call to source() |
-| test.swift:643:15:643:15 | arr2 [Array element] | semmle.label | arr2 [Array element] |
-| test.swift:643:15:643:21 | ...[...] | semmle.label | ...[...] |
-| test.swift:645:18:645:29 | [...] [Array element, Array element] | semmle.label | [...] [Array element, Array element] |
-| test.swift:645:19:645:28 | [...] [Array element] | semmle.label | [...] [Array element] |
-| test.swift:645:20:645:27 | call to source() | semmle.label | call to source() |
-| test.swift:647:15:647:15 | matrix [Array element, Array element] | semmle.label | matrix [Array element, Array element] |
-| test.swift:647:15:647:23 | ...[...] [Array element] | semmle.label | ...[...] [Array element] |
-| test.swift:647:15:647:26 | ...[...] | semmle.label | ...[...] |
-| test.swift:650:5:650:5 | [post] matrix2 [Array element, Array element] | semmle.label | [post] matrix2 [Array element, Array element] |
-| test.swift:650:5:650:14 | [post] getter for ...[...] [Array element] | semmle.label | [post] getter for ...[...] [Array element] |
-| test.swift:650:21:650:28 | call to source() | semmle.label | call to source() |
-| test.swift:651:15:651:15 | matrix2 [Array element, Array element] | semmle.label | matrix2 [Array element, Array element] |
-| test.swift:651:15:651:24 | ...[...] [Array element] | semmle.label | ...[...] [Array element] |
-| test.swift:651:15:651:27 | ...[...] | semmle.label | ...[...] |
-| test.swift:662:5:662:5 | [post] arr6 [Array element] | semmle.label | [post] arr6 [Array element] |
-| test.swift:662:17:662:24 | call to source() | semmle.label | call to source() |
-| test.swift:663:15:663:15 | arr6 [Array element] | semmle.label | arr6 [Array element] |
-| test.swift:663:15:663:21 | ...[...] | semmle.label | ...[...] |
-=======
 | test.swift:375:16:375:21 | v | semmle.label | v |
 | test.swift:375:45:375:62 | call to ... [mySingle:0] | semmle.label | call to ... [mySingle:0] |
 | test.swift:375:61:375:61 | v | semmle.label | v |
@@ -935,14 +668,44 @@
 | test.swift:623:17:623:17 | KeyPathComponent [x] | semmle.label | KeyPathComponent [x] |
 | test.swift:624:13:624:13 | s2 [s, x] | semmle.label | s2 [s, x] |
 | test.swift:624:13:624:26 | \\...[...] | semmle.label | \\...[...] |
+| test.swift:628:17:628:26 | [...] [Array element] | semmle.label | [...] [Array element] |
+| test.swift:628:18:628:25 | call to source() | semmle.label | call to source() |
+| test.swift:629:13:629:22 | enter #keyPath(...) [Array element] | semmle.label | enter #keyPath(...) [Array element] |
+| test.swift:629:13:629:22 | exit #keyPath(...) | semmle.label | exit #keyPath(...) |
+| test.swift:629:20:629:22 | KeyPathComponent [Array element] | semmle.label | KeyPathComponent [Array element] |
+| test.swift:630:15:630:15 | array [Array element] | semmle.label | array [Array element] |
+| test.swift:630:15:630:31 | \\...[...] | semmle.label | \\...[...] |
 | test.swift:649:13:649:20 | call to source() | semmle.label | call to source() |
 | test.swift:657:15:657:15 | y | semmle.label | y |
 | test.swift:659:9:659:16 | call to source() | semmle.label | call to source() |
-| test.swift:661:10:661:11 | &... | semmle.label | &... |
-| test.swift:661:14:661:15 | [post] &... | semmle.label | [post] &... |
+| test.swift:661:11:661:11 | x | semmle.label | x |
+| test.swift:661:15:661:15 | [post] y | semmle.label | [post] y |
 | test.swift:662:15:662:15 | x | semmle.label | x |
 | test.swift:663:15:663:15 | y | semmle.label | y |
->>>>>>> 8438fb23
+| test.swift:669:5:669:5 | [post] arr1 [Array element] | semmle.label | [post] arr1 [Array element] |
+| test.swift:669:15:669:22 | call to source() | semmle.label | call to source() |
+| test.swift:670:15:670:15 | arr1 [Array element] | semmle.label | arr1 [Array element] |
+| test.swift:670:15:670:21 | ...[...] | semmle.label | ...[...] |
+| test.swift:673:16:673:25 | [...] [Array element] | semmle.label | [...] [Array element] |
+| test.swift:673:17:673:24 | call to source() | semmle.label | call to source() |
+| test.swift:674:15:674:15 | arr2 [Array element] | semmle.label | arr2 [Array element] |
+| test.swift:674:15:674:21 | ...[...] | semmle.label | ...[...] |
+| test.swift:676:18:676:29 | [...] [Array element, Array element] | semmle.label | [...] [Array element, Array element] |
+| test.swift:676:19:676:28 | [...] [Array element] | semmle.label | [...] [Array element] |
+| test.swift:676:20:676:27 | call to source() | semmle.label | call to source() |
+| test.swift:678:15:678:15 | matrix [Array element, Array element] | semmle.label | matrix [Array element, Array element] |
+| test.swift:678:15:678:23 | ...[...] [Array element] | semmle.label | ...[...] [Array element] |
+| test.swift:678:15:678:26 | ...[...] | semmle.label | ...[...] |
+| test.swift:681:5:681:5 | [post] matrix2 [Array element, Array element] | semmle.label | [post] matrix2 [Array element, Array element] |
+| test.swift:681:5:681:14 | [post] getter for ...[...] [Array element] | semmle.label | [post] getter for ...[...] [Array element] |
+| test.swift:681:21:681:28 | call to source() | semmle.label | call to source() |
+| test.swift:682:15:682:15 | matrix2 [Array element, Array element] | semmle.label | matrix2 [Array element, Array element] |
+| test.swift:682:15:682:24 | ...[...] [Array element] | semmle.label | ...[...] [Array element] |
+| test.swift:682:15:682:27 | ...[...] | semmle.label | ...[...] |
+| test.swift:693:5:693:5 | [post] arr6 [Array element] | semmle.label | [post] arr6 [Array element] |
+| test.swift:693:17:693:24 | call to source() | semmle.label | call to source() |
+| test.swift:694:15:694:15 | arr6 [Array element] | semmle.label | arr6 [Array element] |
+| test.swift:694:15:694:21 | ...[...] | semmle.label | ...[...] |
 subpaths
 | test.swift:75:22:75:22 | x | test.swift:65:16:65:28 | arg1 | test.swift:65:1:70:1 | arg2[return] | test.swift:75:32:75:32 | [post] y |
 | test.swift:114:19:114:19 | arg | test.swift:109:9:109:14 | arg | test.swift:110:12:110:12 | arg | test.swift:114:12:114:22 | call to ... |
@@ -969,21 +732,6 @@
 | test.swift:218:11:218:18 | call to source() | test.swift:169:12:169:22 | value | test.swift:170:5:170:5 | [post] self [x] | test.swift:218:3:218:5 | [post] getter for .a [x] |
 | test.swift:219:13:219:13 | b [a, x] | test.swift:185:7:185:7 | self [a, x] | file://:0:0:0:0 | .a [x] | test.swift:219:13:219:15 | .a [x] |
 | test.swift:219:13:219:15 | .a [x] | test.swift:163:7:163:7 | self [x] | file://:0:0:0:0 | .x | test.swift:219:13:219:17 | .x |
-<<<<<<< HEAD
-| test.swift:515:12:515:12 | x [some:0] | test.swift:509:9:509:9 | value [some:0] | file://:0:0:0:0 | [post] self [x, some:0] | test.swift:515:5:515:5 | [post] cx [x, some:0] |
-| test.swift:519:20:519:20 | cx [x, some:0] | test.swift:509:9:509:9 | self [x, some:0] | file://:0:0:0:0 | .x [some:0] | test.swift:519:20:519:23 | .x [some:0] |
-| test.swift:543:20:543:28 | call to source3() | test.swift:536:10:536:13 | s | test.swift:537:7:537:7 | [post] self [str] | test.swift:543:7:543:7 | [post] self [str] |
-| test.swift:549:13:549:33 | call to MyClass.init(s:) [str] | test.swift:535:9:535:9 | self [str] | file://:0:0:0:0 | .str | test.swift:549:13:549:35 | .str |
-| test.swift:549:24:549:32 | call to source3() | test.swift:536:10:536:13 | s | test.swift:536:5:538:5 | self[return] [str] | test.swift:549:13:549:33 | call to MyClass.init(s:) [str] |
-| test.swift:550:13:550:41 | call to MyClass.init(contentsOfFile:) [str] | test.swift:535:9:535:9 | self [str] | file://:0:0:0:0 | .str | test.swift:550:13:550:43 | .str |
-| test.swift:573:16:573:23 | call to source() | test.swift:567:8:567:11 | x | test.swift:567:3:569:3 | self[return] [x] | test.swift:573:11:573:24 | call to S.init(x:) [x] |
-| test.swift:575:13:575:13 | s [x] | test.swift:574:11:574:14 | enter #keyPath(...) [x] | test.swift:574:11:574:14 | exit #keyPath(...) | test.swift:575:13:575:25 | \\...[...] |
-| test.swift:578:13:578:13 | s [x] | test.swift:577:36:577:38 | enter #keyPath(...) [x] | test.swift:577:36:577:38 | exit #keyPath(...) | test.swift:578:13:578:32 | \\...[...] |
-| test.swift:590:16:590:23 | call to source() | test.swift:567:8:567:11 | x | test.swift:567:3:569:3 | self[return] [x] | test.swift:590:11:590:24 | call to S.init(x:) [x] |
-| test.swift:591:18:591:18 | s [x] | test.swift:584:8:584:11 | s [x] | test.swift:584:3:586:3 | self[return] [s, x] | test.swift:591:12:591:19 | call to S2.init(s:) [s, x] |
-| test.swift:593:13:593:13 | s2 [s, x] | test.swift:592:11:592:17 | enter #keyPath(...) [s, x] | test.swift:592:11:592:17 | exit #keyPath(...) | test.swift:593:13:593:26 | \\...[...] |
-| test.swift:599:15:599:15 | array [Array element] | test.swift:598:13:598:22 | enter #keyPath(...) [Array element] | test.swift:598:13:598:22 | exit #keyPath(...) | test.swift:599:15:599:31 | \\...[...] |
-=======
 | test.swift:490:24:490:31 | call to source() | test.swift:375:16:375:21 | v | test.swift:375:45:375:62 | call to ... [mySingle:0] | test.swift:490:14:490:32 | call to mkMyEnum1(_:) [mySingle:0] |
 | test.swift:503:26:503:33 | call to source() | test.swift:377:18:377:23 | v | test.swift:377:45:377:60 | call to ... [some:0] | test.swift:503:14:503:34 | call to mkOptional1(_:) [some:0] |
 | test.swift:546:12:546:12 | x [some:0] | test.swift:540:9:540:9 | value [some:0] | file://:0:0:0:0 | [post] self [x, some:0] | test.swift:546:5:546:5 | [post] cx [x, some:0] |
@@ -998,7 +746,7 @@
 | test.swift:621:16:621:23 | call to source() | test.swift:598:8:598:11 | x | test.swift:598:3:600:3 | self[return] [x] | test.swift:621:11:621:24 | call to S.init(x:) [x] |
 | test.swift:622:18:622:18 | s [x] | test.swift:615:8:615:11 | s [x] | test.swift:615:3:617:3 | self[return] [s, x] | test.swift:622:12:622:19 | call to S2.init(s:) [s, x] |
 | test.swift:624:13:624:13 | s2 [s, x] | test.swift:623:11:623:17 | enter #keyPath(...) [s, x] | test.swift:623:11:623:17 | exit #keyPath(...) | test.swift:624:13:624:26 | \\...[...] |
->>>>>>> 8438fb23
+| test.swift:630:15:630:15 | array [Array element] | test.swift:629:13:629:22 | enter #keyPath(...) [Array element] | test.swift:629:13:629:22 | exit #keyPath(...) | test.swift:630:15:630:31 | \\...[...] |
 #select
 | test.swift:7:15:7:15 | t1 | test.swift:6:19:6:26 | call to source() | test.swift:7:15:7:15 | t1 | result |
 | test.swift:9:15:9:15 | t1 | test.swift:6:19:6:26 | call to source() | test.swift:9:15:9:15 | t1 | result |
@@ -1052,37 +800,6 @@
 | test.swift:361:15:361:18 | .1 | test.swift:351:31:351:38 | call to source() | test.swift:361:15:361:18 | .1 | result |
 | test.swift:363:15:363:15 | a | test.swift:351:18:351:25 | call to source() | test.swift:363:15:363:15 | a | result |
 | test.swift:364:15:364:15 | b | test.swift:351:31:351:38 | call to source() | test.swift:364:15:364:15 | b | result |
-<<<<<<< HEAD
-| test.swift:404:19:404:19 | a | test.swift:398:19:398:26 | call to source() | test.swift:404:19:404:19 | a | result |
-| test.swift:413:19:413:19 | x | test.swift:398:19:398:26 | call to source() | test.swift:413:19:413:19 | x | result |
-| test.swift:429:19:429:19 | b | test.swift:420:26:420:33 | call to source() | test.swift:429:19:429:19 | b | result |
-| test.swift:439:19:439:19 | y | test.swift:420:26:420:33 | call to source() | test.swift:439:19:439:19 | y | result |
-| test.swift:455:19:455:19 | c | test.swift:420:26:420:33 | call to source() | test.swift:455:19:455:19 | c | result |
-| test.swift:464:19:464:19 | x | test.swift:463:51:463:58 | call to source() | test.swift:464:19:464:19 | x | result |
-| test.swift:468:19:468:19 | c | test.swift:420:26:420:33 | call to source() | test.swift:468:19:468:19 | c | result |
-| test.swift:474:19:474:19 | b | test.swift:420:26:420:33 | call to source() | test.swift:474:19:474:19 | b | result |
-| test.swift:477:19:477:19 | e | test.swift:420:26:420:33 | call to source() | test.swift:477:19:477:19 | e | result |
-| test.swift:489:19:489:19 | a | test.swift:259:12:259:19 | call to source() | test.swift:489:19:489:19 | a | result |
-| test.swift:496:19:496:19 | a | test.swift:259:12:259:19 | call to source() | test.swift:496:19:496:19 | a | result |
-| test.swift:520:15:520:15 | z1 | test.swift:259:12:259:19 | call to source() | test.swift:520:15:520:15 | z1 | result |
-| test.swift:526:13:526:21 | call to +(_:) | test.swift:526:14:526:21 | call to source() | test.swift:526:13:526:21 | call to +(_:) | result |
-| test.swift:527:14:527:21 | call to source() | test.swift:527:14:527:21 | call to source() | test.swift:527:14:527:21 | call to source() | result |
-| test.swift:544:17:544:17 | .str | test.swift:543:20:543:28 | call to source3() | test.swift:544:17:544:17 | .str | result |
-| test.swift:549:13:549:35 | .str | test.swift:549:24:549:32 | call to source3() | test.swift:549:13:549:35 | .str | result |
-| test.swift:550:13:550:43 | .str | test.swift:543:20:543:28 | call to source3() | test.swift:550:13:550:43 | .str | result |
-| test.swift:575:13:575:25 | \\...[...] | test.swift:573:16:573:23 | call to source() | test.swift:575:13:575:25 | \\...[...] | result |
-| test.swift:578:13:578:32 | \\...[...] | test.swift:573:16:573:23 | call to source() | test.swift:578:13:578:32 | \\...[...] | result |
-| test.swift:593:13:593:26 | \\...[...] | test.swift:590:16:590:23 | call to source() | test.swift:593:13:593:26 | \\...[...] | result |
-| test.swift:599:15:599:31 | \\...[...] | test.swift:597:18:597:25 | call to source() | test.swift:599:15:599:31 | \\...[...] | result |
-| test.swift:626:15:626:15 | y | test.swift:618:13:618:20 | call to source() | test.swift:626:15:626:15 | y | result |
-| test.swift:631:15:631:15 | x | test.swift:628:9:628:16 | call to source() | test.swift:631:15:631:15 | x | result |
-| test.swift:632:15:632:15 | y | test.swift:628:9:628:16 | call to source() | test.swift:632:15:632:15 | y | result |
-| test.swift:639:15:639:21 | ...[...] | test.swift:638:15:638:22 | call to source() | test.swift:639:15:639:21 | ...[...] | result |
-| test.swift:643:15:643:21 | ...[...] | test.swift:642:17:642:24 | call to source() | test.swift:643:15:643:21 | ...[...] | result |
-| test.swift:647:15:647:26 | ...[...] | test.swift:645:20:645:27 | call to source() | test.swift:647:15:647:26 | ...[...] | result |
-| test.swift:651:15:651:27 | ...[...] | test.swift:650:21:650:28 | call to source() | test.swift:651:15:651:27 | ...[...] | result |
-| test.swift:663:15:663:21 | ...[...] | test.swift:662:17:662:24 | call to source() | test.swift:663:15:663:21 | ...[...] | result |
-=======
 | test.swift:409:19:409:19 | a | test.swift:403:19:403:26 | call to source() | test.swift:409:19:409:19 | a | result |
 | test.swift:418:19:418:19 | x | test.swift:403:19:403:26 | call to source() | test.swift:418:19:418:19 | x | result |
 | test.swift:434:19:434:19 | b | test.swift:425:26:425:33 | call to source() | test.swift:434:19:434:19 | b | result |
@@ -1109,7 +826,12 @@
 | test.swift:606:13:606:25 | \\...[...] | test.swift:604:16:604:23 | call to source() | test.swift:606:13:606:25 | \\...[...] | result |
 | test.swift:609:13:609:32 | \\...[...] | test.swift:604:16:604:23 | call to source() | test.swift:609:13:609:32 | \\...[...] | result |
 | test.swift:624:13:624:26 | \\...[...] | test.swift:621:16:621:23 | call to source() | test.swift:624:13:624:26 | \\...[...] | result |
+| test.swift:630:15:630:31 | \\...[...] | test.swift:628:18:628:25 | call to source() | test.swift:630:15:630:31 | \\...[...] | result |
 | test.swift:657:15:657:15 | y | test.swift:649:13:649:20 | call to source() | test.swift:657:15:657:15 | y | result |
 | test.swift:662:15:662:15 | x | test.swift:659:9:659:16 | call to source() | test.swift:662:15:662:15 | x | result |
 | test.swift:663:15:663:15 | y | test.swift:659:9:659:16 | call to source() | test.swift:663:15:663:15 | y | result |
->>>>>>> 8438fb23
+| test.swift:670:15:670:21 | ...[...] | test.swift:669:15:669:22 | call to source() | test.swift:670:15:670:21 | ...[...] | result |
+| test.swift:674:15:674:21 | ...[...] | test.swift:673:17:673:24 | call to source() | test.swift:674:15:674:21 | ...[...] | result |
+| test.swift:678:15:678:26 | ...[...] | test.swift:676:20:676:27 | call to source() | test.swift:678:15:678:26 | ...[...] | result |
+| test.swift:682:15:682:27 | ...[...] | test.swift:681:21:681:28 | call to source() | test.swift:682:15:682:27 | ...[...] | result |
+| test.swift:694:15:694:21 | ...[...] | test.swift:693:17:693:24 | call to source() | test.swift:694:15:694:21 | ...[...] | result |