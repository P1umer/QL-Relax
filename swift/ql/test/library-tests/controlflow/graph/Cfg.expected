--- conflicted
+++ resolved
@@ -374,24 +374,16 @@
 #   46| return ...
 #-----| return -> exit createClosure1 (normal)
 
-<<<<<<< HEAD
-#   51| enter ConcreteFuncDecl
-#-----|  -> ConcreteFuncDecl
-
-#   51| exit ConcreteFuncDecl
-
-#   51| exit ConcreteFuncDecl (normal)
-#-----|  -> exit ConcreteFuncDecl
-
-#   52| ConcreteFuncDecl
-#-----|  -> DeclRefExpr
-
-#   52| enter ConcreteFuncDecl
-#-----|  -> DeclRefExpr
-=======
 #   46| { ... }
 #-----|  -> return ...
->>>>>>> 2dcd7e16
+
+#   51| enter createClosure2
+#-----|  -> f
+
+#   51| exit createClosure2
+
+#   51| exit createClosure2 (normal)
+#-----|  -> exit createClosure2
 
 #   52| enter f
 #-----|  -> +
@@ -400,6 +392,9 @@
 
 #   52| exit f (normal)
 #-----|  -> exit f
+
+#   52| f
+#-----|  -> f
 
 #   53| return ...
 #-----| return -> exit f (normal)
@@ -420,19 +415,14 @@
 #-----| exception -> exit f (normal)
 #-----|  -> x
 
-<<<<<<< HEAD
-#   55| ReturnStmt
-#-----| return -> exit ConcreteFuncDecl (normal)
-
-#   55| DeclRefExpr
-#-----|  -> ReturnStmt
-
-#   58| enter ConcreteFuncDecl
-#-----|  -> ClosureExpr
-=======
 #   53| y
 #-----|  -> ... call to + ...
->>>>>>> 2dcd7e16
+
+#   55| return ...
+#-----| return -> exit createClosure2 (normal)
+
+#   55| f
+#-----|  -> return ...
 
 #   58| enter createClosure3
 #-----|  -> { ... }
@@ -655,40 +645,28 @@
 #   78| ...!
 #-----|  -> ... call to + ...
 
-<<<<<<< HEAD
-#   81| exit ConcreteFuncDecl
-
-#   81| exit ConcreteFuncDecl (normal)
-#-----|  -> exit ConcreteFuncDecl
-
-#   82| PatternBindingDecl
-#-----|  -> ConcreteVarDecl
-
-#   82| ConcreteVarDecl
-#-----|  -> ConcreteFuncDecl
-=======
 #   81| enter testInOut
 #-----|  -> temp
 
+#   81| exit testInOut
+
+#   81| exit testInOut (normal)
+#-----|  -> exit testInOut
+
 #   82| var ... = ...
 #-----|  -> temp
->>>>>>> 2dcd7e16
 
 #   82| temp
 #-----|  -> 10
 
 #   82| temp
-
-<<<<<<< HEAD
-#   84| ConcreteFuncDecl
-#-----|  -> ConcreteFuncDecl
-
-#   84| enter ConcreteFuncDecl
-#-----|  -> DeclRefExpr
-=======
+#-----|  -> add
+
 #   82| 10
 #-----|  -> var ... = ...
->>>>>>> 2dcd7e16
+
+#   84| add
+#-----|  -> addOptional
 
 #   84| enter add
 #-----|  -> a
@@ -723,16 +701,11 @@
 #-----| exception -> exit add (normal)
 #-----|  -> a
 
-<<<<<<< HEAD
-#   88| ConcreteFuncDecl
-#-----|  -> DeclRefExpr
-
-#   88| enter ConcreteFuncDecl
-#-----|  -> DeclRefExpr
-=======
 #   85| 1
 #-----|  -> ... call to + ...
->>>>>>> 2dcd7e16
+
+#   88| addOptional
+#-----|  -> add
 
 #   88| enter addOptional
 #-----|  -> a
@@ -748,87 +721,83 @@
 #   89|  ... = ...
 #-----|  -> exit addOptional (normal)
 
-<<<<<<< HEAD
-#   92| DeclRefExpr
-#-----|  -> DeclRefExpr
-
-#   92| CallExpr
-#-----| exception -> exit ConcreteFuncDecl (normal)
-#-----|  -> NamedPattern
-
-#   92| InOutExpr
-#-----|  -> CallExpr
-
-#   92| DeclRefExpr
-#-----|  -> InOutExpr
-
-#   93| PatternBindingDecl
-#-----|  -> ConcreteVarDecl
-
-#   93| ConcreteVarDecl
-#-----|  -> DeclRefExpr
-
-#   93| NamedPattern
-#-----|  -> TypedPattern
-
-#   93| TypedPattern
-#-----|  -> IntegerLiteralExpr
-
-#   93| InjectIntoOptionalExpr
-#-----|  -> PatternBindingDecl
-
-#   93| IntegerLiteralExpr
-#-----|  -> InjectIntoOptionalExpr
-
-#   94| DeclRefExpr
-#-----|  -> DeclRefExpr
-
-#   94| CallExpr
-#-----| exception -> exit ConcreteFuncDecl (normal)
-#-----|  -> DeclRefExpr
-
-#   94| InOutExpr
-#-----|  -> CallExpr
-
-#   94| DeclRefExpr
-#-----|  -> InOutExpr
-
-#   95| ReturnStmt
-#-----| return -> exit ConcreteFuncDecl (normal)
-
-#   95| DeclRefExpr
-#-----|  -> LoadExpr
-
-#   95| LoadExpr
-#-----|  -> DeclRefExpr
-
-#   95| BinaryExpr
-#-----|  -> ReturnStmt
-
-#   95| DeclRefExpr
-#-----|  -> TypeExpr
-
-#   95| DotSyntaxCallExpr
-#-----| exception -> exit ConcreteFuncDecl (normal)
-#-----|  -> DeclRefExpr
-
-#   95| TypeExpr
-#-----|  -> DotSyntaxCallExpr
-
-#   95| DeclRefExpr
-#-----|  -> LoadExpr
-
-#   95| LoadExpr
-#-----|  -> ForceValueExpr
-
-#   95| ForceValueExpr
-#-----|  -> BinaryExpr
-
-#   99| enter AccessorDecl
-=======
 #   89| nil
 #-----|  ->  ... = ...
->>>>>>> 2dcd7e16
+
+#   92| add
+#-----|  -> temp
+
+#   92| call to add
+#-----| exception -> exit testInOut (normal)
+#-----|  -> tempOptional
+
+#   92| &...
+#-----|  -> call to add
+
+#   92| temp
+#-----|  -> &...
+
+#   93| var ... = ...
+#-----|  -> tempOptional
+
+#   93| tempOptional
+#-----|  -> ... as ...
+
+#   93| tempOptional
+#-----|  -> addOptional
+
+#   93| ... as ...
+#-----|  -> 10
+
+#   93| (Int?) ...
+#-----|  -> var ... = ...
+
+#   93| 10
+#-----|  -> (Int?) ...
+
+#   94| addOptional
+#-----|  -> tempOptional
+
+#   94| call to addOptional
+#-----| exception -> exit testInOut (normal)
+#-----|  -> +
+
+#   94| &...
+#-----|  -> call to addOptional
+
+#   94| tempOptional
+#-----|  -> &...
+
+#   95| return ...
+#-----| return -> exit testInOut (normal)
+
+#   95| (Int) ...
+#-----|  -> tempOptional
+
+#   95| temp
+#-----|  -> (Int) ...
+
+#   95| ... call to + ...
+#-----|  -> return ...
+
+#   95| +
+#-----|  -> Int.Type
+
+#   95| Int.Type
+#-----|  -> call to +
+
+#   95| call to +
+#-----| exception -> exit testInOut (normal)
+#-----|  -> temp
+
+#   95| (Int?) ...
+#-----|  -> ...!
+
+#   95| tempOptional
+#-----|  -> (Int?) ...
+
+#   95| ...!
+#-----|  -> ... call to + ...
 
 #   99| enter get
 
@@ -5066,141 +5035,144 @@
 #  405| (...)
 #-----|  -> [...]
 
-<<<<<<< HEAD
-#  405| DeclRefExpr
-#-----|  -> TupleExpr
-
-#  408| enter ConcreteFuncDecl
-#-----|  -> ClassDecl
-
-#  408| exit ConcreteFuncDecl
-
-#  408| exit ConcreteFuncDecl (normal)
-#-----|  -> exit ConcreteFuncDecl
-
-#  409| ClassDecl
-#-----|  -> StructDecl
-
-#  410| TBD (YieldStmt)
-#-----|  -> exit AccessorDecl (normal)
-
-#  410| enter AccessorDecl
-
-#  410| enter AccessorDecl
-
-#  410| enter AccessorDecl
-#-----|  -> TBD (YieldStmt)
-
-#  410| exit AccessorDecl
-
-#  410| exit AccessorDecl
-
-#  410| exit AccessorDecl
-
-#  410| exit AccessorDecl (normal)
-#-----|  -> exit AccessorDecl
-
-#  410| exit AccessorDecl (normal)
-#-----|  -> exit AccessorDecl
-
-#  410| exit AccessorDecl (normal)
-#-----|  -> exit AccessorDecl
-
-#  411| enter ConstructorDecl
-#-----|  -> DeclRefExpr
-
-#  411| exit ConstructorDecl
-
-#  411| exit ConstructorDecl (normal)
-#-----|  -> exit ConstructorDecl
-
-#  412| DeclRefExpr
-#-----|  -> MemberRefExpr
-
-#  412| MemberRefExpr
-#-----|  -> IntegerLiteralExpr
-
-#  412| AssignExpr
-#-----|  -> ReturnStmt
-
-#  412| IntegerLiteralExpr
-#-----|  -> AssignExpr
-
-#  413| ReturnStmt
-#-----| return -> exit ConstructorDecl (normal)
-
-#  416| StructDecl
-#-----|  -> EnumDecl
-
-#  417| TBD (YieldStmt)
-#-----|  -> exit AccessorDecl (normal)
-
-#  417| enter AccessorDecl
-
-#  417| enter AccessorDecl
-
-#  417| enter AccessorDecl
-#-----|  -> TBD (YieldStmt)
-
-#  417| exit AccessorDecl
-
-#  417| exit AccessorDecl
-
-#  417| exit AccessorDecl
-
-#  417| exit AccessorDecl (normal)
-#-----|  -> exit AccessorDecl
-
-#  417| exit AccessorDecl (normal)
-#-----|  -> exit AccessorDecl
-
-#  417| exit AccessorDecl (normal)
-#-----|  -> exit AccessorDecl
-
-#  418| enter ConstructorDecl
-#-----|  -> DeclRefExpr
-
-#  418| exit ConstructorDecl
-
-#  418| exit ConstructorDecl (normal)
-#-----|  -> exit ConstructorDecl
-
-#  419| DeclRefExpr
-#-----|  -> MemberRefExpr
-
-#  419| MemberRefExpr
-#-----|  -> IntegerLiteralExpr
-
-#  419| AssignExpr
-#-----|  -> ReturnStmt
-
-#  419| IntegerLiteralExpr
-#-----|  -> AssignExpr
-
-#  420| ReturnStmt
-#-----| return -> exit ConstructorDecl (normal)
-
-#  423| EnumDecl
-#-----|  -> NamedPattern
-
-#  428| PatternBindingDecl
-#-----|  -> ConcreteVarDecl
-
-#  428| ConcreteVarDecl
-#-----|  -> IntegerLiteralExpr
-
-#  428| NamedPattern
-#-----|  -> TypedPattern
-
-#  428| TypedPattern
-#-----|  -> PatternBindingDecl
-
-#  442| ReturnStmt
-#-----| return -> exit ConcreteFuncDecl (normal)
-
-#  442| IntegerLiteralExpr
-#-----|  -> ReturnStmt
-=======
 #  405| y
 #-----|  -> (...)
->>>>>>> 2dcd7e16
+
+#  408| enter localDeclarations
+#-----|  -> MyLocalClass
+
+#  408| exit localDeclarations
+
+#  408| exit localDeclarations (normal)
+#-----|  -> exit localDeclarations
+
+#  409| MyLocalClass
+#-----|  -> MyLocalStruct
+
+#  410| enter (unnamed function decl)
+#-----|  -> yield ...
+#-----|  -> TBD (YieldStmt)
+
+#  410| enter get
+
+#  410| enter set
+
+#  410| exit (unnamed function decl)
+
+#  410| exit (unnamed function decl) (normal)
+#-----|  -> exit (unnamed function decl)
+
+#  410| exit get
+
+#  410| exit get (normal)
+#-----|  -> exit get
+
+#  410| exit set
+
+#  410| exit set (normal)
+#-----|  -> exit set
+
+#  410| yield ...
+#-----|  -> exit (unnamed function decl) (normal)
+
+#  410| TBD (YieldStmt)
+#-----|  -> exit (unnamed function decl) (normal)
+
+#  411| enter deinit
+#-----|  -> self
+
+#  411| exit deinit
+
+#  411| exit deinit (normal)
+#-----|  -> exit deinit
+
+#  412| .x
+#-----|  -> 10
+
+#  412| self
+#-----|  -> .x
+
+#  412|  ... = ...
+#-----|  -> return
+
+#  412| 10
+#-----|  ->  ... = ...
+
+#  413| return
+#-----| return -> exit deinit (normal)
+
+#  416| MyLocalStruct
+#-----|  -> MyLocalEnum
+
+#  417| enter (unnamed function decl)
+#-----|  -> yield ...
+#-----|  -> TBD (YieldStmt)
+
+#  417| enter get
+
+#  417| enter set
+
+#  417| exit (unnamed function decl)
+
+#  417| exit (unnamed function decl) (normal)
+#-----|  -> exit (unnamed function decl)
+
+#  417| exit get
+
+#  417| exit get (normal)
+#-----|  -> exit get
+
+#  417| exit set
+
+#  417| exit set (normal)
+#-----|  -> exit set
+
+#  417| yield ...
+#-----|  -> exit (unnamed function decl) (normal)
+
+#  417| TBD (YieldStmt)
+#-----|  -> exit (unnamed function decl) (normal)
+
+#  418| enter deinit
+#-----|  -> self
+
+#  418| exit deinit
+
+#  418| exit deinit (normal)
+#-----|  -> exit deinit
+
+#  419| .x
+#-----|  -> 10
+
+#  419| self
+#-----|  -> .x
+
+#  419|  ... = ...
+#-----|  -> return
+
+#  419| 10
+#-----|  ->  ... = ...
+
+#  420| return
+#-----| return -> exit deinit (normal)
+
+#  423| MyLocalEnum
+#-----|  -> myLocalVar
+
+#  428| var ... = ...
+#-----|  -> myLocalVar
+
+#  428| myLocalVar
+#-----|  -> ... as ...
+
+#  428| myLocalVar
+#-----|  -> 0
+
+#  428| ... as ...
+#-----|  -> var ... = ...
+
+#  442| return ...
+#-----| return -> exit localDeclarations (normal)
+
+#  442| 0
+#-----|  -> return ...