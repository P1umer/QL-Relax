/**
 * Generates C# stubs for use in test code.
 *
 * Extend the abstract class `GeneratedDeclaration` with the declarations that should be generated.
 * This will generate stubs for all the required dependencies as well.
 *
 * Use
 * ```ql
 * select generatedCode()
 * ```
 * to retrieve the generated C# code.
 */

import csharp
private import semmle.code.csharp.frameworks.System
private import semmle.code.dotnet.DotNet as DotNet // added to handle VoidType as a ValueOrRefType

/** An element that should be in the generated code. */
abstract class GeneratedElement extends Element { }

/** A member that should be in the generated code. */
abstract class GeneratedMember extends Member, GeneratedElement { }

/** Class representing all `struct`s, such as user defined ones and built-in ones, like `int`. */
private class StructExt extends Type {
  StructExt() {
    this instanceof Struct or
    this instanceof SimpleType or
    this instanceof VoidType or
    this instanceof SystemIntPtrType
  }
}

/** A type that should be in the generated code. */
abstract private class GeneratedType extends Type, GeneratedElement {
  GeneratedType() {
    (
      this instanceof Interface
      or
      this instanceof Class
      or
      this instanceof StructExt
      or
      this instanceof Enum
      or
      this instanceof DelegateType
    ) and
    not this instanceof ConstructedType and
    not this.getALocation() instanceof ExcludedAssembly
  }

  /**
   * Holds if this type is defined in multiple assemblies, and at least one of
   * them is in the `Microsoft.NETCore.App.Ref` folder. In this case, we only stub
   * the type in the assembly in `Microsoft.NETCore.App.Ref`. In case there are
   * multiple assemblies in this folder, then we prefer `System.Runtime`.
   */
  private predicate isDuplicate(Assembly assembly) {
    // type exists in multiple assemblies
    count(this.getALocation().(Assembly)) > 1 and
    // at least one of them is in the `Microsoft.NETCore.App.Ref` folder
    this.getALocation()
        .(Assembly)
        .getFile()
        .getAbsolutePath()
        .matches("%Microsoft.NETCore.App.Ref%") and
    exists(int i |
      i =
        count(Assembly a |
          this.getALocation() = a and
          a.getFile().getAbsolutePath().matches("%Microsoft.NETCore.App.Ref%")
        )
    |
      i = 1 and
      // assemblies not in `Microsoft.NETCore.App.Ref` folder are considered duplicates
      not assembly.getFile().getAbsolutePath().matches("%Microsoft.NETCore.App.Ref%")
      or
      i > 1 and
      // one of the assemblies is named `System.Runtime`
      this.getALocation().(Assembly).getName() = "System.Runtime" and
      // all others are considered duplicates
      assembly.getName() != "System.Runtime"
    )
  }

  predicate isInAssembly(Assembly assembly) { this.getALocation() = assembly }

  private string stubKeyword() {
    this instanceof Interface and result = "interface"
    or
    this instanceof StructExt and result = "struct"
    or
    this instanceof Class and result = "class"
    or
    this instanceof Enum and result = "enum"
    or
    this instanceof DelegateType and result = "delegate"
  }

  private string stubAbstractModifier() {
    if this.(Class).isAbstract() then result = "abstract " else result = ""
  }

  private string stubStaticModifier() {
    if this.isStatic() then result = "static " else result = ""
  }

  private string stubPartialModifier() {
    if
      count(Assembly a | this.getALocation() = a) <= 1 or
      this instanceof Enum
    then result = ""
    else result = "partial "
  }

  private string stubAttributes() {
    if this.(ValueOrRefType).getAnAttribute().getType().getQualifiedName() = "System.FlagsAttribute"
    then result = "[System.Flags]\n"
    else result = ""
  }

  private string stubComment() {
    result =
      "// Generated from `" + this.getQualifiedName() + "` in `" +
        concat(this.getALocation().toString(), "; ") + "`\n"
  }

  /** Gets the entire C# stub code for this type. */
  pragma[nomagic]
  final string getStub(Assembly assembly) {
    if this.isDuplicate(assembly)
    then
      result =
        "/* Duplicate type '" + this.getName() + "' is not stubbed in this assembly '" +
          assembly.toString() + "'. */\n\n"
    else (
      not this instanceof DelegateType and
      result =
        this.stubComment() + this.stubAttributes() + stubAccessibility(this) +
          this.stubAbstractModifier() + this.stubStaticModifier() + this.stubPartialModifier() +
          this.stubKeyword() + " " + this.getUndecoratedName() + stubGenericArguments(this) +
          this.stubBaseTypesString() + stubTypeParametersConstraints(this) + "\n{\n" +
          this.stubPrivateConstructor() + this.stubMembers(assembly) + "}\n\n"
      or
      result =
        this.stubComment() + this.stubAttributes() + stubUnsafe(this) + stubAccessibility(this) +
          this.stubKeyword() + " " + stubClassName(this.(DelegateType).getReturnType()) + " " +
          this.getUndecoratedName() + stubGenericArguments(this) + "(" + stubParameters(this) +
          ");\n\n"
    )
  }

  private ValueOrRefType getAnInterestingBaseType() {
    result = this.(ValueOrRefType).getABaseType() and
    not result instanceof ObjectType and
    not result.getQualifiedName() = "System.ValueType" and
    (not result instanceof Interface or result.(Interface).isEffectivelyPublic())
  }

  private string stubBaseTypesString() {
    if this instanceof Enum
    then result = ""
    else
      if exists(getAnInterestingBaseType())
      then
        result =
          " : " +
            concat(int i, ValueOrRefType t |
              t = this.getAnInterestingBaseType() and
              (if t instanceof Class then i = 0 else i = 1)
            |
              stubClassName(t), ", " order by i, t.getQualifiedName()
            )
      else result = ""
  }

  language[monotonicAggregates]
  private string stubMembers(Assembly assembly) {
    result =
      concat(GeneratedMember m |
        m = this.getAGeneratedMember(assembly)
      |
        stubMember(m, assembly) order by m.getQualifiedNameWithTypes()
      )
  }

  string stubPrivateConstructor() {
    if
      this instanceof Interface
      or
      this.isStatic()
      or
      this.isAbstract()
      or
      exists(this.(ValueOrRefType).getAConstructor())
      or
      not exists(this.getAnInterestingBaseType())
      or
      not exists(this.getAnInterestingBaseType().getAConstructor())
      or
      exists(Constructor bc |
        bc = this.getAnInterestingBaseType().getAConstructor() and
        bc.getNumberOfParameters() = 0 and
        not bc.isStatic()
      )
    then result = ""
    else
      result =
        "    private " + this.getUndecoratedName() + "() : base(" +
          stubDefaultArguments(getBaseConstructor(this), this) + ")" + " => throw null;\n"
  }

  private GeneratedMember getAGeneratedMember() { result.getDeclaringType() = this }

  pragma[noinline]
  private GeneratedMember getAGeneratedMember(Assembly assembly) {
    result = this.getAGeneratedMember() and assembly = result.getALocation()
  }

  final Type getAGeneratedType() {
    result = getAnInterestingBaseType()
    or
    result = getAGeneratedMember().(Callable).getReturnType()
    or
    result = getAGeneratedMember().(Callable).getAParameter().getType()
    or
    result = getAGeneratedMember().(Property).getType()
    or
    result = getAGeneratedMember().(Field).getType()
  }
}

/**
 * A declaration that should be generated.
 * This is extended in client code to identify the actual
 * declarations that should be generated.
 */
abstract class GeneratedDeclaration extends Modifiable {
  GeneratedDeclaration() { this.isEffectivelyPublic() }
}

private class IndirectType extends GeneratedType {
  IndirectType() {
    this.(ValueOrRefType).getASubType() instanceof GeneratedType
    or
    this.(ValueOrRefType).getAChildType() instanceof GeneratedType
    or
    this.(UnboundGenericType).getAConstructedGeneric().getASubType() instanceof GeneratedType
    or
    exists(GeneratedType t |
      this = getAContainedType(t.getAGeneratedType()).getUnboundDeclaration()
    )
    or
    exists(GeneratedDeclaration decl |
      decl.(Member).getDeclaringType().getUnboundDeclaration() = this
    )
  }
}

private class RootGeneratedType extends GeneratedType {
  RootGeneratedType() { this = any(GeneratedDeclaration decl).getUnboundDeclaration() }
}

private Type getAContainedType(Type t) {
  result = t
  or
  result = getAContainedType(t.(ConstructedType).getATypeArgument())
}

private class RootGeneratedMember extends GeneratedMember {
  RootGeneratedMember() { this = any(GeneratedDeclaration d).getUnboundDeclaration() }
}

private predicate declarationExists(Virtualizable m) {
  m instanceof GeneratedMember
  or
  m.getLocation() instanceof ExcludedAssembly
}

private class InheritedMember extends GeneratedMember, Virtualizable {
  InheritedMember() {
    declarationExists(this.getImplementee+())
    or
    declarationExists(this.getAnImplementor+())
    or
    declarationExists(this.getOverridee+())
    or
    declarationExists(this.getAnOverrider+())
  }
}

private class ExtraGeneratedConstructor extends GeneratedMember, Constructor {
  ExtraGeneratedConstructor() {
    not this.isStatic() and
    not this.isEffectivelyPublic() and
    this.getDeclaringType() instanceof GeneratedType and
    (
      // if the base class has no 0 parameter constructor
      not exists(Constructor c |
        c = this.getDeclaringType().getBaseClass().getAMember() and
        c.getNumberOfParameters() = 0 and
        not c.isStatic()
      )
      or
      // if this constructor might be called from a (generic) derived class
      exists(Class c |
        this.getDeclaringType() = c.getBaseClass().getUnboundDeclaration() and
        this = getBaseConstructor(c).getUnboundDeclaration()
      )
    )
  }
}

/** A namespace that contains at least one generated type. */
private class GeneratedNamespace extends Namespace, GeneratedElement {
  GeneratedNamespace() {
    this.getATypeDeclaration() instanceof GeneratedType
    or
    this.getAChildNamespace() instanceof GeneratedNamespace
  }

  private string getPreamble() {
    if this.isGlobalNamespace()
    then result = ""
    else result = "namespace " + this.getName() + "\n{\n"
  }

  private string getPostAmble() { if this.isGlobalNamespace() then result = "" else result = "}\n" }

  final string getStubs(Assembly assembly) {
    result =
      getPreamble() + getTypeStubs(assembly) + getSubNamespaceStubs(assembly) + getPostAmble()
  }

  /** Gets the `n`th generated child namespace, indexed from 0. */
  pragma[nomagic]
  final GeneratedNamespace getChildNamespace(int n) {
    result.getParentNamespace() = this and
    result.getName() =
      rank[n + 1](GeneratedNamespace g | g.getParentNamespace() = this | g.getName())
  }

  final int getChildNamespaceCount() {
    result = count(GeneratedNamespace g | g.getParentNamespace() = this)
  }

  private predicate isInAssembly(Assembly assembly) {
    any(GeneratedType gt | gt.(DotNet::ValueOrRefType).getDeclaringNamespace() = this)
        .isInAssembly(assembly)
    or
    this.getChildNamespace(_).isInAssembly(assembly)
  }

  language[monotonicAggregates]
  string getSubNamespaceStubs(Assembly assembly) {
    this.isInAssembly(assembly) and
    result =
      concat(GeneratedNamespace child, int i |
        child = getChildNamespace(i) and child.isInAssembly(assembly)
      |
        child.getStubs(assembly) order by i
      )
  }

  string getTypeStubs(Assembly assembly) {
    this.isInAssembly(assembly) and
    result =
      concat(GeneratedType gt |
        gt.(DotNet::ValueOrRefType).getDeclaringNamespace() = this and gt.isInAssembly(assembly)
      |
        gt.getStub(assembly) order by gt.getName()
      )
  }
}

/**
 * Specify assemblies to exclude.
 * Do not generate any types from these assemblies.
 */
abstract class ExcludedAssembly extends Assembly { }

private Virtualizable getAccessibilityDeclaringVirtualizable(Virtualizable v) {
  if not v.isOverride()
  then result = v
  else
    if not v.getOverridee().getLocation() instanceof ExcludedAssembly
    then result = getAccessibilityDeclaringVirtualizable(v.getOverridee())
    else result = v
}

private string stubAccessibility(Member m) {
  if
    m.getDeclaringType() instanceof Interface
    or
    exists(m.(Virtualizable).getExplicitlyImplementedInterface())
    or
    m instanceof Constructor and m.isStatic()
  then result = ""
  else
    if m.isPublic()
    then result = "public "
    else
      if m.isProtected()
      then
        if m.isPrivate() or getAccessibilityDeclaringVirtualizable(m).isPrivate()
        then result = "protected private "
        else
          if m.isInternal() or getAccessibilityDeclaringVirtualizable(m).isInternal()
          then result = "protected internal "
          else result = "protected "
      else
        if m.isPrivate()
        then result = "private "
        else
          if m.isInternal()
          then result = "internal "
          else result = "unknown-accessibility"
}

private string stubModifiers(Member m) {
  result = stubUnsafe(m) + stubAccessibility(m) + stubStaticOrConst(m) + stubOverride(m)
}

private string stubUnsafe(Member m) {
  if m.(Modifiable).isUnsafe() then result = "unsafe " else result = ""
}

private string stubStaticOrConst(Member m) {
  if m.(Modifiable).isStatic()
  then result = "static "
  else
    if m.(Modifiable).isConst()
    then result = "const "
    else result = ""
}

private string stubOverride(Member m) {
  if m.getDeclaringType() instanceof Interface
  then result = ""
  else
    if m.(Virtualizable).isVirtual()
    then result = "virtual "
    else
      if m.(Virtualizable).isAbstract()
      then
        if m.(Virtualizable).isOverride()
        then result = "abstract override "
        else result = "abstract "
      else
        if m.(Virtualizable).isOverride()
        then result = "override "
        else result = ""
}

private string stubQualifiedNamePrefix(ValueOrRefType t) {
  if t.getParent() instanceof GlobalNamespace
  then result = ""
  else
    if t.getParent() instanceof Namespace
    then result = t.getDeclaringNamespace().getQualifiedName() + "."
    else result = stubClassName(t.getDeclaringType()) + "."
}

language[monotonicAggregates]
private string stubClassName(Type t) {
  if t instanceof ObjectType
  then result = "object"
  else
    if t instanceof StringType
    then result = "string"
    else
      if t instanceof IntType
      then result = "int"
      else
        if t instanceof BoolType
        then result = "bool"
        else
          if t instanceof VoidType
          then result = "void"
          else
            if t instanceof FloatType
            then result = "float"
            else
              if t instanceof DoubleType
              then result = "double"
              else
                if t instanceof NullableType
                then result = stubClassName(t.(NullableType).getUnderlyingType()) + "?"
                else
                  if t instanceof TypeParameter
                  then result = t.getName()
                  else
                    if t instanceof ArrayType
                    then result = stubClassName(t.(ArrayType).getElementType()) + "[]"
                    else
                      if t instanceof PointerType
                      then result = stubClassName(t.(PointerType).getReferentType()) + "*"
                      else
                        if t instanceof TupleType
                        then
                          if t.(TupleType).getArity() < 2
                          then result = stubClassName(t.(TupleType).getUnderlyingType())
                          else
                            result =
                              "(" +
                                concat(int i, Type element |
                                  element = t.(TupleType).getElementType(i)
                                |
                                  stubClassName(element), "," order by i
                                ) + ")"
                        else
                          if t instanceof ValueOrRefType
                          then
                            result =
                              stubQualifiedNamePrefix(t) + t.getUndecoratedName() +
                                stubGenericArguments(t)
                          else result = "<error>"
}

language[monotonicAggregates]
private string stubGenericArguments(Type t) {
  if t instanceof UnboundGenericType
  then
    result =
      "<" +
        concat(int n |
          exists(t.(UnboundGenericType).getTypeParameter(n))
        |
          t.(UnboundGenericType).getTypeParameter(n).getName(), "," order by n
        ) + ">"
  else
    if t instanceof ConstructedType
    then
      result =
        "<" +
          concat(int n |
            exists(t.(ConstructedType).getTypeArgument(n))
          |
            stubClassName(t.(ConstructedType).getTypeArgument(n)), "," order by n
          ) + ">"
    else result = ""
}

private string stubGenericMethodParams(Method m) {
  if m instanceof UnboundGenericMethod
  then
    result =
      "<" +
        concat(int n, TypeParameter param |
          param = m.(UnboundGenericMethod).getTypeParameter(n)
        |
          param.getName(), "," order by n
        ) + ">"
  else result = ""
}

private string stubConstraints(TypeParameterConstraints tpc, int i) {
  tpc.hasConstructorConstraint() and result = "new()" and i = 4
  or
  tpc.hasUnmanagedTypeConstraint() and result = "unmanaged" and i = 0
  or
  tpc.hasValueTypeConstraint() and
  result = "struct" and
  i = 0 and
  not tpc.hasUnmanagedTypeConstraint() and
  not stubClassName(tpc.getATypeConstraint().(Class)) = "System.Enum"
  or
  tpc.hasRefTypeConstraint() and result = "class" and i = 0
  or
  result = tpc.getATypeConstraint().(TypeParameter).getName() and i = 3
  or
  result = stubClassName(tpc.getATypeConstraint().(Interface)) and i = 2
  or
  result = stubClassName(tpc.getATypeConstraint().(Class)) and i = 1
}

private string stubTypeParameterConstraints(TypeParameter tp) {
  if
    tp.getDeclaringGeneric().(Virtualizable).isOverride() or
    tp.getDeclaringGeneric().(Virtualizable).implementsExplicitInterface()
  then
    if tp.getConstraints().hasValueTypeConstraint()
    then result = " where " + tp.getName() + ": struct"
    else
      if tp.getConstraints().hasRefTypeConstraint()
      then result = " where " + tp.getName() + ": class"
      else result = ""
  else
    exists(TypeParameterConstraints tpc | tpc = tp.getConstraints() |
      result =
        " where " + tp.getName() + ": " +
          strictconcat(string s, int i | s = stubConstraints(tpc, i) | s, ", " order by i)
    )
}

private string stubTypeParametersConstraints(Declaration d) {
  if d instanceof UnboundGeneric
  then
    result =
      concat(TypeParameter tp |
        tp = d.(UnboundGeneric).getATypeParameter()
      |
        stubTypeParameterConstraints(tp), " "
      )
  else result = ""
}

private string stubImplementation(Virtualizable c) {
  if c.isAbstract() then result = "" else result = " => throw null"
}

private predicate isKeyword(string s) {
  s = "abstract" or
  s = "as" or
  s = "base" or
  s = "bool" or
  s = "break" or
  s = "byte" or
  s = "case" or
  s = "catch" or
  s = "char" or
  s = "checked" or
  s = "class" or
  s = "const" or
  s = "continue" or
  s = "decimal" or
  s = "default" or
  s = "delegate" or
  s = "do" or
  s = "double" or
  s = "else" or
  s = "enum" or
  s = "event" or
  s = "explicit" or
  s = "extern" or
  s = "false" or
  s = "finally" or
  s = "fixed" or
  s = "float" or
  s = "for" or
  s = "foreach" or
  s = "goto" or
  s = "if" or
  s = "implicit" or
  s = "in" or
  s = "int" or
  s = "interface" or
  s = "internal" or
  s = "is" or
  s = "lock" or
  s = "long" or
  s = "namespace" or
  s = "new" or
  s = "null" or
  s = "object" or
  s = "operator" or
  s = "out" or
  s = "override" or
  s = "params" or
  s = "private" or
  s = "protected" or
  s = "public" or
  s = "readonly" or
  s = "ref" or
  s = "return" or
  s = "sbyte" or
  s = "sealed" or
  s = "short" or
  s = "sizeof" or
  s = "stackalloc" or
  s = "static" or
  s = "string" or
  s = "struct" or
  s = "switch" or
  s = "this" or
  s = "throw" or
  s = "true" or
  s = "try" or
  s = "typeof" or
  s = "uint" or
  s = "ulong" or
  s = "unchecked" or
  s = "unsafe" or
  s = "ushort" or
  s = "using" or
  s = "virtual" or
  s = "void" or
  s = "volatile" or
  s = "while"
}

bindingset[s]
private string escapeIfKeyword(string s) { if isKeyword(s) then result = "@" + s else result = s }

private string stubParameters(Parameterizable p) {
  result =
    concat(int i, Parameter param |
      param = p.getParameter(i) and not param.getType() instanceof ArglistType
    |
      stubParameterModifiers(param) + stubClassName(param.getType()) + " " +
          escapeIfKeyword(param.getName()) + stubDefaultValue(param), ", "
      order by
        i
    )
}

private string stubDefaultArguments(Constructor baseCtor, ValueOrRefType callingType) {
  baseCtor = getBaseConstructor(callingType) and
  baseCtor.getNumberOfParameters() > 0 and
  result =
    concat(int i, Parameter param |
      param = baseCtor.getParameter(i) and not param.getType() instanceof ArglistType
    |
      "default(" + stubClassName(param.getType()) + ")", ", " order by i
    )
}

private string stubParameterModifiers(Parameter p) {
  if p.isOut()
  then result = "out "
  else
    if p.isRef()
    then result = "ref "
    else
      if p.isParams()
      then result = "params "
      else
        if p.isIn()
        then result = "" // Only C# 7.1 so ignore
        else
          if p.hasExtensionMethodModifier()
          then result = "this "
          else result = ""
}

private string stubDefaultValue(Parameter p) {
  if p.hasDefaultValue()
  then result = " = default(" + stubClassName(p.getType()) + ")"
  else result = ""
}

private string stubEventAccessors(Event e) {
  if exists(e.(Virtualizable).getExplicitlyImplementedInterface())
  then result = " { add => throw null; remove => throw null; }"
  else result = ";"
}

private string stubExplicitImplementation(Member c) {
  if exists(c.(Virtualizable).getExplicitlyImplementedInterface())
  then result = stubClassName(c.(Virtualizable).getExplicitlyImplementedInterface()) + "."
  else result = ""
}

pragma[noinline]
private string stubMethod(Method m, Assembly assembly) {
  m instanceof GeneratedMember and
  m.getALocation() = assembly and
  if not m.getDeclaringType() instanceof Enum
  then
    result =
      "    " + stubModifiers(m) + stubClassName(m.(Method).getReturnType()) + " " +
<<<<<<< HEAD
        stubExplicitImplementation(m) + escapeIfKeyword(m.getName()) + stubGenericMethodParams(m) +
        "(" + stubParameters(m) + ")" + stubTypeParametersConstraints(m) + stubImplementation(m) +
        ";\n"
=======
        stubExplicitImplementation(m) + m.getUndecoratedName() + stubGenericMethodParams(m) + "(" +
        stubParameters(m) + ")" + stubTypeParametersConstraints(m) + stubImplementation(m) + ";\n"
>>>>>>> b7f13a7e
  else result = "    // Stub generator skipped method: " + m.getName() + "\n"
}

pragma[noinline]
private string stubOperator(Operator o, Assembly assembly) {
  o instanceof GeneratedMember and
  o.getALocation() = assembly and
  if o instanceof ConversionOperator
  then
    result =
      "    " + stubModifiers(o) + stubExplicit(o) + "operator " + stubClassName(o.getReturnType()) +
        "(" + stubParameters(o) + ") => throw null;\n"
  else
    if not o.getDeclaringType() instanceof Enum
    then
      result =
        "    " + stubModifiers(o) + stubClassName(o.getReturnType()) + " operator " + o.getName() +
          "(" + stubParameters(o) + ") => throw null;\n"
    else result = "    // Stub generator skipped operator: " + o.getName() + "\n"
}

pragma[noinline]
private string stubEnumConstant(EnumConstant ec, Assembly assembly) {
  ec instanceof GeneratedMember and
  ec.getALocation() = assembly and
  result = "    " + escapeIfKeyword(ec.getName()) + ",\n"
}

pragma[noinline]
private string stubProperty(Property p, Assembly assembly) {
  p instanceof GeneratedMember and
  p.getALocation() = assembly and
  result =
    "    " + stubModifiers(p) + stubClassName(p.getType()) + " " + stubExplicitImplementation(p) +
      escapeIfKeyword(p.getName()) + " { " + stubGetter(p) + stubSetter(p) + "}\n"
}

pragma[noinline]
private string stubConstructor(Constructor c, Assembly assembly) {
  c instanceof GeneratedMember and
  c.getALocation() = assembly and
  if c.getDeclaringType() instanceof Enum
  then result = ""
  else
    if
      not c.getDeclaringType() instanceof StructExt or
      c.getNumberOfParameters() > 0
    then
      result =
        "    " + stubModifiers(c) + escapeIfKeyword(c.getName()) + "(" + stubParameters(c) + ")" +
          stubConstructorInitializer(c) + " => throw null;\n"
    else result = "    // Stub generator skipped constructor \n"
}

pragma[noinline]
private string stubIndexer(Indexer i, Assembly assembly) {
  i instanceof GeneratedMember and
  i.getALocation() = assembly and
  result =
    "    " + stubIndexerNameAttribute(i) + stubModifiers(i) + stubClassName(i.getType()) + " " +
      stubExplicitImplementation(i) + "this[" + stubParameters(i) + "] { " + stubGetter(i) +
      stubSetter(i) + "}\n"
}

pragma[noinline]
private string stubField(Field f, Assembly assembly) {
  f instanceof GeneratedMember and
  f.getALocation() = assembly and
  not f instanceof EnumConstant and // EnumConstants are already stubbed
  exists(string impl |
    (if f.isConst() then impl = " = default" else impl = "") and
    result =
      "    " + stubModifiers(f) + stubClassName(f.getType()) + " " + escapeIfKeyword(f.getName()) +
        impl + ";\n"
  )
}

pragma[noinline]
private string stubEvent(Event e, Assembly assembly) {
  e instanceof GeneratedMember and
  e.getALocation() = assembly and
  result =
    "    " + stubModifiers(e) + "event " + stubClassName(e.getType()) + " " +
      stubExplicitImplementation(e) + escapeIfKeyword(e.getName()) + stubEventAccessors(e) + "\n"
}

pragma[nomagic]
private string stubMember(GeneratedMember m, Assembly assembly) {
  result = stubMethod(m, assembly)
  or
  result = stubOperator(m, assembly)
  or
  result = stubEnumConstant(m, assembly)
  or
  result = stubProperty(m, assembly)
  or
  result = stubConstructor(m, assembly)
  or
  result = stubIndexer(m, assembly)
  or
  result = stubField(m, assembly)
  or
  result = stubEvent(m, assembly)
  or
  not m instanceof Method and
  not m instanceof Operator and
  not m instanceof EnumConstant and
  not m instanceof Property and
  not m instanceof Constructor and
  not m instanceof Indexer and
  not m instanceof Field and
  not m instanceof Event and
  m.getALocation() = assembly and
  (
    result = m.(GeneratedType).getStub(assembly) + "\n"
    or
    not m instanceof GeneratedType and
    result = "    // ERR: Stub generator didn't handle member: " + m.getName() + "\n"
  )
}

private string stubIndexerNameAttribute(Indexer i) {
  if i.getName() != "Item"
  then result = "[System.Runtime.CompilerServices.IndexerName(\"" + i.getName() + "\")]\n    "
  else result = ""
}

private Constructor getBaseConstructor(ValueOrRefType type) {
  result =
    min(Constructor bc |
      type.getBaseClass().getAMember() = bc and
      // not the `static` constructor
      not bc.isStatic() and
      // not a `private` constructor, unless it's `private protected`, or if the derived class is nested
      (not bc.isPrivate() or bc.isProtected() or bc.getDeclaringType() = type.getDeclaringType+())
    |
      bc order by bc.getNumberOfParameters(), stubParameters(bc)
    )
}

private string stubConstructorInitializer(Constructor c) {
  exists(Constructor baseCtor |
    baseCtor = getBaseConstructor(c.getDeclaringType()) and
    if baseCtor.getNumberOfParameters() = 0 or c.isStatic()
    then result = ""
    else result = " : base(" + stubDefaultArguments(baseCtor, c.getDeclaringType()) + ")"
  )
  or
  // abstract base class might not have a constructor
  not exists(Constructor baseCtor |
    c.getDeclaringType().getBaseClass().getAMember() = baseCtor and not baseCtor.isStatic()
  ) and
  result = ""
}

private string stubExplicit(ConversionOperator op) {
  op instanceof ImplicitConversionOperator and result = "implicit "
  or
  op instanceof ExplicitConversionOperator and result = "explicit "
}

private string stubGetter(DeclarationWithGetSetAccessors p) {
  if exists(p.getGetter())
  then if p.isAbstract() then result = "get; " else result = "get => throw null; "
  else result = ""
}

private string stubSetter(DeclarationWithGetSetAccessors p) {
  if exists(p.getSetter())
  then if p.isAbstract() then result = "set; " else result = "set => throw null; "
  else result = ""
}

private string stubSemmleExtractorOptions() {
  result =
    concat(string s |
      exists(CommentLine comment |
        s =
          "// original-extractor-options:" +
            comment.getText().regexpCapture("\\w*semmle-extractor-options:(.*)", 1) + "\n"
      )
    )
}

/** Gets the generated C# code. */
string generatedCode(Assembly assembly) {
  result =
    "// This file contains auto-generated code.\n" + stubSemmleExtractorOptions() + "\n" +
      any(GeneratedNamespace ns | ns.isGlobalNamespace()).getStubs(assembly)
}<|MERGE_RESOLUTION|>--- conflicted
+++ resolved
@@ -759,14 +759,9 @@
   then
     result =
       "    " + stubModifiers(m) + stubClassName(m.(Method).getReturnType()) + " " +
-<<<<<<< HEAD
-        stubExplicitImplementation(m) + escapeIfKeyword(m.getName()) + stubGenericMethodParams(m) +
-        "(" + stubParameters(m) + ")" + stubTypeParametersConstraints(m) + stubImplementation(m) +
-        ";\n"
-=======
-        stubExplicitImplementation(m) + m.getUndecoratedName() + stubGenericMethodParams(m) + "(" +
-        stubParameters(m) + ")" + stubTypeParametersConstraints(m) + stubImplementation(m) + ";\n"
->>>>>>> b7f13a7e
+        stubExplicitImplementation(m) + escapeIfKeyword(m.getUndecoratedName()) +
+        stubGenericMethodParams(m) + "(" + stubParameters(m) + ")" +
+        stubTypeParametersConstraints(m) + stubImplementation(m) + ";\n"
   else result = "    // Stub generator skipped method: " + m.getName() + "\n"
 }
 
