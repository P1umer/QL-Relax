--- conflicted
+++ resolved
@@ -326,11 +326,7 @@
   /** Gets the `i`th parameter type */
   string getParameterType(int i) {
     // TODO: This is just using the name of the type, not the actual type. Checkout Type.qll
-<<<<<<< HEAD
-    result = getColumn(i).getColType().getChild().(QL::Token).getValue()
-=======
-    result = this.getColumn(i).getColType().getChild().(Generated::Token).getValue()
->>>>>>> 53e362c9
+    result = this.getColumn(i).getColType().getChild().(QL::Token).getValue()
   }
 
   /**
@@ -1465,11 +1461,7 @@
    * Gets the `i`th argument to this higher-order formula.
    * E.g. for `fastTC(pathSucc/2)(n1, n2)` the result is `n1` and `n2`.
    */
-<<<<<<< HEAD
-  Expr getArgument(int i) { toQL(result) = hop.getChild(i + getNumInputs()) }
-=======
-  Expr getArgument(int i) { toGenerated(result) = hop.getChild(i + this.getNumInputs()) }
->>>>>>> 53e362c9
+  Expr getArgument(int i) { toQL(result) = hop.getChild(i + this.getNumInputs()) }
 
   /**
    * Gets the name of this higher-order predicate.
