--- conflicted
+++ resolved
@@ -974,19 +974,9 @@
 }
 
 /**
-<<<<<<< HEAD
  * A unary pointer-dereference expression.
  *
  * This class exists for compatibility reasons only and should not normally be used directly. Use `StarExpr` instead.
-=======
- * A unary pointer-dereference expression using `*`.
- *
- * Examples:
- *
- * ```go
- * *p
- * ```
->>>>>>> 524b11b8
  */
 class DerefExpr extends @derefexpr, UnaryExpr {
   override predicate mayHaveOwnSideEffects() { any() }
@@ -1565,7 +1555,7 @@
  * ```go
  * fmt.Println
  * ```
-*/
+ */
 class QualifiedName extends Name, SelectorExpr { }
 
 /**
@@ -1775,7 +1765,7 @@
  *
  * ```go
  * int
- * func 
+ * func
  * ```
  */
 class TypeExpr extends Expr {
