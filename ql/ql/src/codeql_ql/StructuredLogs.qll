--- conflicted
+++ resolved
@@ -281,7 +281,6 @@
       else result = "<Summary event>"
     }
 
-<<<<<<< HEAD
     RA getRA() { result = this.getObject("ra") }
   }
 
@@ -308,9 +307,6 @@
     RA() { evt.getObject("ra") = this }
 
     PipeLine getPipeLine(string name) { result = this.getArray(name) }
-=======
-    Array getRA(string ordering) { result = this.getObject("ra").getArray(ordering) }
->>>>>>> b993b5ef
   }
 
   class SentinelEmpty extends SummaryEvent {
@@ -326,7 +322,6 @@
 
     string getRAReference() { result = this.getString("raReference") }
 
-<<<<<<< HEAD
     PipeLine getPipeLine() {
       exists(SummaryEvent evt | runs.getEvent() = evt |
         result = evt.getRA().getPipeLine(pragma[only_bind_into](this.getRAReference()))
@@ -343,9 +338,8 @@
       raExpr.getPredicate() = this.getPipeLine() and
       raExpr.getLine() = i
     }
-=======
+
     Array getCounts() { result = this.getArray("counts") }
->>>>>>> b993b5ef
 
     float getCount(int i) { result = getRanked(this.getArray("counts"), i) }
 
@@ -393,7 +387,7 @@
      * Gets the RA for this event. Unlike recursive predicates, a COMPUTE_SIMPLE
      * event only has one pipeline ordering (and it's named "pipeline").
      */
-    Array getRA() { result = this.getObject("ra").getArray("pipeline") }
+    PipeLine getPipeLine() { result = this.getObject("ra").getArray("pipeline") }
   }
 
   /** Gets the `index`'th event that's evaluated by `recursive`. */
