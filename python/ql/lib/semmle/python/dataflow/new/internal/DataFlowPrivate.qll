private import python
private import DataFlowPublic
private import semmle.python.essa.SsaCompute
private import semmle.python.dataflow.new.internal.ImportResolution
private import FlowSummaryImpl as FlowSummaryImpl
// Since we allow extra data-flow steps from modeled frameworks, we import these
// up-front, to ensure these are included. This provides a more seamless experience from
// a user point of view, since they don't need to know they need to import a specific
// set of .qll files to get the same data-flow steps as they are used to seeing. This
// also ensures that we don't end up re-evaluating data-flow because it has different
// global steps in some configurations.
//
// This matches behavior in C#.
private import semmle.python.Frameworks
// part of the implementation for this module has been spread over multiple files to
// make it more digestible.
import MatchUnpacking
import IterableUnpacking
import DataFlowDispatch
import VariableCapture as VariableCapture

/** Gets the callable in which this node occurs. */
DataFlowCallable nodeGetEnclosingCallable(Node n) { result = n.getEnclosingCallable() }

/** Holds if `p` is a `ParameterNode` of `c` with position `pos`. */
predicate isParameterNode(ParameterNode p, DataFlowCallable c, ParameterPosition pos) {
  p.(ParameterNodeImpl).isParameterOf(c, pos)
}

/** Holds if `arg` is an `ArgumentNode` of `c` with position `pos`. */
predicate isArgumentNode(ArgumentNode arg, DataFlowCall c, ArgumentPosition pos) {
  arg.argumentOf(c, pos)
}

//--------
// Data flow graph
//--------
//--------
// Nodes
//--------
predicate isExpressionNode(ControlFlowNode node) { node.getNode() instanceof Expr }

// =============================================================================
// SyntheticPreUpdateNode
// =============================================================================
class SyntheticPreUpdateNode extends Node, TSyntheticPreUpdateNode {
  CallNode node;

  SyntheticPreUpdateNode() { this = TSyntheticPreUpdateNode(node) }

  /** Gets the node for which this is a synthetic pre-update node. */
  CfgNode getPostUpdateNode() { result.getNode() = node }

  override string toString() { result = "[pre] " + node.toString() }

  override Scope getScope() { result = node.getScope() }

  override Location getLocation() { result = node.getLocation() }
}

// =============================================================================
// *args (StarArgs) related
// =============================================================================
/**
 * A (synthetic) data-flow parameter node to capture all positional arguments that
 * should be passed to the `*args` parameter.
 *
 * To handle
 * ```py
 * def func(*args):
 *     for arg in args:
 *         sink(arg)
 *
 * func(source1, source2, ...)
 * ```
 *
 * we add a synthetic parameter to `func` that accepts any positional argument at (or
 * after) the index for the `*args` parameter. We add a store step (at any list index) to the real
 * `*args` parameter. This means we can handle the code above, but if the code had done `sink(args[0])`
 * we would (wrongly) add flow for `source2` as well.
 *
 * To solve this more precisely, we could add a synthetic argument with position `*args`
 * that had store steps with the correct index (like we do for mapping keyword arguments to a
 * `**kwargs` parameter). However, if a single call could go to 2 different
 * targets with `*args` parameters at different positions, as in the example below, it's unclear what
 * index to store `2` at. For the `foo` callable it should be 1, for the `bar` callable it should be 0.
 * So this information would need to be encoded in the arguments of a `ArgumentPosition` branch, and
 * one of the arguments would be which callable is the target. However, we cannot build `ArgumentPosition`
 * branches based on the call-graph, so this strategy doesn't work.
 *
 * Another approach to solving it precisely is to add multiple synthetic parameters that have store steps
 * to the real `*args` parameter. So for the example below, `foo` would need to have synthetic parameter
 * nodes for indexes 1 and 2 (which would have store step for index 0 and 1 of the `*args` parameter),
 * and `bar` would need it for indexes 1, 2, and 3. The question becomes how many synthetic parameters to
 * create, which _must_ be `max(Call call, int i | exists(call.getArg(i)))`, since (again) we can't base
 * this on the call-graph. And each function with a `*args` parameter would need this many extra synthetic
 * nodes. My gut feeling at that this simple approach will be good enough, but if we need to get it more
 * precise, it should be possible to do it like this.
 *
 * In PR review, @yoff suggested an alternative approach for more precise handling:
 *
 * - At the call site, all positional arguments are stored into a synthetic starArgs argument, always tarting at index 0
 * - This is sent to a synthetic star parameter
 * - At the receiving end, we know the offset of a potential real star parameter, so we can define read steps accordingly: In foo, we read from the synthetic star parameter at index 1 and store to the real star parameter at index 0.
 *
 * ```py
 * def foo(one, *args): ...
 * def bar(*args): ...
 *
 * func = foo if <cond> else bar
 * func(1, 2, 3)
 */
class SynthStarArgsElementParameterNode extends ParameterNodeImpl,
  TSynthStarArgsElementParameterNode
{
  DataFlowCallable callable;

  SynthStarArgsElementParameterNode() { this = TSynthStarArgsElementParameterNode(callable) }

  override string toString() { result = "SynthStarArgsElementParameterNode" }

  override Scope getScope() { result = callable.getScope() }

  override Location getLocation() { result = callable.getLocation() }

  override Parameter getParameter() { none() }
}

predicate synthStarArgsElementParameterNodeStoreStep(
  SynthStarArgsElementParameterNode nodeFrom, ListElementContent c, ParameterNode nodeTo
) {
  c = c and // suppress warning about unused parameter
  exists(DataFlowCallable callable, ParameterPosition ppos |
    nodeFrom = TSynthStarArgsElementParameterNode(callable) and
    nodeTo = callable.getParameter(ppos) and
    ppos.isStarArgs(_)
  )
}

// =============================================================================
// **kwargs (DictSplat) related
// =============================================================================
/**
 * A (synthetic) data-flow node that represents all keyword arguments, as if they had
 * been passed in a `**kwargs` argument.
 */
class SynthDictSplatArgumentNode extends Node, TSynthDictSplatArgumentNode {
  CallNode node;

  SynthDictSplatArgumentNode() { this = TSynthDictSplatArgumentNode(node) }

  override string toString() { result = "SynthDictSplatArgumentNode" }

  override Scope getScope() { result = node.getScope() }

  override Location getLocation() { result = node.getLocation() }
}

private predicate synthDictSplatArgumentNodeStoreStep(
  ArgumentNode nodeFrom, DictionaryElementContent c, SynthDictSplatArgumentNode nodeTo
) {
  exists(string name, CallNode call, ArgumentPosition keywordPos |
    nodeTo = TSynthDictSplatArgumentNode(call) and
    getCallArg(call, _, _, nodeFrom, keywordPos) and
    keywordPos.isKeyword(name) and
    c.getKey() = name
  )
}

/**
 * Ensures that the a `**kwargs` parameter will not contain elements with names of
 * keyword parameters.
 *
 * For example, for the function below, it's not possible that the `kwargs` dictionary
 * can contain an element with the name `a`, since that parameter can be given as a
 * keyword argument.
 *
 * ```py
 * def func(a, **kwargs):
 *     ...
 * ```
 */
private predicate dictSplatParameterNodeClearStep(ParameterNode n, DictionaryElementContent c) {
  exists(DataFlowCallable callable, ParameterPosition dictSplatPos, ParameterPosition keywordPos |
    dictSplatPos.isDictSplat() and
    n = callable.getParameter(dictSplatPos) and
    exists(callable.getParameter(keywordPos)) and
    keywordPos.isKeyword(c.getKey())
  )
}

/**
 * A synthetic data-flow node to allow flow to keyword parameters from a `**kwargs` argument.
 *
 * Take the code snippet below as an example. Since the call only has a `**kwargs` argument,
 * with a `**` argument position, we add this synthetic parameter node with `**` parameter position,
 * and a read step to the `p1` parameter.
 *
 * ```py
 * def foo(p1, p2): ...
 *
 * kwargs = {"p1": 42, "p2": 43}
 * foo(**kwargs)
 * ```
 *
 *
 * Note that this will introduce a bit of redundancy in cases like
 *
 * ```py
 * foo(p1=taint(1), p2=taint(2))
 * ```
 *
 * where direct keyword matching is possible, since we construct a synthesized dict
 * splat argument (`SynthDictSplatArgumentNode`) at the call site, which means that
 * `taint(1)` will flow into `p1` both via normal keyword matching and via the synthesized
 * nodes (and similarly for `p2`). However, this redundancy is OK since
 *  (a) it means that type-tracking through keyword arguments also works in most cases,
 *  (b) read/store steps can be avoided when direct keyword matching is possible, and
 *      hence access path limits are not a concern, and
 *  (c) since the synthesized nodes are hidden, the reported data-flow paths will be
 *      collapsed anyway.
 */
class SynthDictSplatParameterNode extends ParameterNodeImpl, TSynthDictSplatParameterNode {
  DataFlowCallable callable;

  SynthDictSplatParameterNode() { this = TSynthDictSplatParameterNode(callable) }

  override string toString() { result = "SynthDictSplatParameterNode" }

  override Scope getScope() { result = callable.getScope() }

  override Location getLocation() { result = callable.getLocation() }

  override Parameter getParameter() { none() }
}

/**
 * Reads from the synthetic **kwargs parameter to each keyword parameter.
 */
predicate synthDictSplatParameterNodeReadStep(
  SynthDictSplatParameterNode nodeFrom, DictionaryElementContent c, ParameterNode nodeTo
) {
  exists(DataFlowCallable callable, ParameterPosition ppos |
    nodeFrom = TSynthDictSplatParameterNode(callable) and
    nodeTo = callable.getParameter(ppos) and
    ppos.isKeyword(c.getKey())
  )
}

// =============================================================================
// PostUpdateNode
// =============================================================================
abstract class PostUpdateNodeImpl extends Node {
  /** Gets the node before the state update. */
  abstract Node getPreUpdateNode();
}

class SyntheticPostUpdateNode extends PostUpdateNodeImpl, TSyntheticPostUpdateNode {
  ControlFlowNode node;

  SyntheticPostUpdateNode() { this = TSyntheticPostUpdateNode(node) }

  override Node getPreUpdateNode() { result.(CfgNode).getNode() = node }

  override string toString() { result = "[post] " + node.toString() }

  override Scope getScope() { result = node.getScope() }

  override Location getLocation() { result = node.getLocation() }
}

class NonSyntheticPostUpdateNode extends PostUpdateNodeImpl, CfgNode {
  SyntheticPreUpdateNode pre;

  NonSyntheticPostUpdateNode() { this = pre.getPostUpdateNode() }

  override Node getPreUpdateNode() { result = pre }
}

class DataFlowExpr = Expr;

/**
 * A module to compute local flow.
 *
 * Flow will generally go from control flow nodes for expressions into
 * control flow nodes for variables at definitions,
 * and from there via use-use flow to other control flow nodes.
 *
 * Some syntaxtic constructs are handled separately.
 */
module LocalFlow {
  /** Holds if `nodeFrom` is the expression defining the value for the variable `nodeTo`. */
  predicate definitionFlowStep(Node nodeFrom, Node nodeTo) {
    // Definition
    //   `x = f(42)`
    //   nodeFrom is `f(42)`
    //   nodeTo is `x`
    exists(AssignmentDefinition def |
      nodeFrom.(CfgNode).getNode() = def.getValue() and
      nodeTo.(CfgNode).getNode() = def.getDefiningNode()
    )
    or
    // Assignment to captured variables
    // These are not covered by the `AssignmentDefinition`s in the case above,
    // as they are not necessarily live.
    nodeFrom.(CfgNode).getNode() = nodeTo.(CfgNode).getNode().(DefinitionNode).getValue() and
    nodeTo.asExpr() = any(VariableCapture::CapturedVariable c).getAStore()
    or
    // With definition
    //   `with f(42) as x:`
    //   nodeFrom is `f(42)`
    //   nodeTo is `x`
    exists(With with, ControlFlowNode contextManager, WithDefinition withDef, ControlFlowNode var |
      var = withDef.getDefiningNode()
    |
      nodeFrom.(CfgNode).getNode() = contextManager and
      nodeTo.(CfgNode).getNode() = var and
      // see `with_flow` in `python/ql/src/semmle/python/dataflow/Implementation.qll`
      with.getContextExpr() = contextManager.getNode() and
      with.getOptionalVars() = var.getNode() and
      contextManager.strictlyDominates(var)
      // note: we allow this for both `with` and `async with`, since some
      // implementations do `async def __aenter__(self): return self`, so you can do
      // both:
      // * `foo = x.foo(); await foo.async_method(); foo.close()` and
      // * `async with x.foo() as foo: await foo.async_method()`.
    )
  }

  predicate expressionFlowStep(Node nodeFrom, Node nodeTo) {
    // If expressions
    nodeFrom.asCfgNode() = nodeTo.asCfgNode().(IfExprNode).getAnOperand()
    or
    // Assignment expressions
    nodeFrom.asCfgNode() = nodeTo.asCfgNode().(AssignmentExprNode).getValue()
    or
    // boolean inline expressions such as `x or y` or `x and y`
    nodeFrom.asCfgNode() = nodeTo.asCfgNode().(BoolExprNode).getAnOperand()
    or
    // Flow inside an unpacking assignment
    iterableUnpackingFlowStep(nodeFrom, nodeTo)
    or
    // Flow inside a match statement
    matchFlowStep(nodeFrom, nodeTo)
  }

  predicate useToNextUse(NameNode nodeFrom, NameNode nodeTo) {
    AdjacentUses::adjacentUseUse(nodeFrom, nodeTo)
  }

  predicate defToFirstUse(EssaVariable var, NameNode nodeTo) {
    AdjacentUses::firstUse(var.getDefinition(), nodeTo)
  }

  predicate useUseFlowStep(Node nodeFrom, Node nodeTo) {
    // First use after definition
    //   `y = 42`
    //   `x = f(y)`
    //   nodeFrom is `y` on first line
    //   nodeTo is `y` on second line
    exists(EssaDefinition def |
      nodeFrom.(CfgNode).getNode() = def.(EssaNodeDefinition).getDefiningNode() and
      AdjacentUses::firstUse(def, nodeTo.(CfgNode).getNode())
    )
    or
    // Next use after use
    //   `x = f(y)`
    //   `z = y + 1`
    //   nodeFrom is 'y' on first line, cfg node
    //   nodeTo is `y` on second line, cfg node
    useToNextUse(nodeFrom.asCfgNode(), nodeTo.asCfgNode())
  }

  predicate localFlowStep(Node nodeFrom, Node nodeTo) {
    IncludePostUpdateFlow<PhaseDependentFlow<definitionFlowStep/2>::step/2>::step(nodeFrom, nodeTo)
    or
    IncludePostUpdateFlow<PhaseDependentFlow<expressionFlowStep/2>::step/2>::step(nodeFrom, nodeTo)
    or
    // Blindly applying use-use flow can result in a node that steps to itself, for
    // example in while-loops. To uphold dataflow consistency checks, we don't want
    // that. However, we do want to allow `[post] n` to `n` (to handle while loops), so
    // we should only do the filtering after `IncludePostUpdateFlow` has ben applied.
    IncludePostUpdateFlow<PhaseDependentFlow<useUseFlowStep/2>::step/2>::step(nodeFrom, nodeTo) and
    nodeFrom != nodeTo
  }
}

//--------
// Local flow
//--------
/** A module for transforming step relations. */
module StepRelationTransformations {
  /**
   * Holds if there is a step from `nodeFrom` to `nodeTo` in
   * the step relation to be transformed.
   *
   * This is the input relation to the transformations.
   */
  signature predicate stepSig(Node nodeFrom, Node nodeTo);

  /**
   * A module to separate import-time from run-time.
   *
   * We really have two local flow relations, one for module initialisation time (or _import time_) and one for runtime.
   * Consider a read from a global variable `x = foo`. At import time there should be a local flow step from `foo` to `x`,
   * while at runtime there should be a jump step from the module variable corresponding to `foo` to `x`.
   *
   * Similarly, for a write `foo = y`, at import time, there is a local flow step from `y` to `foo` while at runtime there
   * is a jump step from `y` to the module variable corresponding to `foo`.
   *
   * We need a way of distinguishing if we are looking at import time or runtime. We have the following helpful facts:
   * - All top-level executable statements are import time (and import time only)
   * - All non-top-level code may be executed at runtime (but could also be executed at import time)
   *
   * We could write an analysis to determine which functions are called at import time, but until we have that, we will go
   * with the heuristic that global variables act according to import time rules at top-level program points and according
   * to runtime rules everywhere else. This will forego some import time local flow but otherwise be consistent.
   */
  module PhaseDependentFlow<stepSig/2 rawStep> {
    /**
     * Holds if `node` is found at the top level of a module.
     */
    pragma[inline]
    private predicate isTopLevel(Node node) { node.getScope() instanceof Module }

    /** Holds if a step can be taken from `nodeFrom` to `nodeTo` at import time. */
    predicate importTimeStep(Node nodeFrom, Node nodeTo) {
      // As a proxy for whether statements can be executed at import time,
      // we check if they appear at the top level.
      // This will miss statements inside functions called from the top level.
      isTopLevel(nodeFrom) and
      isTopLevel(nodeTo) and
      rawStep(nodeFrom, nodeTo)
    }

    /** Holds if a step can be taken from `nodeFrom` to `nodeTo` at runtime. */
    predicate runtimeStep(Node nodeFrom, Node nodeTo) {
      // Anything not at the top level can be executed at runtime.
      not isTopLevel(nodeFrom) and
      not isTopLevel(nodeTo) and
      rawStep(nodeFrom, nodeTo)
    }

    /**
     * Holds if a step can be taken from `nodeFrom` to `nodeTo`.
     */
    predicate step(Node nodeFrom, Node nodeTo) {
      importTimeStep(nodeFrom, nodeTo) or
      runtimeStep(nodeFrom, nodeTo)
    }
  }

  /**
   * A module to add steps from post-update nodes.
   * Whenever there is a step from `x` to `y`,
   * we add a step from `[post] x` to `y`.
   */
  module IncludePostUpdateFlow<stepSig/2 rawStep> {
    predicate step(Node nodeFrom, Node nodeTo) {
      // We either have a raw step from `nodeFrom`...
      rawStep(nodeFrom, nodeTo)
      or
      // ...or we have a raw step from a pre-update node of `nodeFrom`
      rawStep(nodeFrom.(PostUpdateNode).getPreUpdateNode(), nodeTo)
    }
  }
}

import StepRelationTransformations

/**
 * This is the local flow predicate that is used as a building block in global
 * data flow.
 *
 * It includes flow steps from flow summaries.
 */
predicate simpleLocalFlowStep(Node nodeFrom, Node nodeTo) {
  simpleLocalFlowStepForTypetracking(nodeFrom, nodeTo)
  or
  summaryFlowSteps(nodeFrom, nodeTo)
  or
  variableCaptureLocalFlowStep(nodeFrom, nodeTo)
}

/**
 * This is the local flow predicate that is used as a building block in
 * type tracking, it does _not_ include steps from flow summaries.
 *
 * Local flow can happen either at import time, when the module is initialised
 * or at runtime when callables in the module are called.
 */
predicate simpleLocalFlowStepForTypetracking(Node nodeFrom, Node nodeTo) {
  IncludePostUpdateFlow<PhaseDependentFlow<LocalFlow::localFlowStep/2>::step/2>::step(nodeFrom,
    nodeTo)
}

private predicate summaryLocalStep(Node nodeFrom, Node nodeTo) {
  FlowSummaryImpl::Private::Steps::summaryLocalStep(nodeFrom.(FlowSummaryNode).getSummaryNode(),
    nodeTo.(FlowSummaryNode).getSummaryNode(), true)
}

predicate summaryFlowSteps(Node nodeFrom, Node nodeTo) {
  IncludePostUpdateFlow<PhaseDependentFlow<summaryLocalStep/2>::step/2>::step(nodeFrom, nodeTo)
}

predicate variableCaptureLocalFlowStep(Node nodeFrom, Node nodeTo) {
  // Blindly applying use-use flow can result in a node that steps to itself, for
  // example in while-loops. To uphold dataflow consistency checks, we don't want
  // that. However, we do want to allow `[post] n` to `n` (to handle while loops), so
  // we should only do the filtering after `IncludePostUpdateFlow` has ben applied.
  IncludePostUpdateFlow<PhaseDependentFlow<VariableCapture::valueStep/2>::step/2>::step(nodeFrom,
    nodeTo) and
  nodeFrom != nodeTo
}

/** `ModuleVariable`s are accessed via jump steps at runtime. */
predicate runtimeJumpStep(Node nodeFrom, Node nodeTo) {
  // Module variable read
  nodeFrom.(ModuleVariableNode).getARead() = nodeTo
  or
  // Module variable write
  nodeFrom = nodeTo.(ModuleVariableNode).getAWrite()
  or
  // Setting the possible values of the variable at the end of import time
  nodeFrom = nodeTo.(ModuleVariableNode).getADefiningWrite()
  or
  // a parameter with a default value, since the parameter will be in the scope of the
  // function, while the default value itself will be in the scope that _defines_ the
  // function.
  exists(ParameterDefinition param |
    // note: we go to the _control-flow node_ of the parameter, and not the ESSA node of the parameter, since for type-tracking, the ESSA node is not a LocalSourceNode, so we would get in trouble.
    nodeFrom.asCfgNode() = param.getDefault() and
    nodeTo.asCfgNode() = param.getDefiningNode()
  )
}

//--------
// Type pruning
//--------
newtype TDataFlowType = TAnyFlow()

class DataFlowType extends TDataFlowType {
  /** Gets a textual representation of this element. */
  string toString() { result = "DataFlowType" }
}

/** A node that performs a type cast. */
class CastNode extends Node {
  CastNode() { none() }
}

/**
 * Holds if `n` should never be skipped over in the `PathGraph` and in path
 * explanations.
 */
predicate neverSkipInPathGraph(Node n) {
  // NOTE: We could use RHS of a definition, but since we have use-use flow, in an
  // example like
  // ```py
  // x = SOURCE()
  // if <cond>:
  //     y = x
  // SINK(x)
  // ```
  // we would end up saying that the path MUST not skip the x in `y = x`, which is just
  // annoying and doesn't help the path explanation become clearer.
  n.asCfgNode() = any(EssaNodeDefinition def).getDefiningNode()
}

/**
 * Holds if `t1` and `t2` are compatible, that is, whether data can flow from
 * a node of type `t1` to a node of type `t2`.
 */
pragma[inline]
predicate compatibleTypes(DataFlowType t1, DataFlowType t2) { any() }

predicate typeStrongerThan(DataFlowType t1, DataFlowType t2) { none() }

predicate localMustFlowStep(Node nodeFrom, Node nodeTo) { none() }

/**
 * Gets the type of `node`.
 */
DataFlowType getNodeType(Node node) {
  result = TAnyFlow() and
  // Suppress unused variable warning
  node = node
}

/** Gets a string representation of a type returned by `getErasedRepr`. */
string ppReprType(DataFlowType t) { none() }

//--------
// Extra flow
//--------
/**
 * Holds if `pred` can flow to `succ`, by jumping from one callable to
 * another. Additional steps specified by the configuration are *not*
 * taken into account.
 */
predicate jumpStep(Node nodeFrom, Node nodeTo) {
  jumpStepSharedWithTypeTracker(nodeFrom, nodeTo)
  or
  jumpStepNotSharedWithTypeTracker(nodeFrom, nodeTo)
  or
  FlowSummaryImpl::Private::Steps::summaryJumpStep(nodeFrom.(FlowSummaryNode).getSummaryNode(),
    nodeTo.(FlowSummaryNode).getSummaryNode())
}

/**
 * Set of jumpSteps that are shared with type-tracker implementation.
 *
 * For ORM modeling we want to add jumpsteps to global dataflow, but since these are
 * based on type-trackers, it's important that these new ORM jumpsteps are not used in
 * the type-trackers as well, as that would make evaluation of type-tracking recursive
 * with the new jumpsteps.
 *
 * Holds if `pred` can flow to `succ`, by jumping from one callable to
 * another. Additional steps specified by the configuration are *not*
 * taken into account.
 */
predicate jumpStepSharedWithTypeTracker(Node nodeFrom, Node nodeTo) {
  runtimeJumpStep(nodeFrom, nodeTo)
  or
  // Read of module attribute:
  exists(AttrRead r |
    ImportResolution::module_export(ImportResolution::getModule(r.getObject()),
      r.getAttributeName(), nodeFrom) and
    nodeTo = r
  )
}

/**
 * Set of jumpSteps that are NOT shared with type-tracker implementation.
 *
 * For ORM modeling we want to add jumpsteps to global dataflow, but since these are
 * based on type-trackers, it's important that these new ORM jumpsteps are not used in
 * the type-trackers as well, as that would make evaluation of type-tracking recursive
 * with the new jumpsteps.
 *
 * Holds if `pred` can flow to `succ`, by jumping from one callable to
 * another. Additional steps specified by the configuration are *not*
 * taken into account.
 */
predicate jumpStepNotSharedWithTypeTracker(Node nodeFrom, Node nodeTo) {
  any(Orm::AdditionalOrmSteps es).jumpStep(nodeFrom, nodeTo)
}

//--------
// Field flow
//--------
/**
 * Holds if data can flow from `nodeFrom` to `nodeTo` via an assignment to
 * content `c`.
 */
predicate storeStep(Node nodeFrom, ContentSet c, Node nodeTo) {
  listStoreStep(nodeFrom, c, nodeTo)
  or
  setStoreStep(nodeFrom, c, nodeTo)
  or
  tupleStoreStep(nodeFrom, c, nodeTo)
  or
  dictStoreStep(nodeFrom, c, nodeTo)
  or
  moreDictStoreSteps(nodeFrom, c, nodeTo)
  or
  comprehensionStoreStep(nodeFrom, c, nodeTo)
  or
  iterableUnpackingStoreStep(nodeFrom, c, nodeTo)
  or
  attributeStoreStep(nodeFrom, c, nodeTo)
  or
  matchStoreStep(nodeFrom, c, nodeTo)
  or
  any(Orm::AdditionalOrmSteps es).storeStep(nodeFrom, c, nodeTo)
  or
  FlowSummaryImpl::Private::Steps::summaryStoreStep(nodeFrom.(FlowSummaryNode).getSummaryNode(), c,
    nodeTo.(FlowSummaryNode).getSummaryNode())
  or
  synthStarArgsElementParameterNodeStoreStep(nodeFrom, c, nodeTo)
  or
  synthDictSplatArgumentNodeStoreStep(nodeFrom, c, nodeTo)
  or
  VariableCapture::storeStep(nodeFrom, c, nodeTo)
}

/**
 * INTERNAL: Do not use.
 *
 * Provides classes for modeling data-flow through ORM models saved in a DB.
 */
module Orm {
  /**
   * INTERNAL: Do not use.
   *
   * A unit class for adding additional data-flow steps for ORM models.
   */
  class AdditionalOrmSteps extends Unit {
    /**
     * Holds if data can flow from `nodeFrom` to `nodeTo` via an assignment to
     * content `c`.
     */
    abstract predicate storeStep(Node nodeFrom, Content c, Node nodeTo);

    /**
     * Holds if `pred` can flow to `succ`, by jumping from one callable to
     * another. Additional steps specified by the configuration are *not*
     * taken into account.
     */
    abstract predicate jumpStep(Node nodeFrom, Node nodeTo);
  }

  /** A synthetic node representing the data for an ORM model saved in a DB. */
  class SyntheticOrmModelNode extends Node, TSyntheticOrmModelNode {
    Class cls;

    SyntheticOrmModelNode() { this = TSyntheticOrmModelNode(cls) }

    override string toString() { result = "[orm-model] " + cls.toString() }

    override Scope getScope() { result = cls.getEnclosingScope() }

    override Location getLocation() { result = cls.getLocation() }

    /** Gets the class that defines this ORM model. */
    Class getClass() { result = cls }
  }
}

/** Data flows from an element of a list to the list. */
predicate listStoreStep(CfgNode nodeFrom, ListElementContent c, CfgNode nodeTo) {
  // List
  //   `[..., 42, ...]`
  //   nodeFrom is `42`, cfg node
  //   nodeTo is the list, `[..., 42, ...]`, cfg node
  //   c denotes element of list
  nodeTo.getNode().(ListNode).getAnElement() = nodeFrom.getNode() and
  not nodeTo.getNode() instanceof UnpackingAssignmentSequenceTarget and
  // Suppress unused variable warning
  c = c
}

/** Data flows from an element of a set to the set. */
predicate setStoreStep(CfgNode nodeFrom, SetElementContent c, CfgNode nodeTo) {
  // Set
  //   `{..., 42, ...}`
  //   nodeFrom is `42`, cfg node
  //   nodeTo is the set, `{..., 42, ...}`, cfg node
  //   c denotes element of list
  nodeTo.getNode().(SetNode).getAnElement() = nodeFrom.getNode() and
  // Suppress unused variable warning
  c = c
}

/** Data flows from an element of a tuple to the tuple at a specific index. */
predicate tupleStoreStep(CfgNode nodeFrom, TupleElementContent c, CfgNode nodeTo) {
  // Tuple
  //   `(..., 42, ...)`
  //   nodeFrom is `42`, cfg node
  //   nodeTo is the tuple, `(..., 42, ...)`, cfg node
  //   c denotes element of tuple and index of nodeFrom
  exists(int n |
    nodeTo.getNode().(TupleNode).getElement(n) = nodeFrom.getNode() and
    not nodeTo.getNode() instanceof UnpackingAssignmentSequenceTarget and
    c.getIndex() = n
  )
}

/** Data flows from an element of a dictionary to the dictionary at a specific key. */
predicate dictStoreStep(CfgNode nodeFrom, DictionaryElementContent c, Node nodeTo) {
  // Dictionary
  //   `{..., "key" = 42, ...}`
  //   nodeFrom is `42`, cfg node
  //   nodeTo is the dict, `{..., "key" = 42, ...}`, cfg node
  //   c denotes element of dictionary and the key `"key"`
  exists(KeyValuePair item |
    item = nodeTo.asCfgNode().(DictNode).getNode().(Dict).getAnItem() and
    nodeFrom.getNode().getNode() = item.getValue() and
    c.getKey() = item.getKey().(StrConst).getS()
  )
}

/**
 * This has been made private since `dictStoreStep` is used by taint-tracking, and
 * adding these extra steps made some alerts very noisy.
 *
 * TODO: Once TaintTracking no longer uses `dictStoreStep`, unify the two predicates.
 */
private predicate moreDictStoreSteps(CfgNode nodeFrom, DictionaryElementContent c, Node nodeTo) {
  exists(SubscriptNode subscript |
    nodeTo.(PostUpdateNode).getPreUpdateNode().asCfgNode() = subscript.getObject() and
    nodeFrom.asCfgNode() = subscript.(DefinitionNode).getValue() and
    c.getKey() = subscript.getIndex().getNode().(StrConst).getText()
  )
  or
  // see https://docs.python.org/3.10/library/stdtypes.html#dict.setdefault
  exists(MethodCallNode call |
    call.calls(nodeTo.(PostUpdateNode).getPreUpdateNode(), "setdefault") and
    call.getArg(0).asExpr().(StrConst).getText() = c.getKey() and
    nodeFrom = call.getArg(1)
  )
}

predicate dictClearStep(Node node, DictionaryElementContent c) {
  exists(SubscriptNode subscript |
    subscript instanceof DefinitionNode and
    node.asCfgNode() = subscript.getObject() and
    c.getKey() = subscript.getIndex().getNode().(StrConst).getText()
  )
}

/** Data flows from an element expression in a comprehension to the comprehension. */
predicate comprehensionStoreStep(CfgNode nodeFrom, Content c, CfgNode nodeTo) {
  // Comprehension
  //   `[x+1 for x in l]`
  //   nodeFrom is `x+1`, cfg node
  //   nodeTo is `[x+1 for x in l]`, cfg node
  //   c denotes list or set or dictionary without index
  //
  // List
  nodeTo.getNode().getNode().(ListComp).getElt() = nodeFrom.getNode().getNode() and
  c instanceof ListElementContent
  or
  // Set
  nodeTo.getNode().getNode().(SetComp).getElt() = nodeFrom.getNode().getNode() and
  c instanceof SetElementContent
  or
  // Dictionary
  nodeTo.getNode().getNode().(DictComp).getElt() = nodeFrom.getNode().getNode() and
  c instanceof DictionaryElementAnyContent
  or
  // Generator
  nodeTo.getNode().getNode().(GeneratorExp).getElt() = nodeFrom.getNode().getNode() and
  c instanceof ListElementContent
}

/**
 * Holds if `nodeFrom` flows into the attribute `c` of `nodeTo` via an attribute assignment.
 *
 * For example, in
 * ```python
 * obj.foo = x
 * ```
 * data flows from `x` to the attribute `foo` of  (the post-update node for) `obj`.
 */
predicate attributeStoreStep(Node nodeFrom, AttributeContent c, Node nodeTo) {
  exists(Node object |
    // Normally we target a PostUpdateNode. However, for class definitions the class
    // is only constructed after evaluating its' entire scope, so in terms of python
    // evaluations there is no post or pre update nodes, just one node for the class
    // expression. Therefore we target the class expression directly.
    //
    // Note: Due to the way we handle decorators, using a class decorator will result in
    // there being a post-update node for the class (argument to the decorator). We do
    // not want to differentiate between these two cases, so still target the class
    // expression directly.
    object = nodeTo.(PostUpdateNode).getPreUpdateNode() and
    not object.asExpr() instanceof ClassExpr
    or
    object = nodeTo and
    object.asExpr() instanceof ClassExpr
  |
    exists(AttrWrite write |
      write.accesses(object, c.getAttribute()) and
      nodeFrom = write.getValue()
    )
  )
}

/**
 * Holds if data can flow from `nodeFrom` to `nodeTo` via a read of content `c`.
 */
predicate readStep(Node nodeFrom, ContentSet c, Node nodeTo) {
  subscriptReadStep(nodeFrom, c, nodeTo)
  or
  iterableUnpackingReadStep(nodeFrom, c, nodeTo)
  or
  matchReadStep(nodeFrom, c, nodeTo)
  or
  forReadStep(nodeFrom, c, nodeTo)
  or
  attributeReadStep(nodeFrom, c, nodeTo)
  or
  FlowSummaryImpl::Private::Steps::summaryReadStep(nodeFrom.(FlowSummaryNode).getSummaryNode(), c,
    nodeTo.(FlowSummaryNode).getSummaryNode())
  or
  synthDictSplatParameterNodeReadStep(nodeFrom, c, nodeTo)
  or
  VariableCapture::readStep(nodeFrom, c, nodeTo)
}

/** Data flows from a sequence to a subscript of the sequence. */
predicate subscriptReadStep(CfgNode nodeFrom, Content c, CfgNode nodeTo) {
  // Subscript
  //   `l[3]`
  //   nodeFrom is `l`, cfg node
  //   nodeTo is `l[3]`, cfg node
  //   c is compatible with 3
  nodeFrom.getNode() = nodeTo.getNode().(SubscriptNode).getObject() and
  (
    c instanceof ListElementContent
    or
    c instanceof SetElementContent
    or
    c instanceof DictionaryElementAnyContent
    or
    c.(TupleElementContent).getIndex() =
      nodeTo.getNode().(SubscriptNode).getIndex().getNode().(IntegerLiteral).getValue()
    or
    c.(DictionaryElementContent).getKey() =
      nodeTo.getNode().(SubscriptNode).getIndex().getNode().(StrConst).getS()
  )
}

predicate forReadStep(CfgNode nodeFrom, Content c, Node nodeTo) {
  exists(ForTarget target |
    nodeFrom.asExpr() = target.getSource() and
    nodeTo.asCfgNode() = target
  ) and
  (
    c instanceof ListElementContent
    or
    c instanceof SetElementContent
    or
    c = small_tuple()
  )
}

pragma[noinline]
TupleElementContent small_tuple() { result.getIndex() <= 7 }

/**
 * Holds if `nodeTo` is a read of the attribute `c` of the object `nodeFrom`.
 *
 * For example
 * ```python
 * obj.foo
 * ```
 * is a read of the attribute `foo` from the object `obj`.
 */
predicate attributeReadStep(Node nodeFrom, AttributeContent c, AttrRead nodeTo) {
  nodeTo.accesses(nodeFrom, c.getAttribute())
}

/**
 * Holds if values stored inside content `c` are cleared at node `n`. For example,
 * any value stored inside `f` is cleared at the pre-update node associated with `x`
 * in `x.f = newValue`.
 */
predicate clearsContent(Node n, ContentSet c) {
  matchClearStep(n, c)
  or
  attributeClearStep(n, c)
  or
  dictClearStep(n, c)
  or
  FlowSummaryImpl::Private::Steps::summaryClearsContent(n.(FlowSummaryNode).getSummaryNode(), c)
  or
  dictSplatParameterNodeClearStep(n, c)
}

/**
 * Holds if the value that is being tracked is expected to be stored inside content `c`
 * at node `n`.
 */
predicate expectsContent(Node n, ContentSet c) { none() }

/**
 * Holds if values stored inside attribute `c` are cleared at node `n`.
 *
 * In `obj.foo = x` any old value stored in `foo` is cleared at the pre-update node
 * associated with `obj`
 */
predicate attributeClearStep(Node n, AttributeContent c) {
  exists(PostUpdateNode post | post.getPreUpdateNode() = n | attributeStoreStep(_, c, post))
}

//--------
// Fancy context-sensitive guards
//--------
/**
 * Holds if the node `n` is unreachable when the call context is `call`.
 */
predicate isUnreachableInCall(Node n, DataFlowCall call) { none() }

//--------
// Virtual dispatch with call context
//--------
/**
 * Gets a viable dispatch target of `call` in the context `ctx`. This is
 * restricted to those `call`s for which a context might make a difference.
 */
DataFlowCallable viableImplInCallContext(DataFlowCall call, DataFlowCall ctx) { none() }

/**
 * Holds if the set of viable implementations that can be called by `call`
 * might be improved by knowing the call context. This is the case if the qualifier accesses a parameter of
 * the enclosing callable `c` (including the implicit `this` parameter).
 */
predicate mayBenefitFromCallContext(DataFlowCall call, DataFlowCallable c) { none() }

/**
 * Holds if access paths with `c` at their head always should be tracked at high
 * precision. This disables adaptive access path precision for such access paths.
 */
predicate forceHighPrecision(Content c) { none() }

/** Holds if `n` should be hidden from path explanations. */
predicate nodeIsHidden(Node n) {
  n instanceof ModuleVariableNode
  or
  n instanceof FlowSummaryNode
  or
  n instanceof SynthStarArgsElementParameterNode
  or
  n instanceof SynthDictSplatArgumentNode
  or
  n instanceof SynthDictSplatParameterNode
  or
  n instanceof SynthCaptureNode
}

class LambdaCallKind = Unit;

/** Holds if `creation` is an expression that creates a lambda of kind `kind` for `c`. */
predicate lambdaCreation(Node creation, LambdaCallKind kind, DataFlowCallable c) {
  // lambda and plain functions
  kind = kind and
  creation.asExpr() = c.(DataFlowPlainFunction).getScope().getDefinition()
  or
  // summarized function
  exists(kind) and // avoid warning on unused 'kind'
  exists(Call call |
    creation.asExpr() = call.getAnArg() and
    creation = c.(LibraryCallableValue).getACallback()
  )
}

/** Holds if `call` is a lambda call of kind `kind` where `receiver` is the lambda expression. */
predicate lambdaCall(DataFlowCall call, LambdaCallKind kind, Node receiver) {
  receiver.(FlowSummaryNode).getSummaryNode() = call.(SummaryCall).getReceiver() and
  exists(kind)
}

/** Extra data-flow steps needed for lambda flow analysis. */
predicate additionalLambdaFlowStep(Node nodeFrom, Node nodeTo, boolean preservesValue) { none() }

/**
 * Holds if flow is allowed to pass from parameter `p` and back to itself as a
 * side-effect, resulting in a summary from `p` to itself.
 *
 * One example would be to allow flow like `p.foo = p.bar;`, which is disallowed
 * by default as a heuristic.
 */
predicate allowParameterReturnInSelf(ParameterNode p) {
<<<<<<< HEAD
  FlowSummaryImpl::Private::summaryAllowParameterReturnInSelf(p)
  or
  exists(Function f |
    VariableCapture::Flow::heuristicAllowInstanceParameterReturnInSelf(f) and
    p = TSynthCapturingClosureParameterNode(f)
=======
  exists(DataFlowCallable c, ParameterPosition pos |
    p.(ParameterNodeImpl).isParameterOf(c, pos) and
    FlowSummaryImpl::Private::summaryAllowParameterReturnInSelf(c.asLibraryCallable(), pos)
>>>>>>> 39776898
  )
}

/** An approximated `Content`. */
class ContentApprox = Unit;

/** Gets an approximated value for content `c`. */
pragma[inline]
ContentApprox getContentApprox(Content c) { any() }

/** Helper for `.getEnclosingCallable`. */
DataFlowCallable getCallableScope(Scope s) {
  result.getScope() = s
  or
  not exists(DataFlowCallable c | c.getScope() = s) and
  result = getCallableScope(s.getEnclosingScope())
}<|MERGE_RESOLUTION|>--- conflicted
+++ resolved
@@ -1053,17 +1053,13 @@
  * by default as a heuristic.
  */
 predicate allowParameterReturnInSelf(ParameterNode p) {
-<<<<<<< HEAD
-  FlowSummaryImpl::Private::summaryAllowParameterReturnInSelf(p)
+exists(DataFlowCallable c, ParameterPosition pos |
+  p.(ParameterNodeImpl).isParameterOf(c, pos) and
+  FlowSummaryImpl::Private::summaryAllowParameterReturnInSelf(c.asLibraryCallable(), pos)
   or
   exists(Function f |
     VariableCapture::Flow::heuristicAllowInstanceParameterReturnInSelf(f) and
     p = TSynthCapturingClosureParameterNode(f)
-=======
-  exists(DataFlowCallable c, ParameterPosition pos |
-    p.(ParameterNodeImpl).isParameterOf(c, pos) and
-    FlowSummaryImpl::Private::summaryAllowParameterReturnInSelf(c.asLibraryCallable(), pos)
->>>>>>> 39776898
   )
 }
 
