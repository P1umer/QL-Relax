--- conflicted
+++ resolved
@@ -4251,22 +4251,20 @@
 
     override predicate propagatesFlow(string input, string output, boolean preservesValue) {
       // The positional argument contains a mapping.
-      // TODO: Add the list-of-pairs version
       // TODO: these values can be overwritten by keyword arguments
+      //  - dict mapping
       exists(DataFlow::DictionaryElementContent dc, string key | key = dc.getKey() |
         input = "Argument[0].DictionaryElement[" + key + "]" and
         output = "ReturnValue.DictionaryElement[" + key + "]" and
         preservesValue = true
       )
       or
-<<<<<<< HEAD
+      //  - list-of-pairs mapping
       input = "Argument[0].ListElement.TupleElement[1]" and
       output = "ReturnValue.DictionaryElementAny" and
       preservesValue = true
       or
-=======
       // The keyword arguments are added to the dictionary.
->>>>>>> 306b087b
       exists(DataFlow::DictionaryElementContent dc, string key | key = dc.getKey() |
         input = "Argument[" + key + ":]" and
         output = "ReturnValue.DictionaryElement[" + key + "]" and
