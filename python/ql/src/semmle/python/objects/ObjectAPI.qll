/**
 * Public API for "objects"
 * A `Value` is a static approximation to a set of runtime objects.
 */




import python
private import TObject
private import semmle.python.objects.ObjectInternal
private import semmle.python.pointsto.PointsTo
private import semmle.python.pointsto.PointsToContext
private import semmle.python.pointsto.MRO
private import semmle.python.types.Builtins

/* Use the term `ObjectSource` to refer to DB entity. Either a CFG node
 * for Python objects, or `@py_cobject` entity for built-in objects.
 */
class ObjectSource = Object;

/* Aliases for scopes */
class FunctionScope = Function;
class ClassScope = Class;
class ModuleScope = Module;

/** Class representing values in the Python program
 * Each `Value` is a static approximation to a set of one or more real objects.
 */
class Value extends TObject {

    Value() {
        this != ObjectInternal::unknown() and
        this != ObjectInternal::unknownClass() and
        this != ObjectInternal::undefined()
    }

    string toString() {
        result = this.(ObjectInternal).toString()
    }

    /** Gets a `ControlFlowNode` that refers to this object. */
    ControlFlowNode getAReference() {
        PointsToInternal::pointsTo(result, _, this, _)
    }

    /** Gets the class of this object.
     * Strictly, the `Value` representing the class of the objects
     * represented by this Value.
     */
    ClassValue getClass() {
        result = this.(ObjectInternal).getClass()
    }

    /** Gets a call to this object */
    CallNode getACall() {
        result = this.getACall(_)
    }

    /** Gets a call to this object with the given `caller` context. */
    CallNode getACall(PointsToContext caller) {
        PointsToInternal::pointsTo(result.getFunction(), caller, this, _)
        or
        exists(BoundMethodObjectInternal bm |
            PointsToInternal::pointsTo(result.getFunction(), caller, bm, _) and
            bm.getFunction() = this
        )
    }

    /** Gets a `Value` that represents the attribute `name` of this object. */
    Value attr(string name) {
        this.(ObjectInternal).attribute(name, result, _)
    }

    /** Holds if this value is builtin. Applies to built-in functions and methods,
     * but also integers and strings.
     */
    predicate isBuiltin() {
        this.(ObjectInternal).isBuiltin()
    }

    predicate hasLocationInfo(string filepath, int bl, int bc, int el, int ec) {
        this.(ObjectInternal).getOrigin().getLocation().hasLocationInfo(filepath, bl, bc, el, ec)
        or
        not exists(this.(ObjectInternal).getOrigin()) and
        filepath = "" and bl = 0 and bc = 0 and el = 0 and ec = 0
    }

    /** Gets the name of this value, if it has one.
     * Note this is the innate name of the
     * object, not necessarily all the names by which it can be called.
     */
    final string getName() {
        result = this.(ObjectInternal).getName()
    }

    /** Holds if this value has the attribute `name` */
    predicate hasAttribute(string name) {
        this.(ObjectInternal).hasAttribute(name)
    }

    /** Whether this value is absent from the database, but has been inferred to likely exist */
    predicate isAbsent() {
        this instanceof AbsentModuleObjectInternal
        or
        this instanceof AbsentModuleAttributeObjectInternal
    }

    /** Whether this overrides v. In this context, "overrides" means that this object
     *  is a named attribute of a some class C and `v` is a named attribute of another
     *  class S, both attributes having the same name, and S is a super class of C.
     */
    predicate overrides(Value v) {
        exists(ClassValue my_class, ClassValue other_class, string name |
            my_class.declaredAttribute(name) = this and
            other_class.declaredAttribute(name) = v and
            my_class.getABaseType+() = other_class
        )
    }

    /** Gets the boolean interpretation of this value.
      * Could be both `true` and `false`, if we can't determine the result more precisely.
      */
    boolean getABooleanValue() {
        result = this.(ObjectInternal).booleanValue()
    }

    /** Gets the boolean interpretation of this value, only if we can determine the result precisely.
      * The result can be `none()`, but never both `true` and `false`.
      */
    boolean getDefiniteBooleanValue() {
        result = getABooleanValue() and
        not (getABooleanValue() = true and getABooleanValue() = false)
    }
}

/** Class representing modules in the Python program
 * Each `ModuleValue` represents a module object in the Python program.
 */
class ModuleValue extends Value {

    ModuleValue() {
        this instanceof ModuleObjectInternal
    }

    /** Holds if this module "exports" name.
     * That is, does it define `name` in `__all__` or is
     * `__all__` not defined and `name` a global variable that does not start with "_"
     * This is the set of names imported by `from ... import *`.
     */
    predicate exports(string name) {
        PointsTo::moduleExports(this, name)
    }

    /** Gets the scope for this module, provided that it is a Python module. */
    ModuleScope getScope() {
        result = this.(ModuleObjectInternal).getSourceModule()
    }

    /** Gets the container path for this module. Will be the file for a Python module,
     * the folder for a package and no result for a builtin module.
     */
    Container getPath() {
        result = this.(PackageObjectInternal).getFolder()
        or
        result = this.(PythonModuleObjectInternal).getSourceModule().getFile()
    }

    /** Whether this module is imported by 'import name'. For example on a linux system,
      * the module 'posixpath' is imported as 'os.path' or as 'posixpath' */
    predicate importedAs(string name) {
        PointsToInternal::module_imported_as(this, name)
    }

    /** Whether this module is a package. */
    predicate isPackage() {
        this instanceof PackageObjectInternal
    }

    /** Whether the complete set of names "exported" by this module can be accurately determined */
    predicate hasCompleteExportInfo() {
        this.(ModuleObjectInternal).hasCompleteExportInfo()
    }

    /** Get a module that this module imports */
    ModuleValue getAnImportedModule() {
        result.importedAs(this.getScope().getAnImportedModuleName())
    }

}

module Module {

    /** Gets the `ModuleValue` named `name`.
     *
     * Note that the name used to refer to a module is not
     * necessarily its name. For example,
     * there are modules referred to by the name `os.path`,
     * but that are not named `os.path`, for example the module `posixpath`.
     * Such that the following is true:
     * `Module::named("os.path").getName() = "posixpath"
     */
    ModuleValue named(string name) {
        result.getName() = name
        or
        result = named(name, _)
    }

    /* Prevent runaway recursion when a module has itself as an attribute. */
    private ModuleValue named(string name, int dots) {
        dots = 0 and not name.charAt(_) = "." and
        result.getName() = name
        or
        dots <= 3 and
        exists(string modname, string attrname |
            name = modname + "." + attrname |
            result = named(modname, dots-1).attr(attrname)
        )
    }

    /** Get the `ModuleValue` for the `builtin` module. */
    ModuleValue builtinModule() {
        result = TBuiltinModuleObject(Builtin::builtinModule())
    }
}

module Value {

    /** Gets the `Value` named `name`.
     * If there is at least one '.' in `name`, then the part of
     * the name to the left of the rightmost '.' is interpreted as a module name
     * and the part after the rightmost '.' as an attribute of that module.
     * For example, `Value::named("os.path.join")` is the `Value` representing the
     * `join` function of the `os.path` module.
     * If there is no '.' in `name`, then the `Value` returned is the builtin
     * object of that name.
     * For example `Value::named("len")` is the `Value` representing the `len` built-in function.
     */
    Value named(string name) {
        exists(string modname, string attrname |
            name = modname + "." + attrname |
            result = Module::named(modname).attr(attrname)
        )
        or
        result = ObjectInternal::builtin(name)
        or
        name = "None" and result = ObjectInternal::none_()
        or
        name = "True" and result = TTrue()
        or
        name = "False" and result = TFalse()
    }

    /** Gets the `NumericValue` for the integer constant `i`, if it exists.
     * There will be no `NumericValue` for most integers, but the following are
     * guaranteed to exist:
     * * From zero to 511 inclusive.
     * * All powers of 2 (up to 2**30)
     * * Any integer explicitly mentioned in the source program.
     */
    NumericValue forInt(int i) {
        result.(IntObjectInternal).intValue() = i
    }

    /** Gets the `Value` for the bytes constant `bytes`, if it exists.
     * There will be no `Value` for most byte strings, unless it is explicitly
     * declared in the source program.
     */
    StringValue forBytes(string bytes) {
        result.(BytesObjectInternal).strValue() = bytes
    }

    /** Gets the `Value` for the unicode constant `text`, if it exists.
     * There will be no `Value` for most text strings, unless it is explicitly
     * declared in the source program.
     */
    StringValue forUnicode(string text) {
        result.(UnicodeObjectInternal).strValue() = text
    }

    /** Gets a `Value` for the string `text`. May be a bytes or unicode string for Python 2.
     * There will be no `Value` for most strings, unless it is explicitly
     * declared in the source program.
     */
    StringValue forString(string text) {
        result.(UnicodeObjectInternal).strValue() = text
        or
        major_version() = 2 and
        result.(BytesObjectInternal).strValue() = text
    }

    /** Gets the `Value` for the bool constant `b`. */
    Value forBool(boolean b) {
        b = true and result = TTrue()
        or
        b = false and result = TFalse()
    }

    /** Gets the `Value` for `None`. */
    Value none_() {
        result = ObjectInternal::none_()
    }

}

/** Class representing callables in the Python program
 * Callables include Python functions, built-in functions and bound-methods,
 * but not classes.
 */
class CallableValue extends Value {

    CallableValue() {
        this instanceof CallableObjectInternal
    }

    /** Holds if this callable never returns once called.
     * For example, `sys.exit`
     */
    predicate neverReturns() {
        this.(CallableObjectInternal).neverReturns()
    }

    /** Gets the scope for this function, provided that it is a Python function. */
    FunctionScope getScope() {
        result = this.(PythonFunctionObjectInternal).getScope()
    }

    /** Gets the `n`th parameter node of this callable. */
    NameNode getParameter(int n) {
        result = this.(CallableObjectInternal).getParameter(n)
    }

    /** Gets the `name`d parameter node of this callable. */
    NameNode getParameterByName(string name) {
        result = this.(CallableObjectInternal).getParameterByName(name)
    }

    /** Gets the argument corresponding to the `n'th parameter node of this callable. */
    cached ControlFlowNode getArgumentForCall(CallNode call, int n) {
        exists(ObjectInternal called, int offset |
            PointsToInternal::pointsTo(call.getFunction(), _, called, _) and
            called.functionAndOffset(this, offset)
            |
            call.getArg(n-offset) = result
            or
            exists(string name | call.getArgByName(name) = result and this.(PythonFunctionObjectInternal).getScope().getArg(n+offset).getName() = name)
            or
            called instanceof BoundMethodObjectInternal and
            offset = 1 and n = 0 and result = call.getFunction().(AttrNode).getObject()
        )
    }


    /** Gets the argument corresponding to the `name`d parameter node of this callable. */
    cached ControlFlowNode getNamedArgumentForCall(CallNode call, string name) {
        exists(CallableObjectInternal called, int offset |
            PointsToInternal::pointsTo(call.getFunction(), _, called, _) and
            called.functionAndOffset(this, offset)
            |
            exists(int n |
                call.getArg(n) = result and
                this.(PythonFunctionObjectInternal).getScope().getArg(n+offset).getName() = name
            )
            or
            call.getArgByName(name) = result and
            exists(this.(PythonFunctionObjectInternal).getScope().getArgByName(name))
            or
            called instanceof BoundMethodObjectInternal and
            offset = 1 and name = "self" and result = call.getFunction().(AttrNode).getObject()
        )
    }

}

/** Class representing classes in the Python program, both Python and built-in.
 */
class ClassValue extends Value {

    ClassValue() {
        this.(ObjectInternal).isClass() = true
    }

    /** Gets an improper super type of this class. */
    ClassValue getASuperType() {
        result = this.getABaseType*()
    }

    /** Looks up the attribute `name` on this class.
     * Note that this may be different from `this.attr(name)`.
     * For example given the class:
     * ```class C:
     *        @classmethod
     *        def f(cls): pass
     * ```
     * `this.lookup("f")` is equivalent to `C.__dict__['f']`, which is the class-method
     *  whereas
     * `this.attr("f") is equivalent to `C.f`, which is a bound-method.
     */
    Value lookup(string name) {
        this.(ClassObjectInternal).lookup(name, result, _)
    }

    predicate isCallable() {
        this.(ClassObjectInternal).lookup("__call__", _, _)
    }

    /** Holds if this class is an iterable. */
    predicate isIterable() {
        this.hasAttribute("__iter__")
        or
        this.hasAttribute("__aiter__")
        or
        this.hasAttribute("__getitem__")
    }
    
    /** Holds if this class is a container(). That is, does it have a __getitem__ method.*/
    predicate isContainer() {
        exists(this.lookup("__getitem__"))
    }
    
    /** Holds if this class is probably a sequence. */
    predicate isSequence() {
        /* To determine whether something is a sequence or a mapping is not entirely clear,
         * so we need to guess a bit.
         */
        this.getASuperType() = ClassValue::tupleType()
        or
        this.getASuperType() = ClassValue::list()
        or
        this.getASuperType() = ClassValue::rangeType()
        or
        this.getASuperType() = ClassValue::bytes()
        or
        this.getASuperType() = ClassValue::unicode()
        or
        /* Does this inherit from abc.Sequence? */
        this.getASuperType().getName() = "Sequence"
        or
        /* Does it have an index or __reversed__ method? */
        this.isContainer() and
        (
            this.hasAttribute("index") or
            this.hasAttribute("__reversed__")
        )
    }
    
    /** Holds if this class is a mapping. */
    predicate isMapping() {
        this.hasAttribute("__getitem__")
        and
        not this.isSequence()
    }

    /** Holds if this class is a descriptor. */
    predicate isDescriptorType() {
        this.hasAttribute("__get__")
    }

    /** Gets the qualified name for this class.
     * Should return the same name as the `__qualname__` attribute on classes in Python 3.
     */
    string getQualifiedName() {
        result = this.(ClassObjectInternal).getBuiltin().getName()
        or
        result = this.(PythonClassObjectInternal).getScope().getQualifiedName()
    }

    /** Gets the MRO for this class */
    MRO getMro() {
        result = Types::getMro(this)
    }

    predicate failedInference(string reason) {
        Types::failedInference(this, reason)
    }

    /** Gets the nth immediate base type of this class. */
    ClassValue getBaseType(int n) {
        result = Types::getBase(this, n)
    }

    /** Gets an immediate base type of this class. */
    ClassValue getABaseType() {
        result = Types::getBase(this, _)
    }

    /** Holds if this class is a new style class.
        A new style class is one that implicitly or explicitly inherits from `object`. */
    predicate isNewStyle() {
        Types::isNewStyle(this)
    }

    /** Holds if this class is an old style class.
        An old style class is one that does not inherit from `object`. */
    predicate isOldStyle() {
        Types::isOldStyle(this)
    }

    /** Gets the scope associated with this class, if it is not a builtin class */
    ClassScope getScope() {
        result = this.(PythonClassObjectInternal).getScope()
    }

    /** Gets the attribute declared in this class */
    Value declaredAttribute(string name) {
        Types::declaredAttribute(this, name, result, _)
    }

    /** Holds if this class has the attribute `name`, including
     * attributes declared by super classes.
     */
    predicate hasAttribute(string name) {
        this.getMro().declares(name)
    }

    /** Holds if this class declares the attribute `name`,
     * *not* including attributes declared by super classes.
     */
    predicate declaresAttribute(string name) {
        this.(ClassObjectInternal).getClassDeclaration().declaresAttribute(name)
    }

}


/** Class representing functions in the Python program, both Python and built-in.
 * Note that this does not include other callables such as bound-methods.
 */
abstract class FunctionValue extends CallableValue {

    abstract string getQualifiedName();

    /** Gets the minimum number of parameters that can be correctly passed to this function */
    abstract int minParameters();

    /** Gets the maximum number of parameters that can be correctly passed to this function */
    abstract int maxParameters();

    predicate isOverridingMethod() {
        exists(Value f | this.overrides(f))
    }

    predicate isOverriddenMethod() {
        exists(Value f | f.overrides(this))
    }
}

/** Class representing Python functions */
class PythonFunctionValue extends FunctionValue {

    PythonFunctionValue() {
        this instanceof PythonFunctionObjectInternal
    }

    override string getQualifiedName() {
        result = this.(PythonFunctionObjectInternal).getScope().getQualifiedName()
    }

    override int minParameters() {
        exists(Function f |
            f = this.getScope() and
            result = count(f.getAnArg()) - count(f.getDefinition().getArgs().getADefault())
        )
    }

    override int maxParameters() {
        exists(Function f |
            f = this.getScope() and
            if exists(f.getVararg()) then
                result = 2147483647 // INT_MAX
            else
                result = count(f.getAnArg())
        )
    }

    /** Gets a control flow node corresponding to a return statement in this function */
    ControlFlowNode getAReturnedNode() {
        result = this.getScope().getAReturnValueFlowNode()
    }

}

/** Class representing builtin functions, such as `len` or `print` */
class BuiltinFunctionValue extends FunctionValue {

    BuiltinFunctionValue() {
        this instanceof BuiltinFunctionObjectInternal
    }

    override string getQualifiedName() {
        result = this.(BuiltinFunctionObjectInternal).getName()
    }

    override int minParameters() {
        none()
    }

    override int maxParameters() {
        none()
    }
}

/** Class representing builtin methods, such as `list.append` or `set.add` */
class BuiltinMethodValue extends FunctionValue {

    BuiltinMethodValue() {
        this instanceof BuiltinMethodObjectInternal
    }

    override string getQualifiedName() {
        exists(Builtin cls |
            cls.isClass() and
            cls.getMember(_) = this.(BuiltinMethodObjectInternal).getBuiltin() and
            result = cls.getName() + "." + this.getName()
        )
    }

    override int minParameters() {
        none()
    }

    override int maxParameters() {
        none()
    }

}

/** A class representing sequence objects with a length and tracked items.
 */
class SequenceValue extends Value {

    SequenceValue() {
        this instanceof SequenceObjectInternal
    }

    Value getItem(int n) {
        result = this.(SequenceObjectInternal).getItem(n)
    }

    int length() {
        result = this.(SequenceObjectInternal).length()
    }

}

/** A class representing tuple objects */
class TupleValue extends SequenceValue {

    TupleValue() {
        this instanceof TupleObjectInternal
    }

}

/** A class representing strings, either present in the source as a literal, or
in a builtin as a value. */

class StringValue extends Value {
    StringValue() {
        this instanceof BytesObjectInternal or
        this instanceof UnicodeObjectInternal
    }

    string getText() {
        result = this.(BytesObjectInternal).strValue()
        or
        result = this.(UnicodeObjectInternal).strValue()
    }
}

/** A class representing numbers (ints and floats), either present in the source as a literal,
 *  or in a builtin as a value.
 */
class NumericValue extends Value {
    NumericValue() {
        this instanceof IntObjectInternal or
        this instanceof FloatObjectInternal
    }

    /** Gets the integer-value if it is a constant integer, and it fits in a QL int */
    int getIntValue() {
        result = this.(IntObjectInternal).intValue()
    }

    /** Gets the float-value if it is a constant float */
    int getFloatValue() {
        result = this.(FloatObjectInternal).floatValue()
    }
}

/** A method-resolution-order sequence of classes */
class MRO extends TClassList {

    string toString() {
        result = this.(ClassList).toString()
    }

    /** Gets the `n`th class in this MRO */
    ClassValue getItem(int n) {
        result = this.(ClassList).getItem(n)
    }

    /** Holds if any class in this MRO declares the attribute `name` */
    predicate declares(string name) {
        this.(ClassList).declares(name)
    }

    /** Gets the length of this MRO */
    int length() {
        result = this.(ClassList).length()
    }

    /** Holds if this MRO contains `cls` */
    predicate contains(ClassValue cls) {
        this.(ClassList).contains(cls)
    }

    /** Gets the value from scanning for the attribute `name` in this MRO. */
    Value lookup(string name) {
        this.(ClassList).lookup(name, result, _)
    }

    /** Gets the MRO formed by removing all classes before `cls`
     * from this MRO.
     */
    MRO startingAt(ClassValue cls) {
        result = this.(ClassList).startingAt(cls)
    }

}


module ClassValue {

    /** Get the `ClassValue` for the `bool` class. */
    ClassValue bool() {
        result = TBuiltinClassObject(Builtin::special("bool"))
    }
    
    /** Get the `ClassValue` for the `tuple` class. */
    ClassValue tuple() {
        result = TBuiltinClassObject(Builtin::special("tuple"))
    }
    
    /** Get the `ClassValue` for the `list` class. */
    ClassValue list() {
        result = TBuiltinClassObject(Builtin::special("list"))
    }
    
    /** Get the `ClassValue` for `xrange` (Python 2), or `range` (only Python 3) */
    ClassValue range() {
        major_version() = 2 and result = TBuiltinClassObject(Builtin::special("xrange"))
        or
        major_version() = 3 and result = TBuiltinClassObject(Builtin::special("range"))
    }
    
    /** Get the `ClassValue` for the `dict` class. */
    ClassValue dict() {
        result = TBuiltinClassObject(Builtin::special("dict"))
    }
    
    /** Get the `ClassValue` for the `set` class. */
    ClassValue set() {
        result = TBuiltinClassObject(Builtin::special("set"))
    }
    
    /** Get the `ClassValue` for the `object` class. */
    ClassValue object() {
        result = TBuiltinClassObject(Builtin::special("object"))
    }

    /** Get the `ClassValue` for the `int` class. */
    ClassValue int_() {
        result = TBuiltinClassObject(Builtin::special("int"))
    }
    
    /** Get the `ClassValue` for the `long` class. */
    ClassValue long() {
        result = TBuiltinClassObject(Builtin::special("long"))
    }

    /** Get the `ClassValue` for the `float` class. */
    ClassValue float_() {
        result = TBuiltinClassObject(Builtin::special("float"))
    }
    
<<<<<<< HEAD
    /** Get the `ClassValue` for the `tuple` class. */
    ClassValue tupleType() {
        result = TBuiltinClassObject(Builtin::special("tuple"))
    }
    
    /** Get the `ClassValue` for the `list` class. */
    ClassValue list() {
        result = TBuiltinClassObject(Builtin::special("list"))
=======
    /** Get the `ClassValue` for the `complex` class. */
    ClassValue complex() {
        result = TBuiltinClassObject(Builtin::special("complex"))
>>>>>>> 9e3ed214
    }
    
    /** The builtin class '(x)range' */
    ClassValue rangeType() {
        result = TBuiltinClassObject(Builtin::special("xrange"))
        or
        major_version() = 3 and result = TBuiltinClassObject(Builtin::special("range"))
    }

    /** Get the `ClassValue` for the `bytes` class (also called `str` in Python 2). */
    ClassValue bytes() {
        result = TBuiltinClassObject(Builtin::special("bytes"))
    }

    /** Get the `ClassValue` for the class of unicode strings.
     * `str` in Python 3 and `unicode` in Python 2. */
    ClassValue unicode() {
        result = TBuiltinClassObject(Builtin::special("unicode"))
    }

    /** Get the `ClassValue` for the `str` class. This is `bytes` in Python 2,
    and `str` in Python 3. */
    ClassValue str() {
        if major_version() = 2 then
           result = bytes()
        else
           result = unicode()
    }
    
    /** Get the `ClassValue` for the `property` class. */
    ClassValue property() {
        result = TBuiltinClassObject(Builtin::special("property"))
    }
    
    /** Get the `ClassValue` for the class of Python functions. */
    ClassValue functionType() {
        result = TBuiltinClassObject(Builtin::special("FunctionType"))
    }

    /** Get the `ClassValue` for the class of builtin functions. */
    ClassValue builtinFunction() {
        result = Value::named("len").getClass()
    }
    
    /** Get the `ClassValue` for the `generatorType` class. */
    ClassValue generator() {
        result = TBuiltinClassObject(Builtin::special("generator"))
    }
    
    /** Get the `ClassValue` for the `type` class. */
    ClassValue type() {
        result = TType()
    }
    
    /** Get the `ClassValue` for `ClassType`. */
    ClassValue classType() {
        result = TBuiltinClassObject(Builtin::special("ClassType"))
    }
    
    /** Get the `ClassValue` for `InstanceType`. */
    ClassValue instanceType() {
        result = TBuiltinClassObject(Builtin::special("InstanceType"))
    }
    
    /** Get the `ClassValue` for `super`. */
    ClassValue super_() {
        result = TBuiltinClassObject(Builtin::special("super"))
    }
    
    /** Get the `ClassValue` for the `classmethod` class. */
    ClassValue classmethod() {
        result = TBuiltinClassObject(Builtin::special("ClassMethod"))
    }

    /** Get the `ClassValue` for the `staticmethod` class. */
    ClassValue staticmethod() {
        result = TBuiltinClassObject(Builtin::special("StaticMethod"))
    }
    
    /** Get the `ClassValue` for the `MethodType` class. */
    pragma [noinline]
    ClassValue methodType() {
        result = TBuiltinClassObject(Builtin::special("MethodType"))
    }
    
    /** Get the `ClassValue` for the `MethodDescriptorType` class. */
    ClassValue methodDescriptorType() {
        result = TBuiltinClassObject(Builtin::special("MethodDescriptorType"))
    }
    
    /** Get the `ClassValue` for the `GetSetDescriptorType` class. */
    ClassValue getSetDescriptorType() {
        result = TBuiltinClassObject(Builtin::special("GetSetDescriptorType"))
    }
    
    /** Get the `ClassValue` for the `StopIteration` class. */
    ClassValue stopIteration() {
        result = TBuiltinClassObject(Builtin::special("StopIteration"))
    }

    /** Get the `ClassValue` for the class of modules. */
    ClassValue module_() {
        result = TBuiltinClassObject(Builtin::special("ModuleType"))
    }

    /** Get the `ClassValue` for the `Exception` class. */
    ClassValue exception() {
        result = TBuiltinClassObject(Builtin::special("Exception"))
    }
    
    /** Get the `ClassValue` for the `BaseException` class. */
    ClassValue baseException() {
        result = TBuiltinClassObject(Builtin::special("BaseException"))
    }
    
    /** Get the `ClassValue` for the `NoneType` class. */
    ClassValue nonetype() {
        result = TBuiltinClassObject(Builtin::special("NoneType"))
    }
    
    /** Get the `ClassValue` for the `TypeError` class */
    ClassValue typeError() {
        result = TBuiltinClassObject(Builtin::special("TypeError"))
    }

    /** Get the `ClassValue` for the `NameError` class. */
    ClassValue nameError() {
        result = TBuiltinClassObject(Builtin::builtin("NameError"))
    }
    
    /** Get the `ClassValue` for the `AttributeError` class. */
    ClassValue attributeError() {
        result = TBuiltinClassObject(Builtin::builtin("AttributeError"))
    }
    
    /** Get the `ClassValue` for the `KeyError` class. */
    ClassValue keyError() {
        result = TBuiltinClassObject(Builtin::builtin("KeyError"))
    }
    
    /** Get the `ClassValue` for the `IOError` class. */
    ClassValue ioError() {
        result = TBuiltinClassObject(Builtin::builtin("IOError"))
    }
    
    /** Get the `ClassValue` for the `NotImplementedError` class. */
    ClassValue notImplementedError() {
        result = TBuiltinClassObject(Builtin::builtin("NotImplementedError"))
    }

    /** Get the `ClassValue` for the `ImportError` class. */
    ClassValue importError() {
        result = TBuiltinClassObject(Builtin::builtin("ImportError"))
    }

}<|MERGE_RESOLUTION|>--- conflicted
+++ resolved
@@ -784,20 +784,9 @@
         result = TBuiltinClassObject(Builtin::special("float"))
     }
     
-<<<<<<< HEAD
-    /** Get the `ClassValue` for the `tuple` class. */
-    ClassValue tupleType() {
-        result = TBuiltinClassObject(Builtin::special("tuple"))
-    }
-    
-    /** Get the `ClassValue` for the `list` class. */
-    ClassValue list() {
-        result = TBuiltinClassObject(Builtin::special("list"))
-=======
     /** Get the `ClassValue` for the `complex` class. */
     ClassValue complex() {
         result = TBuiltinClassObject(Builtin::special("complex"))
->>>>>>> 9e3ed214
     }
     
     /** The builtin class '(x)range' */
