name: codeql/python-queries
<<<<<<< HEAD
version: 1.4.1
=======
version: 1.4.2-dev
>>>>>>> a54e732a
groups:
  - python
  - queries
dependencies:
  codeql/python-all: ${workspace}
  codeql/suite-helpers: ${workspace}
suites: codeql-suites
extractor: python
defaultSuiteFile: codeql-suites/python-code-scanning.qls
warnOnImplicitThis: true<|MERGE_RESOLUTION|>--- conflicted
+++ resolved
@@ -1,9 +1,5 @@
 name: codeql/python-queries
-<<<<<<< HEAD
-version: 1.4.1
-=======
 version: 1.4.2-dev
->>>>>>> a54e732a
 groups:
   - python
   - queries
