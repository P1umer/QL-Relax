| KnownCVEs.py:15:22:15:24 | \\d+ | This part of the regular expression may cause exponential backtracking on strings containing many repetitions of '0'. |
| KnownCVEs.py:30:24:31:25 | .* | This part of the regular expression may cause exponential backtracking on strings containing many repetitions of ','. |
| KnownCVEs.py:35:18:35:81 | ([-/:,#%.'"\\s!\\w]\|\\w-\\w\|'[\\s\\w]+'\\s*\|"[\\s\\w]+"\|\\([\\d,%\\.\\s]+\\))* | This part of the regular expression may cause exponential backtracking on strings containing many repetitions of '"\\t"'. |
| redos.py:6:28:6:42 | (?:__\|[\\s\\S])+? | This part of the regular expression may cause exponential backtracking on strings containing many repetitions of '__'. |
| redos.py:6:52:6:68 | (?:\\*\\*\|[\\s\\S])+? | This part of the regular expression may cause exponential backtracking on strings starting with '*' and containing many repetitions of '**'. |
| redos.py:21:34:21:53 | (?:[^"\\\\]\|\\\\\\\\\|\\\\.)+ | This part of the regular expression may cause exponential backtracking on strings starting with '\\t"' and containing many repetitions of '\\\\\\\\'. |
| redos.py:21:57:21:76 | (?:[^'\\\\]\|\\\\\\\\\|\\\\.)+ | This part of the regular expression may cause exponential backtracking on strings starting with '\\t'' and containing many repetitions of '\\\\\\\\'. |
| redos.py:21:81:21:100 | (?:[^)\\\\]\|\\\\\\\\\|\\\\.)+ | This part of the regular expression may cause exponential backtracking on strings starting with '\\t(' and containing many repetitions of '\\\\\\\\'. |
| redos.py:33:64:33:65 | .* | This part of the regular expression may cause exponential backtracking on strings starting with '!\|\\n-\|\\n' and containing many repetitions of '\|\|\\n'. |
| redos.py:38:33:38:42 | (\\\\\\/\|.)*? | This part of the regular expression may cause exponential backtracking on strings containing many repetitions of '\\\\/'. |
| redos.py:43:37:43:38 | .* | This part of the regular expression may cause exponential backtracking on strings starting with '#' and containing many repetitions of '#'. |
| redos.py:49:41:49:43 | .*? | This part of the regular expression may cause exponential backtracking on strings starting with '"' and containing many repetitions of '""'. |
| redos.py:49:47:49:49 | .*? | This part of the regular expression may cause exponential backtracking on strings starting with ''' and containing many repetitions of ''''. |
| redos.py:54:47:54:49 | .*? | This part of the regular expression may cause exponential backtracking on strings starting with '$[' and containing many repetitions of ']['. |
| redos.py:54:80:54:82 | .*? | This part of the regular expression may cause exponential backtracking on strings starting with '$.$[' and containing many repetitions of ']['. |
| redos.py:60:25:60:30 | [a-z]+ | This part of the regular expression may cause exponential backtracking on strings containing many repetitions of 'a'. |
| redos.py:61:25:61:30 | [a-z]* | This part of the regular expression may cause exponential backtracking on strings containing many repetitions of 'a'. |
| redos.py:62:53:62:64 | [a-zA-Z0-9]+ | This part of the regular expression may cause exponential backtracking on strings starting with '0' and containing many repetitions of '0'. |
| redos.py:63:26:63:33 | ([a-z])+ | This part of the regular expression may cause exponential backtracking on strings containing many repetitions of 'aa'. |
| redos.py:68:26:68:41 | [\\w#:.~>+()\\s-]+ | This part of the regular expression may cause exponential backtracking on strings containing many repetitions of '\\t'. |
| redos.py:68:48:68:50 | .*? | This part of the regular expression may cause exponential backtracking on strings starting with '[' and containing many repetitions of ']['. |
| redos.py:73:29:73:36 | (\\\\?.)*? | This part of the regular expression may cause exponential backtracking on strings starting with '"' and containing many repetitions of '\\\\a'. |
| redos.py:76:24:76:31 | (b\|a?b)* | This part of the regular expression may cause exponential backtracking on strings containing many repetitions of 'b'. |
| redos.py:79:24:79:31 | (a\|aa?)* | This part of the regular expression may cause exponential backtracking on strings containing many repetitions of 'a'. |
| redos.py:91:24:91:31 | (a\|aa?)* | This part of the regular expression may cause exponential backtracking on strings containing many repetitions of 'a'. |
| redos.py:97:25:97:38 | ([\\s\\S]\|[^a])* | This part of the regular expression may cause exponential backtracking on strings containing many repetitions of '`'. |
| redos.py:103:25:103:33 | (.\|[^a])* | This part of the regular expression may cause exponential backtracking on strings containing many repetitions of '`'. |
| redos.py:109:25:109:33 | (b\|[^a])* | This part of the regular expression may cause exponential backtracking on strings containing many repetitions of 'b'. |
| redos.py:112:25:112:33 | (G\|[^a])* | This part of the regular expression may cause exponential backtracking on strings containing many repetitions of 'G'. |
| redos.py:115:25:115:37 | ([0-9]\|[^a])* | This part of the regular expression may cause exponential backtracking on strings containing many repetitions of '0'. |
| redos.py:127:25:127:38 | ([a-z]\|[d-h])* | This part of the regular expression may cause exponential backtracking on strings containing many repetitions of 'd'. |
| redos.py:130:25:130:40 | ([^a-z]\|[^0-9])* | This part of the regular expression may cause exponential backtracking on strings containing many repetitions of '/'. |
| redos.py:133:25:133:35 | (\\d\|[0-9])* | This part of the regular expression may cause exponential backtracking on strings containing many repetitions of '0'. |
| redos.py:136:25:136:32 | (\\s\|\\s)* | This part of the regular expression may cause exponential backtracking on strings containing many repetitions of '\\t'. |
| redos.py:139:25:139:31 | (\\w\|G)* | This part of the regular expression may cause exponential backtracking on strings containing many repetitions of 'G'. |
| redos.py:145:25:145:32 | (\\d\|\\w)* | This part of the regular expression may cause exponential backtracking on strings containing many repetitions of '0'. |
| redos.py:148:25:148:31 | (\\d\|5)* | This part of the regular expression may cause exponential backtracking on strings containing many repetitions of '5'. |
| redos.py:151:25:151:34 | (\\s\|[\\f])* | This part of the regular expression may cause exponential backtracking on strings containing many repetitions of '\\u000c'. |
| redos.py:154:25:154:38 | (\\s\|[\\v]\|\\\\v)* | This part of the regular expression may cause exponential backtracking on strings containing many repetitions of '\\u000b'. |
| redos.py:157:25:157:34 | (\\f\|[\\f])* | This part of the regular expression may cause exponential backtracking on strings containing many repetitions of '\\u000c'. |
| redos.py:160:25:160:32 | (\\W\|\\D)* | This part of the regular expression may cause exponential backtracking on strings containing many repetitions of ' '. |
| redos.py:163:25:163:32 | (\\S\|\\w)* | This part of the regular expression may cause exponential backtracking on strings containing many repetitions of '0'. |
| redos.py:166:25:166:34 | (\\S\|[\\w])* | This part of the regular expression may cause exponential backtracking on strings containing many repetitions of '0'. |
| redos.py:169:25:169:37 | (1s\|[\\da-z])* | This part of the regular expression may cause exponential backtracking on strings containing many repetitions of '1s'. |
| redos.py:172:25:172:33 | (0\|[\\d])* | This part of the regular expression may cause exponential backtracking on strings containing many repetitions of '0'. |
| redos.py:175:26:175:30 | [\\d]+ | This part of the regular expression may cause exponential backtracking on strings containing many repetitions of '0'. |
| redos.py:187:26:187:31 | [^>a]+ | This part of the regular expression may cause exponential backtracking on strings containing many repetitions of '='. |
| redos.py:190:27:190:29 | \\s* | This part of the regular expression may cause exponential backtracking on strings starting with '\\n' and containing many repetitions of '\\n'. |
| redos.py:193:28:193:30 | \\s+ | This part of the regular expression may cause exponential backtracking on strings containing many repetitions of '\\t'. |
| redos.py:196:78:196:89 | [ a-zA-Z{}]+ | This part of the regular expression may cause exponential backtracking on strings starting with '{[A(A)A:' and containing many repetitions of '  A:'. |
| redos.py:196:91:196:92 | ,? | This part of the regular expression may cause exponential backtracking on strings starting with '{[A(A)A: ' and containing many repetitions of ',A: '. |
| redos.py:199:25:199:26 | a+ | This part of the regular expression may cause exponential backtracking on strings containing many repetitions of 'a'. |
| redos.py:199:28:199:29 | b+ | This part of the regular expression may cause exponential backtracking on strings containing many repetitions of 'b'. |
| redos.py:202:27:202:28 | a+ | This part of the regular expression may cause exponential backtracking on strings containing many repetitions of 'a'. |
| redos.py:205:25:205:26 | a+ | This part of the regular expression may cause exponential backtracking on strings containing many repetitions of 'a'. |
| redos.py:211:25:211:26 | a+ | This part of the regular expression may cause exponential backtracking on strings containing many repetitions of 'a'. |
| redos.py:217:25:217:27 | \\n+ | This part of the regular expression may cause exponential backtracking on strings containing many repetitions of '\\n'. |
| redos.py:220:25:220:29 | [^X]+ | This part of the regular expression may cause exponential backtracking on strings containing many repetitions of 'W'. |
| redos.py:223:30:223:30 | b | This part of the regular expression may cause exponential backtracking on strings starting with 'W' and containing many repetitions of 'bW'. |
| redos.py:229:30:229:30 | b | This part of the regular expression may cause exponential backtracking on strings starting with 'W' and containing many repetitions of 'bW'. |
| redos.py:241:26:241:27 | ab | This part of the regular expression may cause exponential backtracking on strings starting with 'a' and containing many repetitions of 'ab'. |
| redos.py:247:25:247:31 | [\\n\\s]+ | This part of the regular expression may cause exponential backtracking on strings containing many repetitions of '\\n'. |
| redos.py:256:25:256:27 | \\w* | This part of the regular expression may cause exponential backtracking on strings containing many repetitions of 'foobarbazfoobarbazfoobarbazfoobarbazfoobarbazfoobarbaz'. |
| redos.py:256:37:256:39 | \\w* | This part of the regular expression may cause exponential backtracking on strings starting with 'foobarbaz' and containing many repetitions of 'foobarbazfoobarbazfoobarbazfoobarbazfoobarbazfoobarbaz'. |
| redos.py:256:49:256:51 | \\w* | This part of the regular expression may cause exponential backtracking on strings starting with 'foobarbazfoobarbaz' and containing many repetitions of 'foobarbazfoobarbazfoobarbazfoobarbazfoobarbazfoobarbaz'. |
| redos.py:256:61:256:63 | \\w* | This part of the regular expression may cause exponential backtracking on strings starting with 'foobarbazfoobarbazfoobarbaz' and containing many repetitions of 'foobarbazfoobarbazfoobarbazfoobarbazfoobarbazfoobarbaz'. |
| redos.py:259:24:259:126 | (.thisisagoddamnlongstringforstresstestingthequery\|\\sthisisagoddamnlongstringforstresstestingthequery)* | This part of the regular expression may cause exponential backtracking on strings containing many repetitions of '\\tthisisagoddamnlongstringforstresstestingthequery'. |
| redos.py:262:24:262:87 | (thisisagoddamnlongstringforstresstestingthequery\|this\\w+query)* | This part of the regular expression may cause exponential backtracking on strings containing many repetitions of 'thisisagoddamnlongstringforstresstestingthequery'. |
| redos.py:262:78:262:80 | \\w+ | This part of the regular expression may cause exponential backtracking on strings starting with 'this' and containing many repetitions of '0querythis'. |
| redos.py:268:28:268:39 | ([\ufffd\ufffd]\|[\ufffd\ufffd])* | This part of the regular expression may cause exponential backtracking on strings starting with 'foo' and containing many repetitions of '\\ufffd'. |
| redos.py:271:28:271:41 | ((\ufffd\|\ufffd)\|(\ufffd\|\ufffd))* | This part of the regular expression may cause exponential backtracking on strings starting with 'foo' and containing many repetitions of '\\ufffd'. |
| redos.py:274:31:274:32 | b+ | This part of the regular expression may cause exponential backtracking on strings containing many repetitions of 'b'. |
| redos.py:277:48:277:50 | \\s* | This part of the regular expression may cause exponential backtracking on strings starting with '<0\\t0=' and containing many repetitions of '""\\t0='. |
| redos.py:283:26:283:27 | a+ | This part of the regular expression may cause exponential backtracking on strings containing many repetitions of 'a'. |
| redos.py:286:26:286:27 | a+ | This part of the regular expression may cause exponential backtracking on strings containing many repetitions of 'a'. |
| redos.py:292:26:292:27 | a+ | This part of the regular expression may cause exponential backtracking on strings containing many repetitions of 'a'. |
| redos.py:295:35:295:36 | a+ | This part of the regular expression may cause exponential backtracking on strings containing many repetitions of 'a'. |
| redos.py:301:100:301:101 | e+ | This part of the regular expression may cause exponential backtracking on strings starting with '00000000000000' and containing many repetitions of 'e'. |
| redos.py:304:28:304:29 | c+ | This part of the regular expression may cause exponential backtracking on strings starting with 'ab' and containing many repetitions of 'c'. |
| redos.py:307:28:307:30 | \\s+ | This part of the regular expression may cause exponential backtracking on strings containing many repetitions of '\\t'. |
| redos.py:310:26:310:34 | ([^/]\|X)+ | This part of the regular expression may cause exponential backtracking on strings containing many repetitions of 'X'. |
| redos.py:313:30:313:34 | [^Y]+ | This part of the regular expression may cause exponential backtracking on strings starting with 'x' and containing many repetitions of 'Xx'. |
| redos.py:316:25:316:26 | a* | This part of the regular expression may cause exponential backtracking on strings containing many repetitions of 'a'. |
| redos.py:319:28:319:33 | [\\w-]* | This part of the regular expression may cause exponential backtracking on strings starting with 'foo' and containing many repetitions of '-'. |
| redos.py:322:25:322:29 | (ab)* | This part of the regular expression may cause exponential backtracking on strings containing many repetitions of 'ab'. |
| redos.py:325:24:325:30 | (a?a?)* | This part of the regular expression may cause exponential backtracking on strings containing many repetitions of 'a'. |
| redos.py:334:24:334:32 | (?:a\|a?)+ | This part of the regular expression may cause exponential backtracking on strings containing many repetitions of 'a'. |
| redos.py:340:27:340:55 | (([a-c]\|[c-d])T(e?e?e?e?\|X))+ | This part of the regular expression may cause exponential backtracking on strings starting with 'PRE' and containing many repetitions of 'cTX'. |
| redos.py:343:26:343:29 | (a)+ | This part of the regular expression may cause exponential backtracking on strings containing many repetitions of 'aa'. |
| redos.py:346:26:346:27 | b+ | This part of the regular expression may cause exponential backtracking on strings containing many repetitions of 'bb'. |
| redos.py:352:25:352:26 | a* | This part of the regular expression may cause exponential backtracking on strings containing many repetitions of 'a'. |
| redos.py:353:25:353:26 | a+ | This part of the regular expression may cause exponential backtracking on strings containing many repetitions of 'a'. |
| redos.py:354:25:354:26 | a* | This part of the regular expression may cause exponential backtracking on strings containing many repetitions of 'a'. |
| redos.py:355:25:355:26 | a+ | This part of the regular expression may cause exponential backtracking on strings containing many repetitions of 'a'. |
| redos.py:362:25:362:40 | ((?:a{\|-)\|\\w\\{)+ | This part of the regular expression may cause exponential backtracking on strings containing many repetitions of 'a{'. |
| redos.py:363:25:363:43 | ((?:a{0\|-)\|\\w\\{\\d)+ | This part of the regular expression may cause exponential backtracking on strings containing many repetitions of 'a{0'. |
| redos.py:364:25:364:45 | ((?:a{0,\|-)\|\\w\\{\\d,)+ | This part of the regular expression may cause exponential backtracking on strings containing many repetitions of 'a{0,'. |
| redos.py:365:25:365:48 | ((?:a{0,2\|-)\|\\w\\{\\d,\\d)+ | This part of the regular expression may cause exponential backtracking on strings containing many repetitions of 'a{0,2'. |
| redos.py:371:25:371:35 | (\\u0061\|a)* | This part of the regular expression may cause exponential backtracking on strings starting with 'X' and containing many repetitions of 'a'. |
| redos.py:380:35:380:41 | [^"\\s]+ | This part of the regular expression may cause exponential backtracking on strings starting with '/' and containing many repetitions of '!'. |
| redos.py:381:35:381:41 | [^"\\s]+ | This part of the regular expression may cause exponential backtracking on strings starting with '/' and containing many repetitions of '!'. |
| redos.py:384:26:384:32 | (\\d\|0)* | This part of the regular expression may cause exponential backtracking on strings containing many repetitions of '0'. |
| redos.py:385:24:385:30 | (\\d\|0)* | This part of the regular expression may cause exponential backtracking on strings containing many repetitions of '0'. |
| redos.py:386:26:386:32 | (\\d\|0)* | This part of the regular expression may cause exponential backtracking on strings containing many repetitions of '0'. |
| redos.py:391:15:391:25 | (\\u0061\|a)* | This part of the regular expression may cause exponential backtracking on strings starting with 'X' and containing many repetitions of 'a'. |
<<<<<<< HEAD
| unittests.py:5:17:5:23 | (\u00c6\|\\\u00c6)+ | This part of the regular expression may cause exponential backtracking on strings starting with 'X' and containing many repetitions of '\\u00c6'. |
| unittests.py:9:16:9:24 | (?:.\|\\n)* | This part of the regular expression may cause exponential backtracking on strings containing many repetitions of '\\n'. |
=======
| unittests.py:5:17:5:23 | (\u00c6\|\\\u00c6)+ | This part of the regular expression may cause exponential backtracking on strings starting with 'X' and containing many repetitions of '\u00c6'. |
| unittests.py:9:16:9:24 | (?:.\|\\n)* | This part of the regular expression may cause exponential backtracking on strings containing many repetitions of '\\n'. |
| unittests.py:11:20:11:28 | (?:.\|\\n)* | This part of the regular expression may cause exponential backtracking on strings starting with 's' and containing many repetitions of '\\n'. |
| unittests.py:12:21:12:29 | (?:.\|\\n)* | This part of the regular expression may cause exponential backtracking on strings starting with 'is' and containing many repetitions of '\\n'. |
>>>>>>> f07f97a9
<|MERGE_RESOLUTION|>--- conflicted
+++ resolved
@@ -103,12 +103,7 @@
 | redos.py:385:24:385:30 | (\\d\|0)* | This part of the regular expression may cause exponential backtracking on strings containing many repetitions of '0'. |
 | redos.py:386:26:386:32 | (\\d\|0)* | This part of the regular expression may cause exponential backtracking on strings containing many repetitions of '0'. |
 | redos.py:391:15:391:25 | (\\u0061\|a)* | This part of the regular expression may cause exponential backtracking on strings starting with 'X' and containing many repetitions of 'a'. |
-<<<<<<< HEAD
 | unittests.py:5:17:5:23 | (\u00c6\|\\\u00c6)+ | This part of the regular expression may cause exponential backtracking on strings starting with 'X' and containing many repetitions of '\\u00c6'. |
 | unittests.py:9:16:9:24 | (?:.\|\\n)* | This part of the regular expression may cause exponential backtracking on strings containing many repetitions of '\\n'. |
-=======
-| unittests.py:5:17:5:23 | (\u00c6\|\\\u00c6)+ | This part of the regular expression may cause exponential backtracking on strings starting with 'X' and containing many repetitions of '\u00c6'. |
-| unittests.py:9:16:9:24 | (?:.\|\\n)* | This part of the regular expression may cause exponential backtracking on strings containing many repetitions of '\\n'. |
 | unittests.py:11:20:11:28 | (?:.\|\\n)* | This part of the regular expression may cause exponential backtracking on strings starting with 's' and containing many repetitions of '\\n'. |
-| unittests.py:12:21:12:29 | (?:.\|\\n)* | This part of the regular expression may cause exponential backtracking on strings starting with 'is' and containing many repetitions of '\\n'. |
->>>>>>> f07f97a9
+| unittests.py:12:21:12:29 | (?:.\|\\n)* | This part of the regular expression may cause exponential backtracking on strings starting with 'is' and containing many repetitions of '\\n'. |