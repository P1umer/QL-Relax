name: codeql/controlflow
<<<<<<< HEAD
version: 1.0.15
=======
version: 1.0.16-dev
>>>>>>> a54e732a
groups: shared
library: true
dependencies:
  codeql/util: ${workspace}
warnOnImplicitThis: true<|MERGE_RESOLUTION|>--- conflicted
+++ resolved
@@ -1,9 +1,5 @@
 name: codeql/controlflow
-<<<<<<< HEAD
-version: 1.0.15
-=======
 version: 1.0.16-dev
->>>>>>> a54e732a
 groups: shared
 library: true
 dependencies:
