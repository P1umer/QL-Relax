edges
| PolynomialReDoS.rb:4:12:4:17 | call to params :  | PolynomialReDoS.rb:4:12:4:24 | ...[...] :  |
| PolynomialReDoS.rb:4:12:4:24 | ...[...] :  | PolynomialReDoS.rb:10:5:10:8 | name |
| PolynomialReDoS.rb:4:12:4:24 | ...[...] :  | PolynomialReDoS.rb:11:5:11:8 | name |
| PolynomialReDoS.rb:4:12:4:24 | ...[...] :  | PolynomialReDoS.rb:12:5:12:8 | name |
| PolynomialReDoS.rb:4:12:4:24 | ...[...] :  | PolynomialReDoS.rb:13:5:13:8 | name |
| PolynomialReDoS.rb:4:12:4:24 | ...[...] :  | PolynomialReDoS.rb:14:5:14:8 | name |
| PolynomialReDoS.rb:4:12:4:24 | ...[...] :  | PolynomialReDoS.rb:15:5:15:8 | name |
| PolynomialReDoS.rb:4:12:4:24 | ...[...] :  | PolynomialReDoS.rb:16:5:16:8 | name |
| PolynomialReDoS.rb:4:12:4:24 | ...[...] :  | PolynomialReDoS.rb:17:5:17:8 | name |
| PolynomialReDoS.rb:4:12:4:24 | ...[...] :  | PolynomialReDoS.rb:18:5:18:8 | name |
| PolynomialReDoS.rb:4:12:4:24 | ...[...] :  | PolynomialReDoS.rb:19:5:19:8 | name |
| PolynomialReDoS.rb:4:12:4:24 | ...[...] :  | PolynomialReDoS.rb:20:5:20:8 | name |
| PolynomialReDoS.rb:4:12:4:24 | ...[...] :  | PolynomialReDoS.rb:21:5:21:8 | name |
| PolynomialReDoS.rb:4:12:4:24 | ...[...] :  | PolynomialReDoS.rb:22:5:22:8 | name |
| PolynomialReDoS.rb:4:12:4:24 | ...[...] :  | PolynomialReDoS.rb:23:17:23:20 | name |
| PolynomialReDoS.rb:4:12:4:24 | ...[...] :  | PolynomialReDoS.rb:24:18:24:21 | name |
| PolynomialReDoS.rb:4:12:4:24 | ...[...] :  | PolynomialReDoS.rb:42:10:42:13 | name |
| PolynomialReDoS.rb:4:12:4:24 | ...[...] :  | PolynomialReDoS.rb:47:10:47:13 | name |
| PolynomialReDoS.rb:27:9:27:14 | call to params :  | PolynomialReDoS.rb:27:9:27:18 | ...[...] :  |
| PolynomialReDoS.rb:27:9:27:18 | ...[...] :  | PolynomialReDoS.rb:28:5:28:5 | a |
| PolynomialReDoS.rb:29:9:29:14 | call to params :  | PolynomialReDoS.rb:29:9:29:18 | ...[...] :  |
| PolynomialReDoS.rb:29:9:29:18 | ...[...] :  | PolynomialReDoS.rb:30:5:30:5 | b |
| PolynomialReDoS.rb:31:9:31:14 | call to params :  | PolynomialReDoS.rb:31:9:31:18 | ...[...] :  |
| PolynomialReDoS.rb:31:9:31:18 | ...[...] :  | PolynomialReDoS.rb:32:5:32:5 | c |
<<<<<<< HEAD
| lib/index.rb:2:11:2:11 | x :  | lib/index.rb:4:13:4:13 | x |
| lib/index.rb:8:13:8:13 | x :  | lib/index.rb:9:15:9:15 | x |
=======
| PolynomialReDoS.rb:54:12:54:17 | call to params :  | PolynomialReDoS.rb:54:12:54:24 | ...[...] :  |
| PolynomialReDoS.rb:54:12:54:24 | ...[...] :  | PolynomialReDoS.rb:56:38:56:41 | name :  |
| PolynomialReDoS.rb:54:12:54:24 | ...[...] :  | PolynomialReDoS.rb:58:37:58:40 | name :  |
| PolynomialReDoS.rb:56:38:56:41 | name :  | PolynomialReDoS.rb:61:33:61:37 | input :  |
| PolynomialReDoS.rb:58:37:58:40 | name :  | PolynomialReDoS.rb:65:42:65:46 | input :  |
| PolynomialReDoS.rb:61:33:61:37 | input :  | PolynomialReDoS.rb:62:5:62:9 | input |
| PolynomialReDoS.rb:65:42:65:46 | input :  | PolynomialReDoS.rb:66:5:66:9 | input |
| PolynomialReDoS.rb:70:12:70:17 | call to params :  | PolynomialReDoS.rb:70:12:70:24 | ...[...] :  |
| PolynomialReDoS.rb:70:12:70:24 | ...[...] :  | PolynomialReDoS.rb:73:32:73:35 | name :  |
| PolynomialReDoS.rb:73:32:73:35 | name :  | PolynomialReDoS.rb:76:35:76:39 | input :  |
| PolynomialReDoS.rb:76:35:76:39 | input :  | PolynomialReDoS.rb:77:5:77:9 | input |
>>>>>>> f07c598a
nodes
| PolynomialReDoS.rb:4:12:4:17 | call to params :  | semmle.label | call to params :  |
| PolynomialReDoS.rb:4:12:4:24 | ...[...] :  | semmle.label | ...[...] :  |
| PolynomialReDoS.rb:10:5:10:8 | name | semmle.label | name |
| PolynomialReDoS.rb:11:5:11:8 | name | semmle.label | name |
| PolynomialReDoS.rb:12:5:12:8 | name | semmle.label | name |
| PolynomialReDoS.rb:13:5:13:8 | name | semmle.label | name |
| PolynomialReDoS.rb:14:5:14:8 | name | semmle.label | name |
| PolynomialReDoS.rb:15:5:15:8 | name | semmle.label | name |
| PolynomialReDoS.rb:16:5:16:8 | name | semmle.label | name |
| PolynomialReDoS.rb:17:5:17:8 | name | semmle.label | name |
| PolynomialReDoS.rb:18:5:18:8 | name | semmle.label | name |
| PolynomialReDoS.rb:19:5:19:8 | name | semmle.label | name |
| PolynomialReDoS.rb:20:5:20:8 | name | semmle.label | name |
| PolynomialReDoS.rb:21:5:21:8 | name | semmle.label | name |
| PolynomialReDoS.rb:22:5:22:8 | name | semmle.label | name |
| PolynomialReDoS.rb:23:17:23:20 | name | semmle.label | name |
| PolynomialReDoS.rb:24:18:24:21 | name | semmle.label | name |
| PolynomialReDoS.rb:27:9:27:14 | call to params :  | semmle.label | call to params :  |
| PolynomialReDoS.rb:27:9:27:18 | ...[...] :  | semmle.label | ...[...] :  |
| PolynomialReDoS.rb:28:5:28:5 | a | semmle.label | a |
| PolynomialReDoS.rb:29:9:29:14 | call to params :  | semmle.label | call to params :  |
| PolynomialReDoS.rb:29:9:29:18 | ...[...] :  | semmle.label | ...[...] :  |
| PolynomialReDoS.rb:30:5:30:5 | b | semmle.label | b |
| PolynomialReDoS.rb:31:9:31:14 | call to params :  | semmle.label | call to params :  |
| PolynomialReDoS.rb:31:9:31:18 | ...[...] :  | semmle.label | ...[...] :  |
| PolynomialReDoS.rb:32:5:32:5 | c | semmle.label | c |
| PolynomialReDoS.rb:42:10:42:13 | name | semmle.label | name |
| PolynomialReDoS.rb:47:10:47:13 | name | semmle.label | name |
<<<<<<< HEAD
| lib/index.rb:2:11:2:11 | x :  | semmle.label | x :  |
| lib/index.rb:4:13:4:13 | x | semmle.label | x |
| lib/index.rb:8:13:8:13 | x :  | semmle.label | x :  |
| lib/index.rb:9:15:9:15 | x | semmle.label | x |
=======
| PolynomialReDoS.rb:54:12:54:17 | call to params :  | semmle.label | call to params :  |
| PolynomialReDoS.rb:54:12:54:24 | ...[...] :  | semmle.label | ...[...] :  |
| PolynomialReDoS.rb:56:38:56:41 | name :  | semmle.label | name :  |
| PolynomialReDoS.rb:58:37:58:40 | name :  | semmle.label | name :  |
| PolynomialReDoS.rb:61:33:61:37 | input :  | semmle.label | input :  |
| PolynomialReDoS.rb:62:5:62:9 | input | semmle.label | input |
| PolynomialReDoS.rb:65:42:65:46 | input :  | semmle.label | input :  |
| PolynomialReDoS.rb:66:5:66:9 | input | semmle.label | input |
| PolynomialReDoS.rb:70:12:70:17 | call to params :  | semmle.label | call to params :  |
| PolynomialReDoS.rb:70:12:70:24 | ...[...] :  | semmle.label | ...[...] :  |
| PolynomialReDoS.rb:73:32:73:35 | name :  | semmle.label | name :  |
| PolynomialReDoS.rb:76:35:76:39 | input :  | semmle.label | input :  |
| PolynomialReDoS.rb:77:5:77:9 | input | semmle.label | input |
>>>>>>> f07c598a
subpaths
#select
| PolynomialReDoS.rb:10:5:10:17 | ... =~ ... | PolynomialReDoS.rb:4:12:4:17 | call to params :  | PolynomialReDoS.rb:10:5:10:8 | name | This $@ that depends on a $@ may run slow on strings with many repetitions of ' '. | PolynomialReDoS.rb:7:19:7:21 | \\s+ | regular expression | PolynomialReDoS.rb:4:12:4:17 | call to params | user-provided value |
| PolynomialReDoS.rb:11:5:11:17 | ... !~ ... | PolynomialReDoS.rb:4:12:4:17 | call to params :  | PolynomialReDoS.rb:11:5:11:8 | name | This $@ that depends on a $@ may run slow on strings with many repetitions of ' '. | PolynomialReDoS.rb:7:19:7:21 | \\s+ | regular expression | PolynomialReDoS.rb:4:12:4:17 | call to params | user-provided value |
| PolynomialReDoS.rb:12:5:12:15 | ...[...] | PolynomialReDoS.rb:4:12:4:17 | call to params :  | PolynomialReDoS.rb:12:5:12:8 | name | This $@ that depends on a $@ may run slow on strings with many repetitions of ' '. | PolynomialReDoS.rb:7:19:7:21 | \\s+ | regular expression | PolynomialReDoS.rb:4:12:4:17 | call to params | user-provided value |
| PolynomialReDoS.rb:13:5:13:23 | call to gsub | PolynomialReDoS.rb:4:12:4:17 | call to params :  | PolynomialReDoS.rb:13:5:13:8 | name | This $@ that depends on a $@ may run slow on strings with many repetitions of ' '. | PolynomialReDoS.rb:7:19:7:21 | \\s+ | regular expression | PolynomialReDoS.rb:4:12:4:17 | call to params | user-provided value |
| PolynomialReDoS.rb:14:5:14:20 | call to index | PolynomialReDoS.rb:4:12:4:17 | call to params :  | PolynomialReDoS.rb:14:5:14:8 | name | This $@ that depends on a $@ may run slow on strings with many repetitions of ' '. | PolynomialReDoS.rb:7:19:7:21 | \\s+ | regular expression | PolynomialReDoS.rb:4:12:4:17 | call to params | user-provided value |
| PolynomialReDoS.rb:15:5:15:20 | call to match | PolynomialReDoS.rb:4:12:4:17 | call to params :  | PolynomialReDoS.rb:15:5:15:8 | name | This $@ that depends on a $@ may run slow on strings with many repetitions of ' '. | PolynomialReDoS.rb:7:19:7:21 | \\s+ | regular expression | PolynomialReDoS.rb:4:12:4:17 | call to params | user-provided value |
| PolynomialReDoS.rb:16:5:16:21 | call to match? | PolynomialReDoS.rb:4:12:4:17 | call to params :  | PolynomialReDoS.rb:16:5:16:8 | name | This $@ that depends on a $@ may run slow on strings with many repetitions of ' '. | PolynomialReDoS.rb:7:19:7:21 | \\s+ | regular expression | PolynomialReDoS.rb:4:12:4:17 | call to params | user-provided value |
| PolynomialReDoS.rb:17:5:17:24 | call to partition | PolynomialReDoS.rb:4:12:4:17 | call to params :  | PolynomialReDoS.rb:17:5:17:8 | name | This $@ that depends on a $@ may run slow on strings with many repetitions of ' '. | PolynomialReDoS.rb:7:19:7:21 | \\s+ | regular expression | PolynomialReDoS.rb:4:12:4:17 | call to params | user-provided value |
| PolynomialReDoS.rb:18:5:18:21 | call to rindex | PolynomialReDoS.rb:4:12:4:17 | call to params :  | PolynomialReDoS.rb:18:5:18:8 | name | This $@ that depends on a $@ may run slow on strings with many repetitions of ' '. | PolynomialReDoS.rb:7:19:7:21 | \\s+ | regular expression | PolynomialReDoS.rb:4:12:4:17 | call to params | user-provided value |
| PolynomialReDoS.rb:19:5:19:25 | call to rpartition | PolynomialReDoS.rb:4:12:4:17 | call to params :  | PolynomialReDoS.rb:19:5:19:8 | name | This $@ that depends on a $@ may run slow on strings with many repetitions of ' '. | PolynomialReDoS.rb:7:19:7:21 | \\s+ | regular expression | PolynomialReDoS.rb:4:12:4:17 | call to params | user-provided value |
| PolynomialReDoS.rb:20:5:20:19 | call to scan | PolynomialReDoS.rb:4:12:4:17 | call to params :  | PolynomialReDoS.rb:20:5:20:8 | name | This $@ that depends on a $@ may run slow on strings with many repetitions of ' '. | PolynomialReDoS.rb:7:19:7:21 | \\s+ | regular expression | PolynomialReDoS.rb:4:12:4:17 | call to params | user-provided value |
| PolynomialReDoS.rb:21:5:21:20 | call to split | PolynomialReDoS.rb:4:12:4:17 | call to params :  | PolynomialReDoS.rb:21:5:21:8 | name | This $@ that depends on a $@ may run slow on strings with many repetitions of ' '. | PolynomialReDoS.rb:7:19:7:21 | \\s+ | regular expression | PolynomialReDoS.rb:4:12:4:17 | call to params | user-provided value |
| PolynomialReDoS.rb:22:5:22:22 | call to sub | PolynomialReDoS.rb:4:12:4:17 | call to params :  | PolynomialReDoS.rb:22:5:22:8 | name | This $@ that depends on a $@ may run slow on strings with many repetitions of ' '. | PolynomialReDoS.rb:7:19:7:21 | \\s+ | regular expression | PolynomialReDoS.rb:4:12:4:17 | call to params | user-provided value |
| PolynomialReDoS.rb:23:5:23:20 | call to match | PolynomialReDoS.rb:4:12:4:17 | call to params :  | PolynomialReDoS.rb:23:17:23:20 | name | This $@ that depends on a $@ may run slow on strings with many repetitions of ' '. | PolynomialReDoS.rb:7:19:7:21 | \\s+ | regular expression | PolynomialReDoS.rb:4:12:4:17 | call to params | user-provided value |
| PolynomialReDoS.rb:24:5:24:21 | call to match? | PolynomialReDoS.rb:4:12:4:17 | call to params :  | PolynomialReDoS.rb:24:18:24:21 | name | This $@ that depends on a $@ may run slow on strings with many repetitions of ' '. | PolynomialReDoS.rb:7:19:7:21 | \\s+ | regular expression | PolynomialReDoS.rb:4:12:4:17 | call to params | user-provided value |
| PolynomialReDoS.rb:28:5:28:21 | call to gsub! | PolynomialReDoS.rb:27:9:27:14 | call to params :  | PolynomialReDoS.rb:28:5:28:5 | a | This $@ that depends on a $@ may run slow on strings with many repetitions of ' '. | PolynomialReDoS.rb:7:19:7:21 | \\s+ | regular expression | PolynomialReDoS.rb:27:9:27:14 | call to params | user-provided value |
| PolynomialReDoS.rb:30:5:30:18 | call to slice! | PolynomialReDoS.rb:29:9:29:14 | call to params :  | PolynomialReDoS.rb:30:5:30:5 | b | This $@ that depends on a $@ may run slow on strings with many repetitions of ' '. | PolynomialReDoS.rb:7:19:7:21 | \\s+ | regular expression | PolynomialReDoS.rb:29:9:29:14 | call to params | user-provided value |
| PolynomialReDoS.rb:32:5:32:20 | call to sub! | PolynomialReDoS.rb:31:9:31:14 | call to params :  | PolynomialReDoS.rb:32:5:32:5 | c | This $@ that depends on a $@ may run slow on strings with many repetitions of ' '. | PolynomialReDoS.rb:7:19:7:21 | \\s+ | regular expression | PolynomialReDoS.rb:31:9:31:14 | call to params | user-provided value |
| PolynomialReDoS.rb:42:5:45:7 | case ... | PolynomialReDoS.rb:4:12:4:17 | call to params :  | PolynomialReDoS.rb:42:10:42:13 | name | This $@ that depends on a $@ may run slow on strings with many repetitions of ' '. | PolynomialReDoS.rb:7:19:7:21 | \\s+ | regular expression | PolynomialReDoS.rb:4:12:4:17 | call to params | user-provided value |
| PolynomialReDoS.rb:47:5:50:7 | case ... | PolynomialReDoS.rb:4:12:4:17 | call to params :  | PolynomialReDoS.rb:47:10:47:13 | name | This $@ that depends on a $@ may run slow on strings with many repetitions of ' '. | PolynomialReDoS.rb:48:14:48:16 | \\s+ | regular expression | PolynomialReDoS.rb:4:12:4:17 | call to params | user-provided value |
<<<<<<< HEAD
| lib/index.rb:4:13:4:26 | call to match | lib/index.rb:2:11:2:11 | x :  | lib/index.rb:4:13:4:13 | x | This $@ that depends on a $@ may run slow on strings with many repetitions of 'a'. | lib/index.rb:4:22:4:23 | a+ | regular expression | lib/index.rb:2:11:2:11 | x | library input |
| lib/index.rb:9:15:9:28 | call to match | lib/index.rb:8:13:8:13 | x :  | lib/index.rb:9:15:9:15 | x | This $@ that depends on a $@ may run slow on strings with many repetitions of 'a'. | lib/index.rb:9:24:9:25 | a+ | regular expression | lib/index.rb:8:13:8:13 | x | library input |
=======
| PolynomialReDoS.rb:62:5:62:22 | call to gsub | PolynomialReDoS.rb:54:12:54:17 | call to params :  | PolynomialReDoS.rb:62:5:62:9 | input | This $@ that depends on a $@ may run slow on strings with many repetitions of ' '. | PolynomialReDoS.rb:56:31:56:33 | \\s+ | regular expression | PolynomialReDoS.rb:54:12:54:17 | call to params | user-provided value |
| PolynomialReDoS.rb:66:5:66:34 | call to match? | PolynomialReDoS.rb:54:12:54:17 | call to params :  | PolynomialReDoS.rb:66:5:66:9 | input | This $@ that depends on a $@ may run slow on strings with many repetitions of ' '. | PolynomialReDoS.rb:58:30:58:32 | \\s+ | regular expression | PolynomialReDoS.rb:54:12:54:17 | call to params | user-provided value |
| PolynomialReDoS.rb:77:5:77:22 | call to gsub | PolynomialReDoS.rb:70:12:70:17 | call to params :  | PolynomialReDoS.rb:77:5:77:9 | input | This $@ that depends on a $@ may run slow on strings with many repetitions of ' '. | PolynomialReDoS.rb:72:28:72:30 | \\s+ | regular expression | PolynomialReDoS.rb:70:12:70:17 | call to params | user-provided value |
>>>>>>> f07c598a
<|MERGE_RESOLUTION|>--- conflicted
+++ resolved
@@ -23,10 +23,6 @@
 | PolynomialReDoS.rb:29:9:29:18 | ...[...] :  | PolynomialReDoS.rb:30:5:30:5 | b |
 | PolynomialReDoS.rb:31:9:31:14 | call to params :  | PolynomialReDoS.rb:31:9:31:18 | ...[...] :  |
 | PolynomialReDoS.rb:31:9:31:18 | ...[...] :  | PolynomialReDoS.rb:32:5:32:5 | c |
-<<<<<<< HEAD
-| lib/index.rb:2:11:2:11 | x :  | lib/index.rb:4:13:4:13 | x |
-| lib/index.rb:8:13:8:13 | x :  | lib/index.rb:9:15:9:15 | x |
-=======
 | PolynomialReDoS.rb:54:12:54:17 | call to params :  | PolynomialReDoS.rb:54:12:54:24 | ...[...] :  |
 | PolynomialReDoS.rb:54:12:54:24 | ...[...] :  | PolynomialReDoS.rb:56:38:56:41 | name :  |
 | PolynomialReDoS.rb:54:12:54:24 | ...[...] :  | PolynomialReDoS.rb:58:37:58:40 | name :  |
@@ -38,7 +34,8 @@
 | PolynomialReDoS.rb:70:12:70:24 | ...[...] :  | PolynomialReDoS.rb:73:32:73:35 | name :  |
 | PolynomialReDoS.rb:73:32:73:35 | name :  | PolynomialReDoS.rb:76:35:76:39 | input :  |
 | PolynomialReDoS.rb:76:35:76:39 | input :  | PolynomialReDoS.rb:77:5:77:9 | input |
->>>>>>> f07c598a
+| lib/index.rb:2:11:2:11 | x :  | lib/index.rb:4:13:4:13 | x |
+| lib/index.rb:8:13:8:13 | x :  | lib/index.rb:9:15:9:15 | x |
 nodes
 | PolynomialReDoS.rb:4:12:4:17 | call to params :  | semmle.label | call to params :  |
 | PolynomialReDoS.rb:4:12:4:24 | ...[...] :  | semmle.label | ...[...] :  |
@@ -68,12 +65,6 @@
 | PolynomialReDoS.rb:32:5:32:5 | c | semmle.label | c |
 | PolynomialReDoS.rb:42:10:42:13 | name | semmle.label | name |
 | PolynomialReDoS.rb:47:10:47:13 | name | semmle.label | name |
-<<<<<<< HEAD
-| lib/index.rb:2:11:2:11 | x :  | semmle.label | x :  |
-| lib/index.rb:4:13:4:13 | x | semmle.label | x |
-| lib/index.rb:8:13:8:13 | x :  | semmle.label | x :  |
-| lib/index.rb:9:15:9:15 | x | semmle.label | x |
-=======
 | PolynomialReDoS.rb:54:12:54:17 | call to params :  | semmle.label | call to params :  |
 | PolynomialReDoS.rb:54:12:54:24 | ...[...] :  | semmle.label | ...[...] :  |
 | PolynomialReDoS.rb:56:38:56:41 | name :  | semmle.label | name :  |
@@ -87,7 +78,10 @@
 | PolynomialReDoS.rb:73:32:73:35 | name :  | semmle.label | name :  |
 | PolynomialReDoS.rb:76:35:76:39 | input :  | semmle.label | input :  |
 | PolynomialReDoS.rb:77:5:77:9 | input | semmle.label | input |
->>>>>>> f07c598a
+| lib/index.rb:2:11:2:11 | x :  | semmle.label | x :  |
+| lib/index.rb:4:13:4:13 | x | semmle.label | x |
+| lib/index.rb:8:13:8:13 | x :  | semmle.label | x :  |
+| lib/index.rb:9:15:9:15 | x | semmle.label | x |
 subpaths
 #select
 | PolynomialReDoS.rb:10:5:10:17 | ... =~ ... | PolynomialReDoS.rb:4:12:4:17 | call to params :  | PolynomialReDoS.rb:10:5:10:8 | name | This $@ that depends on a $@ may run slow on strings with many repetitions of ' '. | PolynomialReDoS.rb:7:19:7:21 | \\s+ | regular expression | PolynomialReDoS.rb:4:12:4:17 | call to params | user-provided value |
@@ -110,11 +104,8 @@
 | PolynomialReDoS.rb:32:5:32:20 | call to sub! | PolynomialReDoS.rb:31:9:31:14 | call to params :  | PolynomialReDoS.rb:32:5:32:5 | c | This $@ that depends on a $@ may run slow on strings with many repetitions of ' '. | PolynomialReDoS.rb:7:19:7:21 | \\s+ | regular expression | PolynomialReDoS.rb:31:9:31:14 | call to params | user-provided value |
 | PolynomialReDoS.rb:42:5:45:7 | case ... | PolynomialReDoS.rb:4:12:4:17 | call to params :  | PolynomialReDoS.rb:42:10:42:13 | name | This $@ that depends on a $@ may run slow on strings with many repetitions of ' '. | PolynomialReDoS.rb:7:19:7:21 | \\s+ | regular expression | PolynomialReDoS.rb:4:12:4:17 | call to params | user-provided value |
 | PolynomialReDoS.rb:47:5:50:7 | case ... | PolynomialReDoS.rb:4:12:4:17 | call to params :  | PolynomialReDoS.rb:47:10:47:13 | name | This $@ that depends on a $@ may run slow on strings with many repetitions of ' '. | PolynomialReDoS.rb:48:14:48:16 | \\s+ | regular expression | PolynomialReDoS.rb:4:12:4:17 | call to params | user-provided value |
-<<<<<<< HEAD
-| lib/index.rb:4:13:4:26 | call to match | lib/index.rb:2:11:2:11 | x :  | lib/index.rb:4:13:4:13 | x | This $@ that depends on a $@ may run slow on strings with many repetitions of 'a'. | lib/index.rb:4:22:4:23 | a+ | regular expression | lib/index.rb:2:11:2:11 | x | library input |
-| lib/index.rb:9:15:9:28 | call to match | lib/index.rb:8:13:8:13 | x :  | lib/index.rb:9:15:9:15 | x | This $@ that depends on a $@ may run slow on strings with many repetitions of 'a'. | lib/index.rb:9:24:9:25 | a+ | regular expression | lib/index.rb:8:13:8:13 | x | library input |
-=======
 | PolynomialReDoS.rb:62:5:62:22 | call to gsub | PolynomialReDoS.rb:54:12:54:17 | call to params :  | PolynomialReDoS.rb:62:5:62:9 | input | This $@ that depends on a $@ may run slow on strings with many repetitions of ' '. | PolynomialReDoS.rb:56:31:56:33 | \\s+ | regular expression | PolynomialReDoS.rb:54:12:54:17 | call to params | user-provided value |
 | PolynomialReDoS.rb:66:5:66:34 | call to match? | PolynomialReDoS.rb:54:12:54:17 | call to params :  | PolynomialReDoS.rb:66:5:66:9 | input | This $@ that depends on a $@ may run slow on strings with many repetitions of ' '. | PolynomialReDoS.rb:58:30:58:32 | \\s+ | regular expression | PolynomialReDoS.rb:54:12:54:17 | call to params | user-provided value |
 | PolynomialReDoS.rb:77:5:77:22 | call to gsub | PolynomialReDoS.rb:70:12:70:17 | call to params :  | PolynomialReDoS.rb:77:5:77:9 | input | This $@ that depends on a $@ may run slow on strings with many repetitions of ' '. | PolynomialReDoS.rb:72:28:72:30 | \\s+ | regular expression | PolynomialReDoS.rb:70:12:70:17 | call to params | user-provided value |
->>>>>>> f07c598a
+| lib/index.rb:4:13:4:26 | call to match | lib/index.rb:2:11:2:11 | x :  | lib/index.rb:4:13:4:13 | x | This $@ that depends on a $@ may run slow on strings with many repetitions of 'a'. | lib/index.rb:4:22:4:23 | a+ | regular expression | lib/index.rb:2:11:2:11 | x | library input |
+| lib/index.rb:9:15:9:28 | call to match | lib/index.rb:8:13:8:13 | x :  | lib/index.rb:9:15:9:15 | x | This $@ that depends on a $@ may run slow on strings with many repetitions of 'a'. | lib/index.rb:9:24:9:25 | a+ | regular expression | lib/index.rb:8:13:8:13 | x | library input |