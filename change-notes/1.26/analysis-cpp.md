--- conflicted
+++ resolved
@@ -18,9 +18,6 @@
 
 ## Changes to libraries
 
-<<<<<<< HEAD
 * The models library now models more taint flows through `std::string`.
-=======
 * The `SimpleRangeAnalysis` library now supports multiplications of the form
-  `e1 * e2` when `e1` and `e2` are unsigned.
->>>>>>> de87f8fc
+  `e1 * e2` when `e1` and `e2` are unsigned.